--- conflicted
+++ resolved
@@ -46,17 +46,10 @@
       uuid = req.headers['x-github-delivery'];
       giturl = R.path(['repository', 'ssh_url'], bodyObj);
     } else if ('x-gitlab-event' in req.headers) {
-<<<<<<< HEAD
-      webhooktype = 'gitlab'
-      event = bodyObj.object_kind
-      uuid = uuid4()
-      giturl = bodyObj.project.git_ssh_url
-=======
       webhooktype = 'gitlab';
       event = bodyObj.object_kind;
       uuid = uuid4();
       giturl = R.path(['project', 'git_ssh_url'], bodyObj);
->>>>>>> 78d010c7
     } else if ('x-event-key' in req.headers) {
       webhooktype = 'bitbucket';
       event = req.headers['x-event-key'];
