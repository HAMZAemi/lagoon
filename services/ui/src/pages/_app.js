--- conflicted
+++ resolved
@@ -1,14 +1,25 @@
 import 'isomorphic-unfetch';
-import App, { Container } from 'next/app'
+import App, {
+  Container
+} from 'next/app'
 import React from 'react'
 import Head from 'next/head';
 import getConfig from 'next/config'
-import { ApolloProvider } from 'react-apollo';
+import {
+  ApolloProvider
+} from 'react-apollo';
 import ApolloClient from 'apollo-boost';
 import Typekit from 'react-typekit';
-import { bp, color, fontSize } from '../variables';
-
-const {serverRuntimeConfig, publicRuntimeConfig} = getConfig()
+import {
+  bp,
+  color,
+  fontSize
+} from '../variables';
+
+const {
+  serverRuntimeConfig,
+  publicRuntimeConfig
+} = getConfig()
 
 const client = new ApolloClient({
   uri: publicRuntimeConfig.API,
@@ -19,16 +30,30 @@
 
 class MyApp extends App {
   render() {
-    const { Component, pageProps } = this.props
-    return <Container>
-      <Head>
-        <link rel="stylesheet" href="/static/normalize.css" />
-        <Typekit kitId="ggo2pml" />
-      </Head>
-      <ApolloProvider client={client}>
-        <Component {...pageProps} />
-      </ApolloProvider>
-      <style jsx global>{`
+    const {
+      Component,
+      pageProps
+    } = this.props
+    return <Container >
+      <
+      Head >
+      <
+      link rel = "stylesheet"
+    href = "/static/normalize.css" / >
+      <
+      Typekit kitId = "ggo2pml" / >
+      <
+      /Head> <
+      ApolloProvider client = {
+        client
+      } >
+      <
+      Component { ...pageProps
+      }
+    /> <
+    /ApolloProvider> <
+    style jsx global > {
+        `
         * {
           box-sizing: border-box;
         }
@@ -149,10 +174,7 @@
             }
             &:hover {
               border: 1px solid ${color.brightBlue};
-<<<<<<< HEAD
-=======
               top: -3px;
->>>>>>> bab9ce8f
               z-index: 100;
               &::after {
                 box-shadow: 0px 12px 40px 0px rgba(73,127,250,0.5);
@@ -212,8 +234,9 @@
             }
           }
         }
-      `}</style>
-    </Container>
+      `
+      } < /style> <
+      /Container>
   }
 }
 
