import React, { useState, useEffect } from "react";
import { HexGrid, Layout, Hexagon, Text, GridGenerator } from 'react-hexgrid';
import * as R from 'ramda';
import ProblemsByProject from 'components/ProblemsByProject';
import { LoadingPageNoHeader } from 'pages/_loading';
import { ErrorNoHeader } from 'pages/_error';
import { bp } from 'lib/variables';
import './styling.css';

const config = {
    "width": 1200,
    "height": 100,
    "layout": {"width": 4, "height": 4, "flat": false, "spacing": 1.08},
    "origin": {"x": 0, "y": 0},
    "map": "rectangle",
};

const Honeycomb = ({ data, filter }) => {
    const { projectsProblems } = data || [];
    const [projects, setProjects] = useState(projects);
    const [projectInView, setProjectInView] = useState(false);
    const [display, setDisplay] = useState({type: "normal", multiplier: 2});

    const generator = GridGenerator.getGenerator(config.map);
    const projectCount = projectsProblems && parseInt(projectsProblems.length);
    const displayMultiple = display && parseInt(display.multiplier * 8);
    let rows = projectsProblems && parseInt(projectCount / displayMultiple);

    const hexs = generator.apply(config, [displayMultiple, ++rows]);
    const layout = config.layout;
    const size = {
        x: parseInt(display.hexSize * layout.width),
        y: parseInt(display.hexSize * layout.height)
    };

    const handleHexClick = (project) => {
        const {environments, id, name} = project || [];
        const problems = environments && environments.filter(e => e instanceof Object).map(e => {
            return e.problems;
        });

        const problemsPerProject = Array.prototype.concat.apply([], problems);
        const critical = problemsPerProject.filter(p => p.severity === 'CRITICAL').length;
        const high = problemsPerProject.filter(p => p.severity === 'HIGH').length;
        const medium = problemsPerProject.filter(p => p.severity === 'MEDIUM').length;
        const low = problemsPerProject.filter(p => p.severity === 'LOW').length;

        setProjectInView({name: name, environments: environments, severityCount: {critical: critical, high: high, medium: medium, low: low}});
    };

    const flattenProblems = (project) => {
        const {environments} = project || [];
        const filterProblems = environments && environments.filter(e => e instanceof Object).map(e => {
            return e.problems;
        });
        return Array.prototype.concat.apply([], filterProblems);
    };

    const sortByProjects = (projects) => {
        return projects && projects.sort((a, b) => {
            const aProblems = flattenProblems(a);
            const bProblems = flattenProblems(b);

            return bProblems.length - aProblems.length;
        });
    };

    const getClassName = (critical) => {
        if (critical === 0) { return "no-critical" }
        if (critical === 1) { return "light-red" } else
        if (critical >= 1 && critical <= 5) { return "red" } else
        if (critical >= 5 && critical < 10) { return "dark-red" } else
        if (critical >= 10) { return "darker-red" }
    };

    useEffect(() => {
        const count = projectsProblems && projectsProblems.length;
        if (count <= 48) setDisplay({type: "normal", multiplier: 2, hexSize: 4, viewBox: "180 -20 100 100"});
        if (count >= 49 && count <= 120) setDisplay({type: "small", multiplier: 3, hexSize: 2, viewBox: "125 -20 100 100"});
        if (count >= 121 && count <= 384) setDisplay({type: "smaller", multiplier: 4, hexSize: 1, viewBox: "70 -10 100 100"});
        if (count >= 385) setDisplay({type: "smallest", multiplier: 5, hexSize: 0.66, viewBox: "30 -10 100 100"});

        const filterProjects = !filter.showCleanProjects ? projectsProblems && projectsProblems.filter(p => {
            return !R.isEmpty(flattenProblems(p))
        }) : projectsProblems && projectsProblems;

        const sortProjects = filterProjects && sortByProjects(filterProjects);

        setProjects(sortProjects);
    }, [projectsProblems, filter]);

    return (
        <div className="honeycomb-display">
            {!projects && <LoadingPageNoHeader />}
            {projects &&
            <div className="content-wrapper results">
                <div className="content">
                    <label>Projects: {projects.length}</label>
                </div>
            </div>
<<<<<<< HEAD
            }
            {projects &&
            <>
                <HexGrid width={config.width} height={parseInt(display.multiplier * config.height)} viewBox={display.viewBox}>
                    <Layout size={size} flat={layout.flat} spacing={layout.spacing} origin={config.origin}>
                        {hexs.slice(0, projects.length).map((hex, i) => {
                            const project = projects[i] || null;
                            const {environments, id, name} = project;
                            const filterProblems = environments && environments.filter(e => e instanceof Object).map(e => {
                                return e.problems;
                            });

                            const problemsPerProject = Array.prototype.concat.apply([], filterProblems);
                            const critical = problemsPerProject.filter(p => p.severity === 'CRITICAL').length;
                            const problemCount = problemsPerProject.length || 0;

                            const HexText = () => {
                                const classes = display.type !== "normal" ? "no-text" : 'text';

                                if (problemsPerProject.length) {
                                    return (<Text className={classes}>
                                        {`P: ${problemCount}, C: ${critical}`}
                                    </Text>);
                                }
                                else {
                                    return <Text className={classes}>{`P: ${problemCount}`}</Text>
                                }
                            };

                            return (
                                <Hexagon key={i} q={hex.q} r={hex.r} s={hex.s} className={getClassName(critical)} onClick={() => handleHexClick(project)}>
                                    <HexText />
                                </Hexagon>
                            )})}
                    </Layout>
                </HexGrid>
                <div className="project-details">
                    <div className="content-wrapper">
                        <div className="content">
                            {projectInView ?
                                <>
                                    <div className="project"><label>Project: {projectInView.name}</label></div>
                                    {projectInView.environments && projectInView.environments.map(environment => (
                                        <div key={environment.id} className="environment-wrapper">
                                            <label className="environment"><h5>Environment: {environment.name}</h5></label>
                                            <ProblemsByProject key={environment.id} problems={environment.problems || [] } minified={true}/>
                                        </div>
                                    ))}
                                </>
                                : <div className="project">No project selected</div>
                            }
                        </div>
                    </div>
                </div>
            </>
            }
            <style jsx>{`
              .content-wrapper {
                 &.results {
                   background: #f1f1f1;
                   margin-bottom: 20px;

                   .content {
                     padding: 0 15px;
                   }
                 }
                .content {
                  margin: 0 calc((100vw / 16) * 1) 0;
                  @media ${bp.wideUp} {
                    margin: 0 calc((100vw / 16) * 2) 0;
                  }
                  @media ${bp.extraWideUp} {
                    margin: 0 calc((100vw / 16) * 3) 0;
                  }
                  li.result {
                    display: inline;
                  }
                  .project {
                    padding: 20px;
                    background: #fff;
                  }
                  .environment-wrapper {
                    padding-bottom: 20px;
                    .environment {
                      h5 {
                        padding: 10px 20px;
                        margin-top: 0;
                        background: #f3f3f3;
                      }
                    }
=======
          </div>
        }
        {projects &&
        <>
          <HexGrid width={config.width} height={parseInt(display.multiplier * config.height)} viewBox={display.viewBox}>
            <Layout size={size} flat={layout.flat} spacing={layout.spacing} origin={config.origin}>
              {hexs.slice(0, projects.length).map((hex, i) => {
                const project = projects[i] || null;
                const {environments, id, name} = project;
                const filterProblems = environments && environments.filter(e => e instanceof Object).map(e => {
                  return e.problems;
                });

                const problemsPerProject = Array.prototype.concat.apply([], filterProblems);
                const critical = problemsPerProject.filter(p => p.severity === 'CRITICAL').length;
                const problemCount = problemsPerProject.length || 0;

                const HexText = () => {
                    const classes = (type) => ({
                        "normal": "text",
                        "small": "text-small",
                        "smaller": "no-text",
                        "smallest": "no-text"
                    })[type];

                    if (problemsPerProject.length) {
                        const text = display.type === 'normal'
                                ? `P: ${problemCount}, C: ${critical}`
                                : display.type === 'small' && `C: ${critical}`;
                        return (
                          <Text className={classes(display.type)}>{text}</Text>
                        );
                    }
                    else {
                        return <Text className={classes(display.type)}>{`P: ${problemCount}`}</Text>
                    }
                };

                return (
                  <Hexagon key={i} q={hex.q} r={hex.r} s={hex.s} className={getClassName(critical)} onClick={() => handleHexClick(project)}>
                    <HexText />
                  </Hexagon>
                )})}
            </Layout>
          </HexGrid>
          <div className="project-details">
            <div className="content-wrapper">
              <div className="content">
                {projectInView ?
                  <>
                    <div className="project"><label>Project: {projectInView.name}</label></div>
                    {projectInView.environments && projectInView.environments.map((env, index) => {
                        console.log('env', env);
                      return (
                        <div key={`${env.id}-${env.name}-${index}`} className="environment-wrapper">
                          <label className="environment"><h5>Environment: {env.name}</h5></label>
                          <ProblemsByProject problems={env.problems || [] } minified={true}/>
                        </div>
                      )
                    })}
                  </>
                : <div className="project">No project selected</div>
                }
              </div>
            </div>
          </div>
        </>
        }
        <style jsx>{`
          .content-wrapper {
             &.results {
               background: #f1f1f1;
               margin-bottom: 20px;

               .content {
                 padding: 0 15px;
               }
             }
            .content {
              margin: 0 calc((100vw / 16) * 1) 0;
              @media ${bp.wideUp} {
                margin: 0 calc((100vw / 16) * 2) 0;
              }
              @media ${bp.extraWideUp} {
                margin: 0 calc((100vw / 16) * 3) 0;
              }
              li.result {
                display: inline;
              }
              .project {
                padding: 20px;
                background: #fff;
              }
              .environment-wrapper {
                padding-bottom: 20px;
                .environment {
                  h5 {
                    padding: 10px 20px;
                    margin-top: 0;
                    background: #f3f3f3;
>>>>>>> 1213bd93
                  }
                }
                .loading {
                  margin: 2em calc(100vw / 2) 0;
                }
              }
            `}</style>
        </div>
    );
};

export default Honeycomb;<|MERGE_RESOLUTION|>--- conflicted
+++ resolved
@@ -98,7 +98,6 @@
                     <label>Projects: {projects.length}</label>
                 </div>
             </div>
-<<<<<<< HEAD
             }
             {projects &&
             <>
@@ -189,108 +188,6 @@
                         background: #f3f3f3;
                       }
                     }
-=======
-          </div>
-        }
-        {projects &&
-        <>
-          <HexGrid width={config.width} height={parseInt(display.multiplier * config.height)} viewBox={display.viewBox}>
-            <Layout size={size} flat={layout.flat} spacing={layout.spacing} origin={config.origin}>
-              {hexs.slice(0, projects.length).map((hex, i) => {
-                const project = projects[i] || null;
-                const {environments, id, name} = project;
-                const filterProblems = environments && environments.filter(e => e instanceof Object).map(e => {
-                  return e.problems;
-                });
-
-                const problemsPerProject = Array.prototype.concat.apply([], filterProblems);
-                const critical = problemsPerProject.filter(p => p.severity === 'CRITICAL').length;
-                const problemCount = problemsPerProject.length || 0;
-
-                const HexText = () => {
-                    const classes = (type) => ({
-                        "normal": "text",
-                        "small": "text-small",
-                        "smaller": "no-text",
-                        "smallest": "no-text"
-                    })[type];
-
-                    if (problemsPerProject.length) {
-                        const text = display.type === 'normal'
-                                ? `P: ${problemCount}, C: ${critical}`
-                                : display.type === 'small' && `C: ${critical}`;
-                        return (
-                          <Text className={classes(display.type)}>{text}</Text>
-                        );
-                    }
-                    else {
-                        return <Text className={classes(display.type)}>{`P: ${problemCount}`}</Text>
-                    }
-                };
-
-                return (
-                  <Hexagon key={i} q={hex.q} r={hex.r} s={hex.s} className={getClassName(critical)} onClick={() => handleHexClick(project)}>
-                    <HexText />
-                  </Hexagon>
-                )})}
-            </Layout>
-          </HexGrid>
-          <div className="project-details">
-            <div className="content-wrapper">
-              <div className="content">
-                {projectInView ?
-                  <>
-                    <div className="project"><label>Project: {projectInView.name}</label></div>
-                    {projectInView.environments && projectInView.environments.map((env, index) => {
-                        console.log('env', env);
-                      return (
-                        <div key={`${env.id}-${env.name}-${index}`} className="environment-wrapper">
-                          <label className="environment"><h5>Environment: {env.name}</h5></label>
-                          <ProblemsByProject problems={env.problems || [] } minified={true}/>
-                        </div>
-                      )
-                    })}
-                  </>
-                : <div className="project">No project selected</div>
-                }
-              </div>
-            </div>
-          </div>
-        </>
-        }
-        <style jsx>{`
-          .content-wrapper {
-             &.results {
-               background: #f1f1f1;
-               margin-bottom: 20px;
-
-               .content {
-                 padding: 0 15px;
-               }
-             }
-            .content {
-              margin: 0 calc((100vw / 16) * 1) 0;
-              @media ${bp.wideUp} {
-                margin: 0 calc((100vw / 16) * 2) 0;
-              }
-              @media ${bp.extraWideUp} {
-                margin: 0 calc((100vw / 16) * 3) 0;
-              }
-              li.result {
-                display: inline;
-              }
-              .project {
-                padding: 20px;
-                background: #fff;
-              }
-              .environment-wrapper {
-                padding-bottom: 20px;
-                .environment {
-                  h5 {
-                    padding: 10px 20px;
-                    margin-top: 0;
-                    background: #f3f3f3;
->>>>>>> 1213bd93
                   }
                 }
                 .loading {
