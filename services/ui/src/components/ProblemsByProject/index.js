import React, { useState, useEffect } from 'react';
import { bp, color, fontSize } from 'lib/variables';
import useSortableData from './sortedItems';
import Problem from 'components/Problem';

const ProblemsByProject = ({ problems, minified }) => {
    const { sortedItems, getClassNamesFor, requestSort } = useSortableData(problems, {key: 'id', direction: 'ascending'});

    const [problemTerm, setProblemTerm] = useState('');
    const [hasFilter, setHasFilter] = React.useState(false);

    const handleProblemFilterChange = (event) => {
        setHasFilter(false);

        if (event.target.value !== null || event.target.value !== '') {
            setHasFilter(true);
        }
        setProblemTerm(event.target.value);
    };

    const handleSort = (key) => {
        return requestSort(key);
    };

    const filterResults = (item) => {
        const lowercasedFilter = problemTerm.toLowerCase();
        if (problemTerm == null || problemTerm === '') {
            return problems;
        }

        return Object.keys(item).some(key => {
            if (item[key] !== null) {
                return item[key].toString().toLowerCase().includes(lowercasedFilter);
            }
        });
    };

    return (
<<<<<<< HEAD
        <div className="problems">
            <div className="filters">
                <input type="text" id="filter" placeholder="Filter problems e.g. CVE-2020-2342"
                       value={problemTerm}
                       onChange={handleProblemFilterChange}
                />
            </div>
            <div className="header">
                <button
                    type="button"
                    onClick={() => handleSort('identifier')}
                    className={`button-sort identifier ${getClassNamesFor('identifier')}`}
                >
                    Problem identifier
                </button>
                <button
                    type="button"
                    onClick={() => handleSort('source')}
                    className={`button-sort source ${getClassNamesFor('source')}`}
                >
                    Source
                </button>
                <button
                    type="button"
                    onClick={() => handleSort('severity')}
                    className={`button-sort severity ${getClassNamesFor('severity')}`}
                >
                    Severity
                </button>
                <button
                    type="button"
                    onClick={() => handleSort('associatedPackage')}
                    className={`button-sort associatedPackage ${getClassNamesFor('associatedPackage')}`}
                >
                    Package
                </button>
            </div>
            <div className="data-table">
                {!sortedItems.filter(problem => filterResults(problem)).length && <div className="data-none">No Problems</div>}
                {sortedItems.filter(problem => filterResults(problem)).map((problem) => (
                    <Problem key={`${problem.identifier}-${problem.id}`} problem={problem} />
                ))}
            </div>
            <style jsx>{`
=======
      <div className="problems">
        <div className="filters">
          <input type="text" id="filter" placeholder="Filter problems e.g. CVE-2020-2342"
            value={problemTerm}
            onChange={handleProblemFilterChange}
          />
        </div>
        <div className="header">
          <button
            type="button"
            onClick={() => handleSort('identifier')}
            className={`button-sort identifier ${getClassNamesFor('identifier')}`}
          >
            Problem identifier
          </button>
          <button
            type="button"
            onClick={() => handleSort('source')}
            className={`button-sort source ${getClassNamesFor('source')}`}
          >
            Source
          </button>
          <button
            type="button"
            onClick={() => handleSort('severity')}
            className={`button-sort severity ${getClassNamesFor('severity')}`}
          >
            Severity
          </button>
          <button
            type="button"
            onClick={() => handleSort('associatedPackage')}
            className={`button-sort associatedPackage ${getClassNamesFor('associatedPackage')}`}
          >
            Package
          </button>
        </div>
        <div className="data-table">
          {!sortedItems.filter(problem => filterResults(problem)).length && <div className="data-none">No Problems</div>}
          {sortedItems.filter(problem => filterResults(problem)).map((problem, index) => {

            const {identifier, source, severity, associatedPackage, data } = problem;
            const columns = {identifier, source, severity, associatedPackage};
            const parsedData = data && JSON.parse(data) || null;

            return (
              <Accordion
                key={`${identifier}-${source.toLowerCase()}-${index}`}
                columns={columns}
                defaultValue={false}
                className="data-row row-heading"
              >
                <div className="expanded-wrapper">
                  <div className="fieldWrapper">
                    <label>Problem Description</label>
                    {problem && <div className="description">
                      {(problem.description).length > 250 ? problem.description.substring(0, 247)+'...' : problem.description}
                    </div>}
                  </div>
                  <div className="fieldWrapper">
                    <label>Package</label>
                    {problem && <div className="package">{problem.associatedPackage}</div>}
                  </div>
                  <div className="fieldWrapper">
                    <label>Associated link (CVE description etc.)</label>
                    {problem && <div className="links"><a href={problem.links} target="_blank">{problem.links}</a></div>}
                  </div>
                  {problem && (<div className="fieldWrapper">
                    <label>Data:</label>
                    <div className="data-wrapper">
                      {parsedData && <div className="data">{Object.keys(parsedData).map((key, index) => {
                          return <div key={`${key}-${index}`} className="data-item"><span className="key">{key}: </span><span className="value">{`${parsedData[key]}`}</span></div>
                    })}</div>}
                  </div>
                  </div>)}
                </div>
              </Accordion>
            );
          })}
        </div>
        <style jsx>{`
>>>>>>> 1213bd93
          .header {
            @media ${bp.wideUp} {
              display: flex;
              margin: 0 0 14px;
            }
            @media ${bp.smallOnly} {
              flex-wrap: wrap;
            }
            @media ${bp.tabletUp} {
              margin-top: 20px;
            }

            display: flex;
            justify-content: space-between;

            label {
              display: none;
              padding-left: 20px;
              @media ${bp.wideUp} {
                display: block;
              }
            }
            .identifier {
              width: 45%;
            }
            .source {
              width: 20%;
            }
            .severity {
              width: 18%;
            }
            .projectsAffected {
              width: 17.5%;
            }
            .associatedPackage {
              width: 16%;
            }
          }

          input#filter {
            width: 100%;
            border: none;
            padding: 10px 20px;
            margin: 0;
          }
          .button-sort {
            color: #5f6f7a;
            font-family: 'source-code-pro',sans-serif;
            font-size: 13px;
            font-size: 0.8125rem;
            line-height: 1.4;
            text-transform: uppercase;
            border: none;
            background: none;
            cursor: pointer;
            text-align: left;

            &.identifier {
              padding-left: 20px;
            }

            &.ascending:after {
              content: ' \\25B2';
            }

            &.descending:after {
              content: ' \\25BC';
            }
          }

          .more {
            background: none;
            border: none;
            color: #2bc0d8;
            padding: 5px 0;
            text-transform: uppercase;
            font-size: 0.8em;
            cursor: pointer;
          }

          .data-table {
            background-color: ${color.white};
            border: 1px solid ${color.lightestGrey};
            border-radius: 3px;
            box-shadow: 0px 4px 8px 0px rgba(0, 0, 0, 0.03);

            .data-none {
              border: 1px solid ${color.white};
              border-bottom: 1px solid ${color.lightestGrey};
              border-radius: 3px;
              line-height: 1.5rem;
              padding: 8px 0 7px 0;
              text-align: center;
            }

            .data-row {
              border: 1px solid ${color.white};
              border-bottom: 1px solid ${color.lightestGrey};
              border-radius: 0;
              line-height: 1.5rem;
              padding: 8px 0 7px 0;
              @media ${bp.wideUp} {
                display: flex;
                justify-content: space-between;
                padding-right: 15px;
              }

              & > div {
                padding-left: 20px;
                @media ${bp.wideDown} {
                  padding-right: 40px;
                }
                @media ${bp.wideUp} {

                }

              }

              &:hover {
                border: 1px solid ${color.brightBlue};
              }

              &:first-child {
                border-top-left-radius: 3px;
                border-top-right-radius: 3px;
              }

              &:last-child {
                border-bottom-left-radius: 3px;
                border-bottom-right-radius: 3px;
              }
            }

            .row-heading {
              cursor: pointer;
            }
          }

          .data-wrapper {
            background: #2d2d2d;
          }

          .data {
            padding: 20px;
            margin: 0;
            color: white;
            font: 0.8rem Inconsolata, monospace;
            line-height: 2;
            transition: all 0.6s ease-in-out;
            padding: 20px;
            width: 100%;

            .key {
              color: ${color.brightBlue};
            }
          }
        `}</style>
        </div>
    );
};

export default ProblemsByProject;<|MERGE_RESOLUTION|>--- conflicted
+++ resolved
@@ -36,7 +36,6 @@
     };
 
     return (
-<<<<<<< HEAD
         <div className="problems">
             <div className="filters">
                 <input type="text" id="filter" placeholder="Filter problems e.g. CVE-2020-2342"
@@ -81,89 +80,6 @@
                 ))}
             </div>
             <style jsx>{`
-=======
-      <div className="problems">
-        <div className="filters">
-          <input type="text" id="filter" placeholder="Filter problems e.g. CVE-2020-2342"
-            value={problemTerm}
-            onChange={handleProblemFilterChange}
-          />
-        </div>
-        <div className="header">
-          <button
-            type="button"
-            onClick={() => handleSort('identifier')}
-            className={`button-sort identifier ${getClassNamesFor('identifier')}`}
-          >
-            Problem identifier
-          </button>
-          <button
-            type="button"
-            onClick={() => handleSort('source')}
-            className={`button-sort source ${getClassNamesFor('source')}`}
-          >
-            Source
-          </button>
-          <button
-            type="button"
-            onClick={() => handleSort('severity')}
-            className={`button-sort severity ${getClassNamesFor('severity')}`}
-          >
-            Severity
-          </button>
-          <button
-            type="button"
-            onClick={() => handleSort('associatedPackage')}
-            className={`button-sort associatedPackage ${getClassNamesFor('associatedPackage')}`}
-          >
-            Package
-          </button>
-        </div>
-        <div className="data-table">
-          {!sortedItems.filter(problem => filterResults(problem)).length && <div className="data-none">No Problems</div>}
-          {sortedItems.filter(problem => filterResults(problem)).map((problem, index) => {
-
-            const {identifier, source, severity, associatedPackage, data } = problem;
-            const columns = {identifier, source, severity, associatedPackage};
-            const parsedData = data && JSON.parse(data) || null;
-
-            return (
-              <Accordion
-                key={`${identifier}-${source.toLowerCase()}-${index}`}
-                columns={columns}
-                defaultValue={false}
-                className="data-row row-heading"
-              >
-                <div className="expanded-wrapper">
-                  <div className="fieldWrapper">
-                    <label>Problem Description</label>
-                    {problem && <div className="description">
-                      {(problem.description).length > 250 ? problem.description.substring(0, 247)+'...' : problem.description}
-                    </div>}
-                  </div>
-                  <div className="fieldWrapper">
-                    <label>Package</label>
-                    {problem && <div className="package">{problem.associatedPackage}</div>}
-                  </div>
-                  <div className="fieldWrapper">
-                    <label>Associated link (CVE description etc.)</label>
-                    {problem && <div className="links"><a href={problem.links} target="_blank">{problem.links}</a></div>}
-                  </div>
-                  {problem && (<div className="fieldWrapper">
-                    <label>Data:</label>
-                    <div className="data-wrapper">
-                      {parsedData && <div className="data">{Object.keys(parsedData).map((key, index) => {
-                          return <div key={`${key}-${index}`} className="data-item"><span className="key">{key}: </span><span className="value">{`${parsedData[key]}`}</span></div>
-                    })}</div>}
-                  </div>
-                  </div>)}
-                </div>
-              </Accordion>
-            );
-          })}
-        </div>
-        <style jsx>{`
->>>>>>> 1213bd93
           .header {
             @media ${bp.wideUp} {
               display: flex;
