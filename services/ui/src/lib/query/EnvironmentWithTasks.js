import gql from 'graphql-tag';
<<<<<<< HEAD
import TaskFragment from 'lib/fragment/Task';
import AdvancedTaskFragment from 'lib/fragment/AdvancedTask';
=======
>>>>>>> e4ab92e4

export default gql`
  query getEnvironment($openshiftProjectName: String!, $limit: Int) {
    environment: environmentByOpenshiftProjectName(
      openshiftProjectName: $openshiftProjectName
    ) {
      id
      name
      openshiftProjectName
      project {
        name
        problemsUi
        factsUi
      }
      services {
        name
      }
<<<<<<< HEAD
      advancedTasks {
        ...advancedTaskFields
      }
      tasks {
        ...taskFields
      }
    }
  }
  ${AdvancedTaskFragment}
  ${TaskFragment}
=======
      tasks(limit: $limit) {
        id
        name
        status
        created
        service
      }
    }
  }
>>>>>>> e4ab92e4
`;<|MERGE_RESOLUTION|>--- conflicted
+++ resolved
@@ -1,9 +1,5 @@
 import gql from 'graphql-tag';
-<<<<<<< HEAD
-import TaskFragment from 'lib/fragment/Task';
 import AdvancedTaskFragment from 'lib/fragment/AdvancedTask';
-=======
->>>>>>> e4ab92e4
 
 export default gql`
   query getEnvironment($openshiftProjectName: String!, $limit: Int) {
@@ -21,18 +17,9 @@
       services {
         name
       }
-<<<<<<< HEAD
       advancedTasks {
         ...advancedTaskFields
       }
-      tasks {
-        ...taskFields
-      }
-    }
-  }
-  ${AdvancedTaskFragment}
-  ${TaskFragment}
-=======
       tasks(limit: $limit) {
         id
         name
@@ -42,5 +29,5 @@
       }
     }
   }
->>>>>>> e4ab92e4
+  ${AdvancedTaskFragment}
 `;