--- conflicted
+++ resolved
@@ -3,11 +3,7 @@
 import type { Action } from './actions';
 import type { SiteGroupsFile, ClientsFile, Site } from './types';
 
-export type State = {
-  siteGroups?: SiteGroupsFile,
-  clients?: ClientsFile,
-  sites?: Array<Site>,
-};
+export type State = { siteGroups?: SiteGroupsFile, clients?: ClientsFile, sites?: Array<Site> };
 
 const reducer = (state: State = {}, action: Action): State => {
   switch (action.type) {
@@ -15,19 +11,13 @@
       const { siteGroups } = action;
       return { ...state, siteGroups };
     }
-<<<<<<< HEAD
     case 'SET_SITE_FILES': {
       const { siteFiles } = action;
       return { ...state, siteFiles };
-=======
+    }
     case 'SET_CLIENTS': {
       const { clients } = action;
       return { ...state, clients };
->>>>>>> cbf6f344
-    }
-    case 'SET_SITES': {
-      const { sites } = action;
-      return { ...state, sites };
     }
     default:
       return state;
