import * as R from 'ramda';
import { Request, Response, NextFunction } from 'express';
<<<<<<< HEAD
import logger from './logger';
=======
import { logger } from './loggers/logger';
import { getSqlClient } from './clients/sqlClient';
>>>>>>> c8d11953
import {
  getGrantForKeycloakToken,
  getCredentialsForLegacyToken
} from './util/auth';
import { getUserActivityLogger } from './loggers/userActivityLogger';

export type RequestWithAuthData = Request & {
  legacyCredentials: any;
  authToken: string;
  kauth: any;
};

const parseBearerToken = R.compose(
  R.ifElse(
    splits =>
      // @ts-ignore
      R.length(splits) === 2 &&
      R.compose(
        R.toLower,
        R.defaultTo(''),
        R.head
        // @ts-ignore
      )(splits) === 'bearer',
    R.nth(1),
    R.always(null)
  ),
  R.split(' '),
  R.defaultTo('')
);

const prepareToken = async (
  req: RequestWithAuthData,
  res: Response,
  next: NextFunction
) => {
  // Allow access to status without auth.
  if (req.url === '/status') {
    next();
    return;
  }

  // @ts-ignore
  const token = parseBearerToken(req.get('Authorization'));

  if (token == null) {
    logger.debug('No Bearer Token');
    res
      .status(401)
      .send({ errors: [{ message: 'Unauthorized - Bearer Token Required' }] });
    return;
  }

  req.authToken = token;

  next();
};

const keycloak = async (
  req: RequestWithAuthData,
  res: Response,
  next: NextFunction
) => {
  // Allow access to status without auth.
  if (req.url === '/status') {
    next();
    return;
  }

  try {
<<<<<<< HEAD
    const grant = await getGrantForKeycloakToken(req.authToken);
=======
    const grant: any = await getGrantForKeycloakToken(sqlClient, req.authToken);
>>>>>>> c8d11953

    req.kauth = { grant };
    const userActivityLogger = getUserActivityLogger(
      grant ? grant : null
    );

    const { azp: source, preferred_username, email } = grant.access_token.content;
    const username = preferred_username ? preferred_username : 'unknown';

    userActivityLogger.user_auth(`Keycloak authentication granted for '${username} (${email ? email : 'unknown'})' from '${source}'`);

  } catch (e) {
    // It might be a legacy token, so continue on.
    logger.debug(`Keycloak token auth failed: ${e.message}`);
  }

  next();
};

const legacy = async (
  req: RequestWithAuthData,
  res: Response,
  next: NextFunction
) => {
  // Allow access to status without auth.
  if (req.url === '/status') {
    next();
    return;
  }

  // Allow keycloak authenticated sessions
  if (req.kauth) {
    next();
    return;
  }

  try {
    const legacyCredentials = await getCredentialsForLegacyToken(req.authToken);

    req.legacyCredentials = legacyCredentials;
<<<<<<< HEAD
=======

    const userActivityLogger = getUserActivityLogger(legacyCredentials ? legacyCredentials : null);
    const { sub, iss } = legacyCredentials;
    const username = sub ? sub : 'unknown';
    const source = iss ? iss : 'unknown';
    userActivityLogger.user_auth(`Legacy authentication granted for '${username}' from '${source}'`);

    sqlClient.end();
>>>>>>> c8d11953

    next();
  } catch (e) {
    res.status(403).send({
      errors: [{ message: `Forbidden - Invalid Auth Token: ${e.message}` }]
    });
  }
};

export const authMiddleware = [
  prepareToken,
  // First attempt to validate token with keycloak.
  keycloak,
  // Then validate legacy token.
  legacy
];<|MERGE_RESOLUTION|>--- conflicted
+++ resolved
@@ -1,11 +1,6 @@
 import * as R from 'ramda';
 import { Request, Response, NextFunction } from 'express';
-<<<<<<< HEAD
-import logger from './logger';
-=======
 import { logger } from './loggers/logger';
-import { getSqlClient } from './clients/sqlClient';
->>>>>>> c8d11953
 import {
   getGrantForKeycloakToken,
   getCredentialsForLegacyToken
@@ -75,11 +70,7 @@
   }
 
   try {
-<<<<<<< HEAD
-    const grant = await getGrantForKeycloakToken(req.authToken);
-=======
-    const grant: any = await getGrantForKeycloakToken(sqlClient, req.authToken);
->>>>>>> c8d11953
+    const grant: any = await getGrantForKeycloakToken(req.authToken);
 
     req.kauth = { grant };
     const userActivityLogger = getUserActivityLogger(
@@ -120,17 +111,12 @@
     const legacyCredentials = await getCredentialsForLegacyToken(req.authToken);
 
     req.legacyCredentials = legacyCredentials;
-<<<<<<< HEAD
-=======
 
     const userActivityLogger = getUserActivityLogger(legacyCredentials ? legacyCredentials : null);
     const { sub, iss } = legacyCredentials;
     const username = sub ? sub : 'unknown';
     const source = iss ? iss : 'unknown';
     userActivityLogger.user_auth(`Legacy authentication granted for '${username}' from '${source}'`);
-
-    sqlClient.end();
->>>>>>> c8d11953
 
     next();
   } catch (e) {
