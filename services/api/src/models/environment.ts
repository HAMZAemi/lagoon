--- conflicted
+++ resolved
@@ -1,14 +1,7 @@
 import moment from 'moment';
-<<<<<<< HEAD
 import { Pool } from 'mariadb';
 import { query } from '../util/db';
-import * as logger from '../logger';
-=======
-
-import { prepare, query } from '../util/db';
-
 import { logger } from '../loggers/logger';
->>>>>>> c8d11953
 
 export interface Environment {
   id?: number; // int(11) NOT NULL AUTO_INCREMENT,
@@ -376,16 +369,10 @@
               ],
               must_not: [
                 {
-<<<<<<< HEAD
                   match_phrase: {
                     http_user_agent: {
                       // New Logging - Kubernetes Ingress: Exclude requests from Statuscake
                       query: 'StatusCake'
-=======
-                  "match_phrase": {
-                    "http_user_agent": { // New Logging - Kubernetes Ingress: Exclude requests from Statuscake
-                      "query": "StatusCake"
->>>>>>> c8d11953
                     }
                   }
                 },
