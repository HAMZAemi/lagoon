--- conflicted
+++ resolved
@@ -37,15 +37,10 @@
   loadUserById: (id: string) => Promise<User>;
   loadUserByUsername: (username: string) => Promise<User>;
   loadUserByIdOrUsername: (userInput: UserEdit) => Promise<User>;
-<<<<<<< HEAD
   loadUsersByOrganizationId: (organizationId: number) => Promise<User[]>;
   getAllOrganizationIdsForUser: (userInput: User) => Promise<number[]>;
-  getAllGroupsForUser: (userInput: User) => Promise<Group[]>;
-  getAllProjectsIdsForUser: (userInput: User) => Promise<number[]>;
-=======
   getAllGroupsForUser: (userId: string) => Promise<Group[]>;
   getAllProjectsIdsForUser: (userInput: User, groups?: Group[]) => Promise<{}>;
->>>>>>> c5708ed6
   getUserRolesForProject: (
     userInput: User,
     projectId: number,
