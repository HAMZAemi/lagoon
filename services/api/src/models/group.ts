--- conflicted
+++ resolved
@@ -524,15 +524,6 @@
       }
     }
 
-<<<<<<< HEAD
-    try {
-      // when adding a group, if this is an organization based group, purge the cache so the groups are updated
-      // in the api
-      const organizationId = getOrganizationIdFromGroup(group);
-      // await redisClient.deleteOrganizationGroupsCache(organizationId);
-    } catch (err) {
-      logger.warn(`Error deleting organization groups cache: ${err.message}`);
-=======
     const allGroups = await loadAllGroups();
     const keycloakGroups = await transformKeycloakGroups(allGroups);
     const data = Buffer.from(JSON.stringify(keycloakGroups)).toString('base64')
@@ -541,7 +532,6 @@
       await saveRedisKeycloakCache("allgroups", data);
     } catch (err) {
       logger.warn(`Couldn't save redis keycloak cache: ${err.message}`);
->>>>>>> 1908bdad
     }
 
     return group;
