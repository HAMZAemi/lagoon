// @ts-ignore
import * as R from 'ramda';
// @ts-ignore
import { Pool } from 'mariadb';
// @ts-ignore
import { asyncPipe } from '@lagoon/commons/dist/util/func';
import pickNonNil from '../util/pickNonNil';
import { logger } from '../loggers/logger';
// @ts-ignore
import GroupRepresentation from 'keycloak-admin/lib/defs/groupRepresentation';
import { User } from './user';

interface IGroupAttributes {
  'lagoon-projects'?: [string];
  'lagoon-organization'?: [string];
  comment?: [string];
  [propName: string]: any;
}

export interface Group {
  name: string;
  id?: string;
  type?: string;
  currency?: string;
  path?: string;
  parentGroupId?: string;
  organization?: number;
  // Only groups that aren't role subgroups.
  groups?: Group[];
  members?: GroupMembership[];
  // All subgroups according to keycloak.
  subGroups?: GroupRepresentation[];
  attributes?: IGroupAttributes;
}

interface GroupMembership {
  user: User;
  role: string;
  roleSubgroupId: string;
}

export interface GroupInput {
  id?: string;
  name?: string;
  organization?: number;
}

interface GroupEdit {
  id: string;
  name: string;
  attributes?: object;
}

interface AttributeFilterFn {
  (attribute: { name: string; value: string[] }): boolean;
}

export class GroupExistsError extends Error {
  constructor(message: string) {
    super(message);
    this.name = 'GroupExistsError';
  }
}

export class GroupNotFoundError extends Error {
  constructor(message: string) {
    super(message);
    this.name = 'GroupNotFoundError';
  }
}

const attrLens = R.lensPath(['attributes']);
const lagoonProjectsLens = R.lensPath(['lagoon-projects']);
const lagoonOrganizationLens = R.lensPath(['lagoon-organization']);

const attrLagoonProjectsLens = R.compose(
  // @ts-ignore
  attrLens,
  lagoonProjectsLens,
  R.lensPath([0])
);

const attrLagoonOrganizationLens = R.compose(
  // @ts-ignore
  attrLens,
  lagoonOrganizationLens,
  R.lensPath([0])
);

const getProjectIdsFromGroup = R.pipe(
  // @ts-ignore
  R.view(attrLagoonProjectsLens),
  R.defaultTo(''),
  R.split(','),
  R.reject(R.isEmpty),
  R.map(id => parseInt(id, 10))
);

const getOrganizationIdFromGroup = R.pipe(
  // @ts-ignore
  R.view(attrLagoonOrganizationLens),
  R.defaultTo(''),
  R.split(','),
  R.reject(R.isEmpty),
  R.map(id => parseInt(id, 10))
);

export const isRoleSubgroup = R.pathEq(
  ['attributes', 'type', 0],
  'role-subgroup'
);

const attributeKVOrNull = (key: string, group: GroupRepresentation) =>
  String(R.pathOr(null, ['attributes', key], group));

export const Group = (clients: {
  keycloakAdminClient: any;
  redisClient: any;
  sqlClientPool: Pool;
  esClient: any;
}) => {
  const { keycloakAdminClient } = clients;

  const transformKeycloakGroups = async (
    keycloakGroups: GroupRepresentation[]
  ): Promise<Group[]> => {
    // Map from keycloak object to group object
    const groups = keycloakGroups.map(
      (keycloakGroup: GroupRepresentation): Group => ({
        id: keycloakGroup.id,
        name: keycloakGroup.name,
        type: attributeKVOrNull('type', keycloakGroup),
        path: keycloakGroup.path,
        attributes: keycloakGroup.attributes,
        subGroups: keycloakGroup.subGroups
      })
    );

    let groupsWithGroupsAndMembers = [];

    for (const group of groups) {
      const subGroups = R.reject(isRoleSubgroup)(group.subGroups);
      groupsWithGroupsAndMembers.push({
        ...group,
        groups: R.isEmpty(subGroups)
          ? []
          : await transformKeycloakGroups(subGroups),
        // retrieving members is a heavy operation
        // this is now its own resolver
        // members: await getGroupMembership(group)
      });
    }

    return groupsWithGroupsAndMembers;
  };

  const loadGroupById = async (id: string): Promise<Group> => {

    let keycloakGroup: Group
    keycloakGroup = await keycloakAdminClient.groups.findOne({
      id,
      briefRepresentation: false,
    });
    if (R.isNil(keycloakGroup)) {
      throw new GroupNotFoundError(`Group not found: ${id}`);
    }

    const groups = await transformKeycloakGroups([keycloakGroup]);
    keycloakGroup = groups[0]

    return keycloakGroup;
  };

  const loadGroupByName = async (name: string): Promise<Group> => {
    const keycloakGroups = await keycloakAdminClient.groups.find({
      search: name
    });

    if (R.isEmpty(keycloakGroups)) {
      throw new GroupNotFoundError(`Group not found: ${name}`);
    }

    // Use mutable operations to avoid running out of heap memory
    const flattenGroups = (groups, group) => {
      groups.push(R.omit(['subGroups'], group));
      const flatSubGroups = group.subGroups.reduce(flattenGroups, []);
      return groups.concat(flatSubGroups);
    };

    const groupId = R.pipe(
      R.reduce(flattenGroups, []),
      R.filter(R.propEq('name', name)),
      R.path(['0', 'id'])
    )(keycloakGroups);

    if (R.isNil(groupId)) {
      throw new GroupNotFoundError(`Group not found: ${name}`);
    }

    // @ts-ignore
    return await loadGroupById(groupId);
  };

  const loadGroupByIdOrName = async (
    groupInput: GroupInput
  ): Promise<Group> => {
    if (R.prop('id', groupInput)) {
      return loadGroupById(R.prop('id', groupInput));
    }

    if (R.prop('name', groupInput)) {
      return loadGroupByName(R.prop('name', groupInput));
    }

    throw new Error('You must provide a group id or name');
  };

  const loadAllGroups = async (): Promise<Group[]> => {
    // briefRepresentation pulls all the group information from keycloak including the attributes
    // this means we don't need to iterate over all the groups one by one anymore to get the full group information
    const fullGroups = await keycloakAdminClient.groups.find({briefRepresentation: false});
    const keycloakGroups = await transformKeycloakGroups(fullGroups);

    return keycloakGroups;
  };

  const loadParentGroup = async (groupInput: Group): Promise<Group> =>
    asyncPipe(
      R.prop('path'),
      R.split('/'),
      R.nth(-2),
      R.cond([[R.isEmpty, R.always(null)], [R.T, loadGroupByName]])
    )(groupInput);

  const filterGroupsByAttribute = (
    groups: Group[],
    filterFn: AttributeFilterFn
  ): Group[] =>
    R.filter((group: Group) =>
      R.pipe(
        R.toPairs,
        R.reduce((isMatch: boolean, attribute: [string, string[]]): boolean => {
          if (!isMatch) {
            return filterFn({
              name: attribute[0],
              value: attribute[1]
            });
          }

          return isMatch;
        }, false)
      )(group.attributes)
    )(groups);

  const loadGroupsByAttribute = async (
    filterFn: AttributeFilterFn
  ): Promise<Group[]> => {
    const keycloakGroups = await keycloakAdminClient.groups.find({briefRepresentation: false});

    const filteredGroups = filterGroupsByAttribute(keycloakGroups, filterFn);

    return await transformKeycloakGroups(filteredGroups);
  };

  const loadGroupsByProjectId = async (projectId: number): Promise<Group[]> => {
    const filterFn = attribute => {
      if (attribute.name === 'lagoon-projects') {
        const value = R.is(Array, attribute.value)
          ? R.path(['value', 0], attribute)
          : attribute.value;
        return R.test(new RegExp(`\\b${projectId}\\b`), value);
      }

      return false;
    };

    // this request will be huge, but it is significantly faster than the alternative iteration that followed previously
    // briefRepresentation pulls all the group information from keycloak including the attributes
    // this means we don't need to iterate over all the groups one by one anymore to get the full group information
    const groups = await keycloakAdminClient.groups.find({briefRepresentation: false});

    const filteredGroups = filterGroupsByAttribute(groups, filterFn);

    const fullGroups = await transformKeycloakGroups(filteredGroups);

    return fullGroups;
  };


  // loadGroupsByProjectIdFromGroups does the same thing as loadGroupsByProjectId, except takes a groups input in the arguments
  // from another source that has already calculated the required groups
  const loadGroupsByProjectIdFromGroups = async (projectId: number, groups: Group[]): Promise<Group[]> => {
    const filterFn = attribute => {
      if (attribute.name === 'lagoon-projects') {
        const value = R.is(Array, attribute.value)
          ? R.path(['value', 0], attribute)
          : attribute.value;
        return R.test(new RegExp(`\\b${projectId}\\b`), value);
      }

      return false;
    };
    const filteredGroups = filterGroupsByAttribute(groups, filterFn);

    const fullGroups = await transformKeycloakGroups(filteredGroups);

    return fullGroups;
  };

  // used by organization resolver to list all groups attached to the organization
  const loadGroupsByOrganizationId = async (organizationId: number): Promise<Group[]> => {
    const filterFn = attribute => {
      if (attribute.name === 'lagoon-organization') {
        const value = R.is(Array, attribute.value)
          ? R.path(['value', 0], attribute)
          : attribute.value;
        return R.test(new RegExp(`\\b${organizationId}\\b`), value);
      }

      return false;
    };

    let groupIds = [];

    // This function is called often and is expensive to compute so prefer
    // performance over DRY
    // try {
    //   groupIds = await redisClient.getOrganizationGroupsCache(organizationId);
    // } catch (err) {
    //   logger.warn(`Error loading project groups from cache: ${err.message}`);
    //   groupIds = [];
    // }

    if (R.isEmpty(groupIds)) {
      const keycloakGroups = await keycloakAdminClient.groups.find();
      // @ts-ignore
      groupIds = R.pluck('id', keycloakGroups);
    }

    let fullGroups = [];
    for (const id of groupIds) {
      try {
        const fullGroup = await keycloakAdminClient.groups.findOne({
          id
        });
        fullGroups = [...fullGroups, fullGroup];
      } catch (err) {
        //
      }
    }

    try {
      const filteredGroups = filterGroupsByAttribute(fullGroups, filterFn);
      try {
        const filteredGroupIds = R.pluck('id', filteredGroups);
        // await redisClient.saveOrganizationGroupsCache(organizationId, filteredGroupIds);
      } catch (err) {
        logger.warn(`Error saving organization groups to cache: ${err.message}`);
      }
      const groups = await transformKeycloakGroups(filteredGroups);
      return groups;
    } catch (err) {
      // if the groups don't exist, then purge this organizations redis cache
      // this would be better handled in the `deleteGroup` function, but promises and stuff don't seem to work properly
      // TODO: SEARCH AND SEE -> DELETEGROUPORGCACHE
      // await redisClient.deleteOrganizationGroupsCache(organizationId);
      return null
    }

  };

  // Recursive function to load membership "up" the group chain
  const getMembersFromGroupAndParents = async (
    group: Group
  ): Promise<GroupMembership[]> => {
    const members = R.prop('members', group);

    const parentGroup = await loadParentGroup(group);
    const parentMembers = parentGroup
      ? await getMembersFromGroupAndParents(parentGroup)
      : [];

    return [...members, ...parentMembers];
  };

  // Recursive function to load projects "up" the group chain
  const getProjectsFromGroupAndParents = async (
    group: Group
  ): Promise<number[]> => {
    const projectIds = getProjectIdsFromGroup(group);

    const parentGroup = await loadParentGroup(group);
    const parentProjectIds = parentGroup
      ? await getProjectsFromGroupAndParents(parentGroup)
      : [];

    return [
      // @ts-ignore
      ...projectIds,
      ...parentProjectIds
    ];
  };

  // Recursive function to load projects "down" the group chain
  const getProjectsFromGroupAndSubgroups = async (
    group: Group
  ): Promise<number[]> => {
    try {
      const groupProjectIds = getProjectIdsFromGroup(group);

      let subGroupProjectIds = [];
      // @TODO: check is `groups.groups` ever used? it always appears to be empty
      if (group.groups) {
        for (const subGroup of group.groups) {
          const projectIds = await getProjectsFromGroupAndSubgroups(subGroup);
          subGroupProjectIds = [...subGroupProjectIds, ...projectIds];
        }
      }

      return [
        // @ts-ignore
        ...groupProjectIds,
        ...subGroupProjectIds
      ];
    } catch (err) {
      return [];
    }
  };

  const getGroupMembership = async (
    group: Group
  ): Promise<GroupMembership[]> => {
    const UserModel = User(clients);
    const roleSubgroups = group.subGroups.filter(isRoleSubgroup);

    let membership = [];
    for (const roleSubgroup of roleSubgroups) {
      const keycloakUsers = await keycloakAdminClient.groups.listMembers({
        id: roleSubgroup.id
      });

      let members = [];
      for (const keycloakUser of keycloakUsers) {
        const fullUser = await UserModel.loadUserById(keycloakUser.id);
        const member = {
          user: fullUser,
          role: roleSubgroup.realmRoles[0],
          roleSubgroupId: roleSubgroup.id
        };

        members = [...members, member];
      }

      membership = [...membership, ...members];
    }

    return membership;
  };

  const addGroup = async (groupInput: Group): Promise<Group> => {
    // Don't allow duplicate subgroup names
    try {
      const existingGroup = await loadGroupByName(groupInput.name);
      throw new Error('group-with-name-exists');
    } catch (err) {
      if (err instanceof GroupNotFoundError) {
        // No group exists with this name already, continue
      } else if (err.message == 'group-with-name-exists') {
        throw new GroupExistsError(
          `Group ${R.prop('name', groupInput)} exists`
        );
      } else {
        throw err;
      }
    }

    let response: { id: string };
    try {
      // @ts-ignore
      response = await keycloakAdminClient.groups.create({
        ...pickNonNil(['id', 'name', 'attributes'], groupInput)
      });
    } catch (err) {
      if (err.response.status && err.response.status === 409) {
        throw new GroupExistsError(
          `Group ${R.prop('name', groupInput)} exists`
        );
      } else {
        throw new Error(`Error creating Keycloak group: ${err.message}`);
      }
    }

    const group = await loadGroupById(response.id);

    // Set the parent group
    if (R.prop('parentGroupId', groupInput)) {
      try {
        const parentGroup = await loadGroupById(
          R.prop('parentGroupId', groupInput)
        );

        await keycloakAdminClient.groups.setOrCreateChild(
          {
            id: parentGroup.id
          },
          {
            id: group.id,
            name: group.name
          }
        );
      } catch (err) {
        if (err instanceof GroupNotFoundError) {
          throw new GroupNotFoundError(
            `Parent group not found ${R.prop('parentGroupId', groupInput)}`
          );
        } else if (
          err.message.includes('location header is not found in request')
        ) {
          // This is a bug in the keycloak client, ignore
        } else {
          logger.error(`Could not set parent group: ${err.message}`);
        }
      }
    }

    try {
      // when adding a group, if this is an organization based group, purge the cache so the groups are updated
      // in the api
      const organizationId = getOrganizationIdFromGroup(group);
      // await redisClient.deleteOrganizationGroupsCache(organizationId);
    } catch (err) {
      logger.warn(`Error deleting organization groups cache: ${err.message}`);
    }

    return group;
  };

  const updateGroup = async (groupInput: GroupEdit): Promise<Group> => {
    const oldGroup = await loadGroupById(groupInput.id);

    try {
      await keycloakAdminClient.groups.update(
        {
          id: groupInput.id
        },
        //@ts-ignore
        {
          ...pickNonNil(['name', 'attributes'], groupInput)
        }
      );
    } catch (err) {
      if (err.response.status && err.response.status === 409) {
        throw new GroupExistsError(
          `Group ${R.prop('name', groupInput)} exists`
        );
      } else if (err.response.status && err.response.status === 404) {
        throw new GroupNotFoundError(`Group not found: ${groupInput.id}`);
      } else {
        throw new Error(`Error updating Keycloak group: ${err.message}`);
      }
    }

    let newGroup = await loadGroupById(groupInput.id);

    if (oldGroup.name != newGroup.name) {
      const roleSubgroups = newGroup.subGroups.filter(isRoleSubgroup);

      for (const roleSubgroup of roleSubgroups) {
        await updateGroup({
          id: roleSubgroup.id,
          name: R.replace(oldGroup.name, newGroup.name, roleSubgroup.name)
        });
      }
    }
    return newGroup;
  };

  const deleteGroup = async (id: string): Promise<void> => {
    try {
      await keycloakAdminClient.groups.del({ id });
    } catch (err) {
      if (err.response.status && err.response.status === 404) {
        throw new GroupNotFoundError(`Group not found: ${id}`);
      } else {
        throw new Error(`Error deleting group ${id}: ${err}`);
      }
    }
<<<<<<< HEAD

    for (const projectId of projectIds) {
      try {
        await redisClient.deleteProjectGroupsCache(projectId);
      } catch (err) {
        logger.warn(`Error deleting project groups cache: ${err.message}`);
      }
    }

    // @TODO: this doesn't seem to work with promises?? DELETEGROUPORGCACHE
    // const organizationId = getOrganizationIdFromGroup(group);
    // await redisClient.deleteOrganizationGroupsCache(organizationId);
=======
>>>>>>> c5708ed6
  };

  const addUserToGroup = async (
    user: User,
    groupInput: Group,
    roleName: string
  ): Promise<Group> => {
    const group = await loadGroupById(groupInput.id);
    // Load or create the role subgroup.
    let roleSubgroup: Group;
    // @ts-ignore
    roleSubgroup = R.find(R.propEq('name', `${group.name}-${roleName}`))(
      group.subGroups
    );
    if (!roleSubgroup) {
      roleSubgroup = await addGroup({
        name: `${group.name}-${roleName}`,
        parentGroupId: group.id,
        attributes: {
          type: ['role-subgroup']
        }
      });
      const role = await keycloakAdminClient.roles.findOneByName({
        name: roleName
      });
      await keycloakAdminClient.groups.addRealmRoleMappings({
        id: roleSubgroup.id,
        roles: [{ id: role.id, name: role.name }]
      });
    }

    // Add the user to the role subgroup.
    try {
      await keycloakAdminClient.users.addToGroup({
        id: user.id,
        groupId: roleSubgroup.id
      });
    } catch (err) {
      throw new Error(`Could not add user to group: ${err.message}`);
    }

    return await loadGroupById(group.id);
  };

  const removeUserFromGroup = async (
    user: User,
    group: Group
  ): Promise<Group> => {
    const members = await getGroupMembership(group);
    const userMembership = R.find(R.pathEq(['user', 'id'], user.id))(members);

    if (userMembership) {
      // Remove user from the role subgroup.
      try {
        await keycloakAdminClient.users.delFromGroup({
          // @ts-ignore
          id: userMembership.user.id,
          // @ts-ignore
          groupId: userMembership.roleSubgroupId
        });
      } catch (err) {
        throw new Error(`Could not remove user from group: ${err.message}`);
      }

    }

    return await loadGroupById(group.id);
  };

  const addProjectToGroup = async (
    projectId: number,
    groupInput: any
  ): Promise<void> => {
    const group = await loadGroupById(groupInput.id);
    const groupProjectIds = getProjectIdsFromGroup(group)
    const newGroupProjects = R.pipe(
      R.append(projectId),
      R.uniq,
      R.join(',')
      // @ts-ignore
    )(groupProjectIds);

    try {
      await keycloakAdminClient.groups.update(
        {
          id: group.id
        },
        {
          name: group.name,
          attributes: {
            ...group.attributes,
            'lagoon-projects': [newGroupProjects],
            'group-lagoon-project-ids': [`{${JSON.stringify(group.name)}:[${newGroupProjects}]}`]
          }
        }
      );
    } catch (err) {
      throw new Error(
        `Error setting projects for group ${group.name}: ${err.message}`
      );
    }
  };

  const removeProjectFromGroup = async (
    projectId: number,
    group: Group
  ): Promise<void> => {
    const groupProjectIds = getProjectIdsFromGroup(group)
    const newGroupProjects = R.pipe(
      R.without([projectId]),
      R.uniq,
      R.join(',')
      // @ts-ignore
    )(groupProjectIds);

    try {
      await keycloakAdminClient.groups.update(
        {
          id: group.id
        },
        {
          name: group.name,
          attributes: {
            ...group.attributes,
            'lagoon-projects': [newGroupProjects],
            'group-lagoon-project-ids': [`{${JSON.stringify(group.name)}:[${newGroupProjects}]}`]
          }
        }
      );
    } catch (err) {
      throw new Error(
        `Error setting projects for group ${group.name}: ${err.message}`
      );
    }
  };

  return {
    loadAllGroups,
    loadGroupById,
    loadGroupByName,
    loadGroupByIdOrName,
    loadParentGroup,
    loadGroupsByAttribute,
    loadGroupsByProjectId,
<<<<<<< HEAD
    loadGroupsByOrganizationId,
=======
    loadGroupsByProjectIdFromGroups,
>>>>>>> c5708ed6
    getProjectsFromGroupAndParents,
    getProjectsFromGroupAndSubgroups,
    addGroup,
    updateGroup,
    deleteGroup,
    addUserToGroup,
    removeUserFromGroup,
    addProjectToGroup,
    removeProjectFromGroup,
    transformKeycloakGroups,
    getGroupMembership
  };
};<|MERGE_RESOLUTION|>--- conflicted
+++ resolved
@@ -585,21 +585,6 @@
         throw new Error(`Error deleting group ${id}: ${err}`);
       }
     }
-<<<<<<< HEAD
-
-    for (const projectId of projectIds) {
-      try {
-        await redisClient.deleteProjectGroupsCache(projectId);
-      } catch (err) {
-        logger.warn(`Error deleting project groups cache: ${err.message}`);
-      }
-    }
-
-    // @TODO: this doesn't seem to work with promises?? DELETEGROUPORGCACHE
-    // const organizationId = getOrganizationIdFromGroup(group);
-    // await redisClient.deleteOrganizationGroupsCache(organizationId);
-=======
->>>>>>> c5708ed6
   };
 
   const addUserToGroup = async (
@@ -744,11 +729,8 @@
     loadParentGroup,
     loadGroupsByAttribute,
     loadGroupsByProjectId,
-<<<<<<< HEAD
     loadGroupsByOrganizationId,
-=======
     loadGroupsByProjectIdFromGroups,
->>>>>>> c5708ed6
     getProjectsFromGroupAndParents,
     getProjectsFromGroupAndSubgroups,
     addGroup,
