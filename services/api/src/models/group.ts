// @ts-ignore
import * as R from 'ramda';
// @ts-ignore
import { Pool } from 'mariadb';
<<<<<<< HEAD
// @ts-ignore
import { asyncPipe } from '@lagoon/commons/dist/util';
=======
import { asyncPipe } from '@lagoon/commons/dist/util/func';
>>>>>>> 13e91646
import pickNonNil from '../util/pickNonNil';
import { logger } from '../loggers/logger';
// @ts-ignore
import GroupRepresentation from 'keycloak-admin/lib/defs/groupRepresentation';
import { User } from './user';

interface IGroupAttributes {
  'lagoon-projects'?: [string];
  'lagoon-organization'?: [string];
  comment?: [string];
  [propName: string]: any;
}

export interface Group {
  name: string;
  id?: string;
  type?: string;
  currency?: string;
  path?: string;
  parentGroupId?: string;
  organization?: number;
  // Only groups that aren't role subgroups.
  groups?: Group[];
  members?: GroupMembership[];
  // All subgroups according to keycloak.
  subGroups?: GroupRepresentation[];
  attributes?: IGroupAttributes;
}

interface GroupMembership {
  user: User;
  role: string;
  roleSubgroupId: string;
}

export interface GroupInput {
  id?: string;
  name?: string;
  organization?: number;
}

interface GroupEdit {
  id: string;
  name: string;
  attributes?: object;
}

interface AttributeFilterFn {
  (attribute: { name: string; value: string[] }): boolean;
}

export class GroupExistsError extends Error {
  constructor(message: string) {
    super(message);
    this.name = 'GroupExistsError';
  }
}

export class GroupNotFoundError extends Error {
  constructor(message: string) {
    super(message);
    this.name = 'GroupNotFoundError';
  }
}

const attrLens = R.lensPath(['attributes']);
const lagoonProjectsLens = R.lensPath(['lagoon-projects']);
const lagoonOrganizationLens = R.lensPath(['lagoon-organization']);

const attrLagoonProjectsLens = R.compose(
  // @ts-ignore
  attrLens,
  lagoonProjectsLens,
  R.lensPath([0])
);

const attrLagoonOrganizationLens = R.compose(
  // @ts-ignore
  attrLens,
  lagoonOrganizationLens,
  R.lensPath([0])
);

const getProjectIdsFromGroup = R.pipe(
  // @ts-ignore
  R.view(attrLagoonProjectsLens),
  R.defaultTo(''),
  R.split(','),
  R.reject(R.isEmpty),
  R.map(id => parseInt(id, 10))
);

const getOrganizationIdFromGroup = R.pipe(
  // @ts-ignore
  R.view(attrLagoonOrganizationLens),
  R.defaultTo(''),
  R.split(','),
  R.reject(R.isEmpty),
  R.map(id => parseInt(id, 10))
);

export const isRoleSubgroup = R.pathEq(
  ['attributes', 'type', 0],
  'role-subgroup'
);

const attributeKVOrNull = (key: string, group: GroupRepresentation) =>
  String(R.pathOr(null, ['attributes', key], group));

export const Group = (clients: {
  keycloakAdminClient: any;
  redisClient: any;
  sqlClientPool: Pool;
  esClient: any;
}) => {
  const { keycloakAdminClient, redisClient } = clients;

  const transformKeycloakGroups = async (
    keycloakGroups: GroupRepresentation[]
  ): Promise<Group[]> => {
    // Map from keycloak object to group object
    const groups = keycloakGroups.map(
      (keycloakGroup: GroupRepresentation): Group => ({
        id: keycloakGroup.id,
        name: keycloakGroup.name,
        type: attributeKVOrNull('type', keycloakGroup),
        path: keycloakGroup.path,
        attributes: keycloakGroup.attributes,
        subGroups: keycloakGroup.subGroups
      })
    );

    let groupsWithGroupsAndMembers = [];

    for (const group of groups) {
      const subGroups = R.reject(isRoleSubgroup)(group.subGroups);
      groupsWithGroupsAndMembers.push({
        ...group,
        groups: R.isEmpty(subGroups)
          ? []
          : await transformKeycloakGroups(subGroups),
        members: await getGroupMembership(group)
      });
    }

    return groupsWithGroupsAndMembers;
  };

  const loadGroupById = async (id: string): Promise<Group> => {
    const keycloakGroup = await keycloakAdminClient.groups.findOne({
      id
    });

    if (R.isNil(keycloakGroup)) {
      throw new GroupNotFoundError(`Group not found: ${id}`);
    }

    const groups = await transformKeycloakGroups([keycloakGroup]);

    return groups[0];
  };

  const loadGroupByName = async (name: string): Promise<Group> => {
    const keycloakGroups = await keycloakAdminClient.groups.find({
      search: name
    });

    if (R.isEmpty(keycloakGroups)) {
      throw new GroupNotFoundError(`Group not found: ${name}`);
    }

    // Use mutable operations to avoid running out of heap memory
    const flattenGroups = (groups, group) => {
      groups.push(R.omit(['subGroups'], group));
      const flatSubGroups = group.subGroups.reduce(flattenGroups, []);
      return groups.concat(flatSubGroups);
    };

    const groupId = R.pipe(
      R.reduce(flattenGroups, []),
      R.filter(R.propEq('name', name)),
      R.path(['0', 'id'])
    )(keycloakGroups);

    if (R.isNil(groupId)) {
      throw new GroupNotFoundError(`Group not found: ${name}`);
    }

    // @ts-ignore
    return await loadGroupById(groupId);
  };

  const loadGroupByIdOrName = async (
    groupInput: GroupInput
  ): Promise<Group> => {
    if (R.prop('id', groupInput)) {
      return loadGroupById(R.prop('id', groupInput));
    }

    if (R.prop('name', groupInput)) {
      return loadGroupByName(R.prop('name', groupInput));
    }

    throw new Error('You must provide a group id or name');
  };

  const loadAllGroups = async (): Promise<Group[]> => {
    const keycloakGroups = await keycloakAdminClient.groups.find();

    let fullGroups: Group[] = [];
    for (const group of keycloakGroups) {
      const fullGroup = await loadGroupById(group.id);

      fullGroups = [...fullGroups, fullGroup];
    }

    return fullGroups;
  };

  const loadParentGroup = async (groupInput: Group): Promise<Group> =>
    asyncPipe(
      R.prop('path'),
      R.split('/'),
      R.nth(-2),
      R.cond([[R.isEmpty, R.always(null)], [R.T, loadGroupByName]])
    )(groupInput);

  const filterGroupsByAttribute = (
    groups: Group[],
    filterFn: AttributeFilterFn
  ): Group[] =>
    R.filter((group: Group) =>
      R.pipe(
        R.toPairs,
        R.reduce((isMatch: boolean, attribute: [string, string[]]): boolean => {
          if (!isMatch) {
            return filterFn({
              name: attribute[0],
              value: attribute[1]
            });
          }

          return isMatch;
        }, false)
      )(group.attributes)
    )(groups);

  const loadGroupsByAttribute = async (
    filterFn: AttributeFilterFn
  ): Promise<Group[]> => {
    const keycloakGroups = await keycloakAdminClient.groups.find();

    let fullGroups: Group[] = [];
    for (const group of keycloakGroups) {
      const fullGroup = await keycloakAdminClient.groups.findOne({
        id: group.id
      });

      fullGroups = [...fullGroups, fullGroup];
    }

    const filteredGroups = filterGroupsByAttribute(fullGroups, filterFn);

    const groups = await transformKeycloakGroups(filteredGroups);

    return groups;
  };

  const loadGroupsByProjectId = async (projectId: number): Promise<Group[]> => {
    const filterFn = attribute => {
      if (attribute.name === 'lagoon-projects') {
        const value = R.is(Array, attribute.value)
          ? R.path(['value', 0], attribute)
          : attribute.value;
        return R.test(new RegExp(`\\b${projectId}\\b`), value);
      }

      return false;
    };

    let groupIds = [];

    // This function is called often and is expensive to compute so prefer
    // performance over DRY
    try {
      groupIds = await redisClient.getProjectGroupsCache(projectId);
    } catch (err) {
      logger.warn(`Error loading project groups from cache: ${err.message}`);
      groupIds = [];
    }

    if (R.isEmpty(groupIds)) {
      const keycloakGroups = await keycloakAdminClient.groups.find();
      // @ts-ignore
      groupIds = R.pluck('id', keycloakGroups);
    }

    let fullGroups = [];
    for (const id of groupIds) {
      const fullGroup = await keycloakAdminClient.groups.findOne({
        id
      });

      fullGroups = [...fullGroups, fullGroup];
    }

    const filteredGroups = filterGroupsByAttribute(fullGroups, filterFn);
    try {
      const filteredGroupIds = R.pluck('id', filteredGroups);
      await redisClient.saveProjectGroupsCache(projectId, filteredGroupIds);
    } catch (err) {
      logger.warn(`Error saving project groups to cache: ${err.message}`);
    }

    const groups = await transformKeycloakGroups(filteredGroups);

    return groups;
  };

  // used by organization resolver to list all groups attached to the organization
  const loadGroupsByOrganizationId = async (organizationId: number): Promise<Group[]> => {
    const filterFn = attribute => {
      if (attribute.name === 'lagoon-organization') {
        const value = R.is(Array, attribute.value)
          ? R.path(['value', 0], attribute)
          : attribute.value;
        return R.test(new RegExp(`\\b${organizationId}\\b`), value);
      }

      return false;
    };

    let groupIds = [];

    // This function is called often and is expensive to compute so prefer
    // performance over DRY
    // try {
    //   groupIds = await redisClient.getOrganizationGroupsCache(organizationId);
    // } catch (err) {
    //   logger.warn(`Error loading project groups from cache: ${err.message}`);
    //   groupIds = [];
    // }

    if (R.isEmpty(groupIds)) {
      const keycloakGroups = await keycloakAdminClient.groups.find();
      // @ts-ignore
      groupIds = R.pluck('id', keycloakGroups);
    }

    let fullGroups = [];
    for (const id of groupIds) {
      try {
        const fullGroup = await keycloakAdminClient.groups.findOne({
          id
        });
        fullGroups = [...fullGroups, fullGroup];
      } catch (err) {
        //
      }
    }

    try {
      const filteredGroups = filterGroupsByAttribute(fullGroups, filterFn);
      try {
        const filteredGroupIds = R.pluck('id', filteredGroups);
        // await redisClient.saveOrganizationGroupsCache(organizationId, filteredGroupIds);
      } catch (err) {
        logger.warn(`Error saving organization groups to cache: ${err.message}`);
      }
      const groups = await transformKeycloakGroups(filteredGroups);
      return groups;
    } catch (err) {
      // if the groups don't exist, then purge this organizations redis cache
      // this would be better handled in the `deleteGroup` function, but promises and stuff don't seem to work properly
      // TODO: SEARCH AND SEE -> DELETEGROUPORGCACHE
      // await redisClient.deleteOrganizationGroupsCache(organizationId);
      return null
    }

  };

  // Recursive function to load membership "up" the group chain
  const getMembersFromGroupAndParents = async (
    group: Group
  ): Promise<GroupMembership[]> => {
    const members = R.prop('members', group);

    const parentGroup = await loadParentGroup(group);
    const parentMembers = parentGroup
      ? await getMembersFromGroupAndParents(parentGroup)
      : [];

    return [...members, ...parentMembers];
  };

  // Recursive function to load projects "up" the group chain
  const getProjectsFromGroupAndParents = async (
    group: Group
  ): Promise<number[]> => {
    const projectIds = getProjectIdsFromGroup(group);

    const parentGroup = await loadParentGroup(group);
    const parentProjectIds = parentGroup
      ? await getProjectsFromGroupAndParents(parentGroup)
      : [];

    return [
      // @ts-ignore
      ...projectIds,
      ...parentProjectIds
    ];
  };

  // Recursive function to load projects "down" the group chain
  const getProjectsFromGroupAndSubgroups = async (
    group: Group
  ): Promise<number[]> => {
    const groupProjectIds = getProjectIdsFromGroup(group);

    let subGroupProjectIds = [];
    for (const subGroup of group.groups) {
      const projectIds = await getProjectsFromGroupAndSubgroups(subGroup);
      subGroupProjectIds = [...subGroupProjectIds, ...projectIds];
    }

    return [
      // @ts-ignore
      ...groupProjectIds,
      ...subGroupProjectIds
    ];
  };

  const getGroupMembership = async (
    group: Group
  ): Promise<GroupMembership[]> => {
    const UserModel = User(clients);
    const roleSubgroups = group.subGroups.filter(isRoleSubgroup);

    let membership = [];
    for (const roleSubgroup of roleSubgroups) {
      const keycloakUsers = await keycloakAdminClient.groups.listMembers({
        id: roleSubgroup.id
      });

      let members = [];
      for (const keycloakUser of keycloakUsers) {
        const fullUser = await UserModel.loadUserById(keycloakUser.id);
        const member = {
          user: fullUser,
          role: roleSubgroup.realmRoles[0],
          roleSubgroupId: roleSubgroup.id
        };

        members = [...members, member];
      }

      membership = [...membership, ...members];
    }

    return membership;
  };

  const addGroup = async (groupInput: Group): Promise<Group> => {
    // Don't allow duplicate subgroup names
    try {
      const existingGroup = await loadGroupByName(groupInput.name);
      throw new Error('group-with-name-exists');
    } catch (err) {
      if (err instanceof GroupNotFoundError) {
        // No group exists with this name already, continue
      } else if (err.message == 'group-with-name-exists') {
        throw new GroupExistsError(
          `Group ${R.prop('name', groupInput)} exists`
        );
      } else {
        throw err;
      }
    }

    let response: { id: string };
    try {
      // @ts-ignore
      response = await keycloakAdminClient.groups.create({
        ...pickNonNil(['id', 'name', 'attributes'], groupInput)
      });
    } catch (err) {
      if (err.response.status && err.response.status === 409) {
        throw new GroupExistsError(
          `Group ${R.prop('name', groupInput)} exists`
        );
      } else {
        throw new Error(`Error creating Keycloak group: ${err.message}`);
      }
    }

    const group = await loadGroupById(response.id);

    // Set the parent group
    if (R.prop('parentGroupId', groupInput)) {
      try {
        const parentGroup = await loadGroupById(
          R.prop('parentGroupId', groupInput)
        );

        await keycloakAdminClient.groups.setOrCreateChild(
          {
            id: parentGroup.id
          },
          {
            id: group.id,
            name: group.name
          }
        );
      } catch (err) {
        if (err instanceof GroupNotFoundError) {
          throw new GroupNotFoundError(
            `Parent group not found ${R.prop('parentGroupId', groupInput)}`
          );
        } else if (
          err.message.includes('location header is not found in request')
        ) {
          // This is a bug in the keycloak client, ignore
        } else {
          logger.error(`Could not set parent group: ${err.message}`);
        }
      }
    }

    try {
      // when adding a group, if this is an organization based group, purge the cache so the groups are updated
      // in the api
      const organizationId = getOrganizationIdFromGroup(group);
      // await redisClient.deleteOrganizationGroupsCache(organizationId);
    } catch (err) {
      logger.warn(`Error deleting organization groups cache: ${err.message}`);
    }

    return group;
  };

  const updateGroup = async (groupInput: GroupEdit): Promise<Group> => {
    const oldGroup = await loadGroupById(groupInput.id);

    try {
      await keycloakAdminClient.groups.update(
        {
          id: groupInput.id
        },
        //@ts-ignore
        {
          ...pickNonNil(['name', 'attributes'], groupInput)
        }
      );
    } catch (err) {
      if (err.response.status && err.response.status === 409) {
        throw new GroupExistsError(
          `Group ${R.prop('name', groupInput)} exists`
        );
      } else if (err.response.status && err.response.status === 404) {
        throw new GroupNotFoundError(`Group not found: ${groupInput.id}`);
      } else {
        throw new Error(`Error updating Keycloak group: ${err.message}`);
      }
    }

    let newGroup = await loadGroupById(groupInput.id);

    if (oldGroup.name != newGroup.name) {
      const roleSubgroups = newGroup.subGroups.filter(isRoleSubgroup);

      for (const roleSubgroup of roleSubgroups) {
        await updateGroup({
          id: roleSubgroup.id,
          name: R.replace(oldGroup.name, newGroup.name, roleSubgroup.name)
        });
      }
    }

    return newGroup;
  };

  const deleteGroup = async (id: string): Promise<void> => {
    const group = loadGroupById(id);
    // @ts-ignore
    const projectIds = getProjectIdsFromGroup(group);

    try {
      await keycloakAdminClient.groups.del({ id });
    } catch (err) {
      if (err.response.status && err.response.status === 404) {
        throw new GroupNotFoundError(`Group not found: ${id}`);
      } else {
        throw new Error(`Error deleting group ${id}: ${err}`);
      }
    }

    for (const projectId of projectIds) {
      try {
        await redisClient.deleteProjectGroupsCache(projectId);
      } catch (err) {
        logger.warn(`Error deleting project groups cache: ${err.message}`);
      }
    }

    // @TODO: this doesn't seem to work with promises?? DELETEGROUPORGCACHE
    // const organizationId = getOrganizationIdFromGroup(group);
    // await redisClient.deleteOrganizationGroupsCache(organizationId);
  };

  const addUserToGroup = async (
    user: User,
    groupInput: Group,
    roleName: string
  ): Promise<Group> => {
    const group = await loadGroupById(groupInput.id);
    // Load or create the role subgroup.
    let roleSubgroup: Group;
    // @ts-ignore
    roleSubgroup = R.find(R.propEq('name', `${group.name}-${roleName}`))(
      group.subGroups
    );
    if (!roleSubgroup) {
      roleSubgroup = await addGroup({
        name: `${group.name}-${roleName}`,
        parentGroupId: group.id,
        attributes: {
          type: ['role-subgroup']
        }
      });
      const role = await keycloakAdminClient.roles.findOneByName({
        name: roleName
      });
      await keycloakAdminClient.groups.addRealmRoleMappings({
        id: roleSubgroup.id,
        roles: [{ id: role.id, name: role.name }]
      });
    }

    // Add the user to the role subgroup.
    try {
      await keycloakAdminClient.users.addToGroup({
        id: user.id,
        groupId: roleSubgroup.id
      });
    } catch (err) {
      throw new Error(`Could not add user to group: ${err.message}`);
    }

    try {
      await redisClient.deleteRedisUserCache(user.id);
    } catch (err) {
      logger.warn(`Error deleting user cache ${user.id}: ${err}`);
    }

    return await loadGroupById(group.id);
  };

  const removeUserFromGroup = async (
    user: User,
    group: Group
  ): Promise<Group> => {
    const members = await getGroupMembership(group);
    const userMembership = R.find(R.pathEq(['user', 'id'], user.id))(members);

    if (userMembership) {
      // Remove user from the role subgroup.
      try {
        await keycloakAdminClient.users.delFromGroup({
          // @ts-ignore
          id: userMembership.user.id,
          // @ts-ignore
          groupId: userMembership.roleSubgroupId
        });
      } catch (err) {
        throw new Error(`Could not remove user from group: ${err.message}`);
      }

      try {
        await redisClient.deleteRedisUserCache(user.id);
      } catch (err) {
        logger.warn(`Error deleting user cache ${user.id}: ${err}`);
      }
    }

    return await loadGroupById(group.id);
  };

  const addProjectToGroup = async (
    projectId: number,
    groupInput: any
  ): Promise<void> => {
    const group = await loadGroupById(groupInput.id);
    const newGroupProjects = R.pipe(
      // @ts-ignore
      R.view(attrLagoonProjectsLens),
      R.defaultTo(`${projectId}`),
      R.split(','),
      R.append(`${projectId}`),
      R.uniq,
      R.join(',')
    )(group);

    try {
      await keycloakAdminClient.groups.update(
        {
          id: group.id
        },
        {
          name: group.name,
          attributes: {
            ...group.attributes,
            'lagoon-projects': [newGroupProjects],
            'group-lagoon-project-ids': [`{${JSON.stringify(group.name)}:[${newGroupProjects}]}`]
          }
        }
      );
    } catch (err) {
      throw new Error(
        `Error setting projects for group ${group.name}: ${err.message}`
      );
    }

    // Clear the cache for users that gained access to the project
    const groupAndParentsMembers = await getMembersFromGroupAndParents(group);
    const userIds = R.map(R.path(['user', 'id']), groupAndParentsMembers);
    for (const userId of userIds) {
      try {
        await redisClient.deleteRedisUserCache(userId);
      } catch (err) {
        logger.warn(`Error deleting user cache ${userId}: ${err}`);
      }
    }

    try {
      await redisClient.deleteProjectGroupsCache(projectId);
    } catch (err) {
      logger.warn(`Error deleting project groups cache: ${err.message}`);
    }
  };

  const removeProjectFromGroup = async (
    projectId: number,
    group: Group
  ): Promise<void> => {
    const newGroupProjects = R.pipe(
      // @ts-ignore
      R.view(attrLagoonProjectsLens),
      R.defaultTo(''),
      R.split(','),
      R.without([`${projectId}`]),
      R.uniq,
      R.join(',')
    )(group);

    try {
      await keycloakAdminClient.groups.update(
        {
          id: group.id
        },
        {
          name: group.name,
          attributes: {
            ...group.attributes,
            'lagoon-projects': [newGroupProjects],
            'group-lagoon-project-ids': [`{${JSON.stringify(group.name)}:[${newGroupProjects}]}`]
          }
        }
      );
    } catch (err) {
      throw new Error(
        `Error setting projects for group ${group.name}: ${err.message}`
      );
    }

    // Clear the cache for users that lost access to the project
    const groupAndParentsMembers = await getMembersFromGroupAndParents(group);
    const userIds = R.map(R.path(['user', 'id']), groupAndParentsMembers);
    for (const userId of userIds) {
      try {
        await redisClient.deleteRedisUserCache(userId);
      } catch (err) {
        logger.warn(`Error deleting user cache ${userId}: ${err}`);
      }
    }

    try {
      await redisClient.deleteProjectGroupsCache(projectId);
    } catch (err) {
      logger.warn(`Error deleting project groups cache: ${err.message}`);
    }
  };

  return {
    loadAllGroups,
    loadGroupById,
    loadGroupByName,
    loadGroupByIdOrName,
    loadParentGroup,
    loadGroupsByAttribute,
    loadGroupsByProjectId,
    loadGroupsByOrganizationId,
    getProjectsFromGroupAndParents,
    getProjectsFromGroupAndSubgroups,
    addGroup,
    updateGroup,
    deleteGroup,
    addUserToGroup,
    removeUserFromGroup,
    addProjectToGroup,
    removeProjectFromGroup
  };
};<|MERGE_RESOLUTION|>--- conflicted
+++ resolved
@@ -2,12 +2,8 @@
 import * as R from 'ramda';
 // @ts-ignore
 import { Pool } from 'mariadb';
-<<<<<<< HEAD
 // @ts-ignore
-import { asyncPipe } from '@lagoon/commons/dist/util';
-=======
 import { asyncPipe } from '@lagoon/commons/dist/util/func';
->>>>>>> 13e91646
 import pickNonNil from '../util/pickNonNil';
 import { logger } from '../loggers/logger';
 // @ts-ignore
