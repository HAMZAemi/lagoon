import * as R from 'ramda';
import getFieldNames from 'graphql-list-fields';
import { ResolverFn } from '../';
import {
  pubSub,
  createEnvironmentFilteredSubscriber
} from '../../clients/pubSub';
import { knex, query, isPatchEmpty } from '../../util/db';
import { Sql } from './sql';
import { EVENTS } from './events';
import { Helpers } from './helpers';
import { Helpers as environmentHelpers } from '../environment/helpers';
import { Validators as envValidators } from '../environment/validators';

<<<<<<< HEAD
=======

const taskStatusTypeToString = R.cond([
  [R.equals('ACTIVE'), R.toLower],
  [R.equals('SUCCEEDED'), R.toLower],
  [R.equals('FAILED'), R.toLower],
  [R.T, R.identity],
]);

>>>>>>> c8d11953
export const getTasksByEnvironmentId: ResolverFn = async (
  { id: eid },
  { id: filterId },
  { sqlClientPool, hasPermission },
  info
) => {
  const environment = await environmentHelpers(
    sqlClientPool
  ).getEnvironmentById(eid);
  await hasPermission('task', 'view', {
    project: environment.project
  });

  const rows = await query(
    sqlClientPool,
    `SELECT t.*, e.project
    FROM environment e
    JOIN task t on e.id = t.environment
    WHERE e.id = :eid`,
    { eid }
  );
  const newestFirst = R.sort(R.descend(R.prop('created')), rows);

  const requestedFields = getFieldNames(info);

  return newestFirst
    .filter((row: any) => {
      if (R.isNil(filterId) || R.isEmpty(filterId)) {
        return true;
      }

      return row.id === String(filterId);
    })
    .map((row: any) => {
      if (R.contains('logs', requestedFields)) {
        return Helpers(sqlClientPool).injectLogs(row);
      }

      return {
        ...row,
        logs: null
      };
    });
};

export const getTaskByRemoteId: ResolverFn = async (
  root,
  { id },
  { sqlClientPool, hasPermission }
) => {
  const queryString = knex('task')
    .where('remote_id', '=', id)
    .toString();

  const rows = await query(sqlClientPool, queryString);
  const task = R.prop(0, rows);

  if (!task) {
    return null;
  }

  const rowsPerms = await query(
    sqlClientPool,
    Sql.selectPermsForTask(task.id)
  );
  await hasPermission('task', 'view', {
    project: R.path(['0', 'pid'], rowsPerms)
  });

  return Helpers(sqlClientPool).injectLogs(task);
};

export const getTaskById: ResolverFn = async (
  root,
  { id },
  { sqlClientPool, hasPermission }
) => {
  const queryString = knex('task')
    .where('id', '=', id)
    .toString();

  const rows = await query(sqlClientPool, queryString);
  const task = R.prop(0, rows);

  if (!task) {
    return null;
  }

  const rowsPerms = await query(
    sqlClientPool,
    Sql.selectPermsForTask(task.id)
  );
  await hasPermission('task', 'view', {
    project: R.path(['0', 'pid'], rowsPerms)
  });

  return Helpers(sqlClientPool).injectLogs(task);
};

export const addTask: ResolverFn = async (
  root,
  {
    input: {
      id,
      name,
      status,
      created,
      started,
      completed,
      environment,
      service,
      command,
      remoteId,
      execute: executeRequest
    }
  },
<<<<<<< HEAD
  { sqlClientPool, hasPermission }
=======
  { sqlClient, hasPermission, userActivityLogger },
>>>>>>> c8d11953
) => {
  await envValidators(sqlClientPool).environmentExists(environment);
  const envPerm = await environmentHelpers(sqlClientPool).getEnvironmentById(
    environment
  );
  await hasPermission('task', `add:${envPerm.environmentType}`, {
    project: envPerm.project
  });

  let execute;
  try {
    await hasPermission('task', 'addNoExec', {
      project: envPerm.project
    });
    execute = executeRequest;
  } catch (err) {
    execute = true;
  }

  const taskData = await Helpers(sqlClientPool).addTask({
    id,
    name,
    status,
    created,
    started,
    completed,
    environment,
    service,
    command,
    remoteId,
    execute
  });

  userActivityLogger.user_action(`User added task '${name}'`, {
    payload: {
      input: {
        id,
        name,
        status: unformattedStatus,
        created,
        started,
        completed,
        environment,
        service,
        command,
        remoteId,
        execute: executeRequest,
      },
      data: taskData
    }
  });

  return taskData;
};

export const deleteTask: ResolverFn = async (
  root,
  { input: { id } },
<<<<<<< HEAD
  { sqlClientPool, hasPermission }
=======
  { sqlClient, hasPermission, userActivityLogger },
>>>>>>> c8d11953
) => {
  const rows = await query(sqlClientPool, Sql.selectPermsForTask(id));
  await hasPermission('task', 'delete', {
    project: R.path(['0', 'pid'], rows)
  });

  await query(sqlClientPool, Sql.deleteTask(id));

  userActivityLogger.user_action(`User deleted task '${id}'`, {
    payload: {
      input: {
        id,
      }
    }
  });

  return 'success';
};

export const updateTask: ResolverFn = async (
  root,
  {
    input: {
      id,
      patch,
      patch: {
        name,
        status,
        created,
        started,
        completed,
        environment,
        service,
        command,
<<<<<<< HEAD
        remoteId
      }
    }
  },
  { sqlClientPool, hasPermission }
=======
        remoteId,
      },
    },
  },
  { sqlClient, hasPermission, userActivityLogger },
>>>>>>> c8d11953
) => {
  // Check access to modify task as it currently stands
  const curPerms = await query(sqlClientPool, Sql.selectPermsForTask(id));
  await hasPermission('task', 'update', {
    project: R.path(['0', 'pid'], curPerms)
  });

  if (environment) {
    // Check access to modify task as it will be updated
    const envPerm = await environmentHelpers(sqlClientPool).getEnvironmentById(
      environment
    );
    await hasPermission('task', 'update', {
      project: envPerm.project
    });
  }

  if (isPatchEmpty({ patch })) {
    throw new Error('Input patch requires at least 1 attribute');
  }

  await query(
    sqlClientPool,
    Sql.updateTask({
      id,
      patch: {
        name,
        status,
        created,
        started,
        completed,
        environment,
        service,
        command,
        remoteId
      }
    })
  );

  const rows = await query(sqlClientPool, Sql.selectTask(id));
  const taskData = await Helpers(sqlClientPool).injectLogs(R.prop(0, rows));

  pubSub.publish(EVENTS.TASK.UPDATED, taskData);

  userActivityLogger.user_action(`User updated task '${id}'`, {
    payload: {
      patch: {
        name,
        status,
        created,
        started,
        completed,
        environment,
        service,
        command,
        remoteId
      },
      data: taskData
    }
  });

  return taskData;
};

export const taskDrushArchiveDump: ResolverFn = async (
  root,
  { environment: environmentId },
<<<<<<< HEAD
  { sqlClientPool, hasPermission }
=======
  { sqlClient, hasPermission, userActivityLogger },
>>>>>>> c8d11953
) => {
  await envValidators(sqlClientPool).environmentExists(environmentId);
  await envValidators(sqlClientPool).environmentHasService(
    environmentId,
    'cli'
  );
  const envPerm = await environmentHelpers(sqlClientPool).getEnvironmentById(
    environmentId
  );
  await hasPermission('task', `drushArchiveDump:${envPerm.environmentType}`, {
    project: envPerm.project
  });

  const command = String.raw`file="/tmp/$LAGOON_SAFE_PROJECT-$LAGOON_GIT_SAFE_BRANCH-$(date --iso-8601=seconds).tar" && drush ard --destination=$file && \
TOKEN="$(ssh -p $TASK_SSH_PORT -t lagoon@$TASK_SSH_HOST token)" && curl -sS "$TASK_API_HOST"/graphql \
-H "Authorization: Bearer $TOKEN" \
-F operations='{ "query": "mutation ($task: Int!, $files: [Upload!]!) { uploadFilesForTask(input:{task:$task, files:$files}) { id files { filename } } }", "variables": { "task": '"$TASK_DATA_ID"', "files": [null] } }' \
-F map='{ "0": ["variables.files.0"] }' \
-F 0=@$file; rm -rf $file;
`;

  const taskData = await Helpers(sqlClientPool).addTask({
    name: 'Drush archive-dump',
    environment: environmentId,
    service: 'cli',
    command,
    execute: true
  });

  userActivityLogger.user_action(`User triggered a Drush Archive Dump task on environment '${environmentId}'`, {
    payload: {
      data: taskData
    }
  });

  return taskData;
};

export const taskDrushSqlDump: ResolverFn = async (
  root,
  { environment: environmentId },
<<<<<<< HEAD
  { sqlClientPool, hasPermission }
=======
  { sqlClient, hasPermission, userActivityLogger },
>>>>>>> c8d11953
) => {
  await envValidators(sqlClientPool).environmentExists(environmentId);
  await envValidators(sqlClientPool).environmentHasService(
    environmentId,
    'cli'
  );
  const envPerm = await environmentHelpers(sqlClientPool).getEnvironmentById(
    environmentId
  );
  await hasPermission('task', `drushSqlDump:${envPerm.environmentType}`, {
    project: envPerm.project
  });

  const command = String.raw`file="/tmp/$LAGOON_SAFE_PROJECT-$LAGOON_GIT_SAFE_BRANCH-$(date --iso-8601=seconds).sql" && drush sql-dump --result-file=$file --gzip && \
TOKEN="$(ssh -p $TASK_SSH_PORT -t lagoon@$TASK_SSH_HOST token)" && curl -sS "$TASK_API_HOST"/graphql \
-H "Authorization: Bearer $TOKEN" \
-F operations='{ "query": "mutation ($task: Int!, $files: [Upload!]!) { uploadFilesForTask(input:{task:$task, files:$files}) { id files { filename } } }", "variables": { "task": '"$TASK_DATA_ID"', "files": [null] } }' \
-F map='{ "0": ["variables.files.0"] }' \
-F 0=@$file.gz; rm -rf $file.gz
`;

  const taskData = await Helpers(sqlClientPool).addTask({
    name: 'Drush sql-dump',
    environment: environmentId,
    service: 'cli',
    command,
    execute: true
  });

  userActivityLogger.user_action(`User triggered a Drush SQL Dump task on environment '${environmentId}'`, {
    payload: {
      data: taskData
    }
  });

  return taskData;
};

export const taskDrushCacheClear: ResolverFn = async (
  root,
  { environment: environmentId },
<<<<<<< HEAD
  { sqlClientPool, hasPermission }
=======
  { sqlClient, hasPermission, userActivityLogger },
>>>>>>> c8d11953
) => {
  await envValidators(sqlClientPool).environmentExists(environmentId);
  await envValidators(sqlClientPool).environmentHasService(
    environmentId,
    'cli'
  );
  const envPerm = await environmentHelpers(sqlClientPool).getEnvironmentById(
    environmentId
  );
  await hasPermission('task', `drushCacheClear:${envPerm.environmentType}`, {
    project: envPerm.project
  });

  const command =
    'drupal_version=$(drush status drupal-version --format=list) && \
  if [ ${drupal_version%.*.*} == "8" ]; then \
    drush cr; \
  elif [ ${drupal_version%.*} == "7" ]; then \
    drush cc all; \
  else \
    echo "could not clear cache for found Drupal Version ${drupal_version}"; \
    exit 1; \
  fi';

  const taskData = await Helpers(sqlClientPool).addTask({
    name: 'Drush cache-clear',
    environment: environmentId,
    service: 'cli',
    command,
    execute: true
  });

  userActivityLogger.user_action(`User triggered a Drush cache clear task on environment '${environmentId}'`, {
    payload: {
      data: taskData
    }
  });

  return taskData;
};

export const taskDrushCron: ResolverFn = async (
  root,
  { environment: environmentId },
<<<<<<< HEAD
  { sqlClientPool, hasPermission }
=======
  { sqlClient, hasPermission, userActivityLogger },
>>>>>>> c8d11953
) => {
  await envValidators(sqlClientPool).environmentExists(environmentId);
  await envValidators(sqlClientPool).environmentHasService(
    environmentId,
    'cli'
  );
  const envPerm = await environmentHelpers(sqlClientPool).getEnvironmentById(
    environmentId
  );
  await hasPermission('task', `drushCron:${envPerm.environmentType}`, {
    project: envPerm.project
  });

  const taskData = await Helpers(sqlClientPool).addTask({
    name: 'Drush cron',
    environment: environmentId,
    service: 'cli',
    command: `drush cron`,
    execute: true
  });

  userActivityLogger.user_action(`User triggered a Drush cron task on environment '${environmentId}'`, {
    payload: {
      data: taskData
    }
  });

  return taskData;
};

export const taskDrushSqlSync: ResolverFn = async (
  root,
  {
    sourceEnvironment: sourceEnvironmentId,
    destinationEnvironment: destinationEnvironmentId
  },
<<<<<<< HEAD
  { sqlClientPool, hasPermission }
=======
  { sqlClient, hasPermission, userActivityLogger },
>>>>>>> c8d11953
) => {
  await envValidators(sqlClientPool).environmentExists(sourceEnvironmentId);
  await envValidators(sqlClientPool).environmentExists(
    destinationEnvironmentId
  );
  await envValidators(sqlClientPool).environmentsHaveSameProject([
    sourceEnvironmentId,
    destinationEnvironmentId
  ]);
  await envValidators(sqlClientPool).environmentHasService(
    sourceEnvironmentId,
    'cli'
  );

  const sourceEnvironment = await environmentHelpers(
    sqlClientPool
  ).getEnvironmentById(sourceEnvironmentId);
  const destinationEnvironment = await environmentHelpers(
    sqlClientPool
  ).getEnvironmentById(destinationEnvironmentId);

  await hasPermission(
    'task',
    `drushSqlSync:source:${sourceEnvironment.environmentType}`,
    {
      project: sourceEnvironment.project
    }
  );
  await hasPermission(
    'task',
    `drushSqlSync:destination:${destinationEnvironment.environmentType}`,
    {
      project: destinationEnvironment.project
    }
  );

  const taskData = await Helpers(sqlClientPool).addTask({
    name: `Sync DB ${sourceEnvironment.name} -> ${destinationEnvironment.name}`,
    environment: destinationEnvironmentId,
    service: 'cli',
    command: `drush -y sql-sync @${sourceEnvironment.name} @self`,
    execute: true
  });

  userActivityLogger.user_action(`User triggered a Drush SQL sync task from '${sourceEnvironmentId}' to '${destinationEnvironmentId}'`, {
    payload: {
      data: taskData
    }
  });

  return taskData;
};

export const taskDrushRsyncFiles: ResolverFn = async (
  root,
  {
    sourceEnvironment: sourceEnvironmentId,
    destinationEnvironment: destinationEnvironmentId
  },
<<<<<<< HEAD
  { sqlClientPool, hasPermission }
=======
  { sqlClient, hasPermission, userActivityLogger },
>>>>>>> c8d11953
) => {
  await envValidators(sqlClientPool).environmentExists(sourceEnvironmentId);
  await envValidators(sqlClientPool).environmentExists(
    destinationEnvironmentId
  );
  await envValidators(sqlClientPool).environmentsHaveSameProject([
    sourceEnvironmentId,
    destinationEnvironmentId
  ]);
  await envValidators(sqlClientPool).environmentHasService(
    sourceEnvironmentId,
    'cli'
  );

  const sourceEnvironment = await environmentHelpers(
    sqlClientPool
  ).getEnvironmentById(sourceEnvironmentId);
  const destinationEnvironment = await environmentHelpers(
    sqlClientPool
  ).getEnvironmentById(destinationEnvironmentId);

  await hasPermission(
    'task',
    `drushRsync:source:${sourceEnvironment.environmentType}`,
    {
      project: sourceEnvironment.project
    }
  );
  await hasPermission(
    'task',
    `drushRsync:destination:${destinationEnvironment.environmentType}`,
    {
      project: destinationEnvironment.project
    }
  );

  const taskData = await Helpers(sqlClientPool).addTask({
    name: `Sync files ${sourceEnvironment.name} -> ${destinationEnvironment.name}`,
    environment: destinationEnvironmentId,
    service: 'cli',
    command: `drush -y rsync @${sourceEnvironment.name}:%files @self:%files`,
    execute: true
  });

  userActivityLogger.user_action(`User triggered an rsync sync task from '${sourceEnvironmentId}' to '${destinationEnvironmentId}'`, {
    payload: {
      data: taskData
    }
  });

  return taskData;
};

export const taskDrushUserLogin: ResolverFn = async (
  root,
  { environment: environmentId },
<<<<<<< HEAD
  { sqlClientPool, hasPermission }
=======
  { sqlClient, hasPermission, userActivityLogger },
>>>>>>> c8d11953
) => {
  await envValidators(sqlClientPool).environmentExists(environmentId);
  await envValidators(sqlClientPool).environmentHasService(
    environmentId,
    'cli'
  );
  const envPerm = await environmentHelpers(sqlClientPool).getEnvironmentById(
    environmentId
  );
  await hasPermission('task', `drushUserLogin:${envPerm.environmentType}`, {
    project: envPerm.project
  });

  const taskData = await Helpers(sqlClientPool).addTask({
    name: 'Drush uli',
    environment: environmentId,
    service: 'cli',
    command: `drush uli`,
    execute: true
  });

  userActivityLogger.user_action(`User triggered a Drush user login task on '${environmentId}'`, {
    payload: {
      data: taskData
    }
  });

  return taskData;
};

export const taskSubscriber = createEnvironmentFilteredSubscriber([
  EVENTS.TASK.ADDED,
  EVENTS.TASK.UPDATED
]);<|MERGE_RESOLUTION|>--- conflicted
+++ resolved
@@ -12,17 +12,6 @@
 import { Helpers as environmentHelpers } from '../environment/helpers';
 import { Validators as envValidators } from '../environment/validators';
 
-<<<<<<< HEAD
-=======
-
-const taskStatusTypeToString = R.cond([
-  [R.equals('ACTIVE'), R.toLower],
-  [R.equals('SUCCEEDED'), R.toLower],
-  [R.equals('FAILED'), R.toLower],
-  [R.T, R.identity],
-]);
-
->>>>>>> c8d11953
 export const getTasksByEnvironmentId: ResolverFn = async (
   { id: eid },
   { id: filterId },
@@ -139,11 +128,7 @@
       execute: executeRequest
     }
   },
-<<<<<<< HEAD
-  { sqlClientPool, hasPermission }
-=======
-  { sqlClient, hasPermission, userActivityLogger },
->>>>>>> c8d11953
+  { sqlClientPool, hasPermission, userActivityLogger }
 ) => {
   await envValidators(sqlClientPool).environmentExists(environment);
   const envPerm = await environmentHelpers(sqlClientPool).getEnvironmentById(
@@ -182,7 +167,7 @@
       input: {
         id,
         name,
-        status: unformattedStatus,
+        status,
         created,
         started,
         completed,
@@ -202,11 +187,7 @@
 export const deleteTask: ResolverFn = async (
   root,
   { input: { id } },
-<<<<<<< HEAD
-  { sqlClientPool, hasPermission }
-=======
-  { sqlClient, hasPermission, userActivityLogger },
->>>>>>> c8d11953
+  { sqlClientPool, hasPermission, userActivityLogger }
 ) => {
   const rows = await query(sqlClientPool, Sql.selectPermsForTask(id));
   await hasPermission('task', 'delete', {
@@ -241,19 +222,11 @@
         environment,
         service,
         command,
-<<<<<<< HEAD
         remoteId
       }
     }
   },
-  { sqlClientPool, hasPermission }
-=======
-        remoteId,
-      },
-    },
-  },
-  { sqlClient, hasPermission, userActivityLogger },
->>>>>>> c8d11953
+  { sqlClientPool, hasPermission, userActivityLogger }
 ) => {
   // Check access to modify task as it currently stands
   const curPerms = await query(sqlClientPool, Sql.selectPermsForTask(id));
@@ -321,11 +294,7 @@
 export const taskDrushArchiveDump: ResolverFn = async (
   root,
   { environment: environmentId },
-<<<<<<< HEAD
-  { sqlClientPool, hasPermission }
-=======
-  { sqlClient, hasPermission, userActivityLogger },
->>>>>>> c8d11953
+  { sqlClientPool, hasPermission, userActivityLogger }
 ) => {
   await envValidators(sqlClientPool).environmentExists(environmentId);
   await envValidators(sqlClientPool).environmentHasService(
@@ -367,11 +336,7 @@
 export const taskDrushSqlDump: ResolverFn = async (
   root,
   { environment: environmentId },
-<<<<<<< HEAD
-  { sqlClientPool, hasPermission }
-=======
-  { sqlClient, hasPermission, userActivityLogger },
->>>>>>> c8d11953
+  { sqlClientPool, hasPermission, userActivityLogger }
 ) => {
   await envValidators(sqlClientPool).environmentExists(environmentId);
   await envValidators(sqlClientPool).environmentHasService(
@@ -413,11 +378,7 @@
 export const taskDrushCacheClear: ResolverFn = async (
   root,
   { environment: environmentId },
-<<<<<<< HEAD
-  { sqlClientPool, hasPermission }
-=======
-  { sqlClient, hasPermission, userActivityLogger },
->>>>>>> c8d11953
+  { sqlClientPool, hasPermission, userActivityLogger }
 ) => {
   await envValidators(sqlClientPool).environmentExists(environmentId);
   await envValidators(sqlClientPool).environmentHasService(
@@ -462,11 +423,7 @@
 export const taskDrushCron: ResolverFn = async (
   root,
   { environment: environmentId },
-<<<<<<< HEAD
-  { sqlClientPool, hasPermission }
-=======
-  { sqlClient, hasPermission, userActivityLogger },
->>>>>>> c8d11953
+  { sqlClientPool, hasPermission, userActivityLogger }
 ) => {
   await envValidators(sqlClientPool).environmentExists(environmentId);
   await envValidators(sqlClientPool).environmentHasService(
@@ -503,11 +460,7 @@
     sourceEnvironment: sourceEnvironmentId,
     destinationEnvironment: destinationEnvironmentId
   },
-<<<<<<< HEAD
-  { sqlClientPool, hasPermission }
-=======
-  { sqlClient, hasPermission, userActivityLogger },
->>>>>>> c8d11953
+  { sqlClientPool, hasPermission, userActivityLogger }
 ) => {
   await envValidators(sqlClientPool).environmentExists(sourceEnvironmentId);
   await envValidators(sqlClientPool).environmentExists(
@@ -567,11 +520,7 @@
     sourceEnvironment: sourceEnvironmentId,
     destinationEnvironment: destinationEnvironmentId
   },
-<<<<<<< HEAD
-  { sqlClientPool, hasPermission }
-=======
-  { sqlClient, hasPermission, userActivityLogger },
->>>>>>> c8d11953
+  { sqlClientPool, hasPermission, userActivityLogger }
 ) => {
   await envValidators(sqlClientPool).environmentExists(sourceEnvironmentId);
   await envValidators(sqlClientPool).environmentExists(
@@ -628,11 +577,7 @@
 export const taskDrushUserLogin: ResolverFn = async (
   root,
   { environment: environmentId },
-<<<<<<< HEAD
-  { sqlClientPool, hasPermission }
-=======
-  { sqlClient, hasPermission, userActivityLogger },
->>>>>>> c8d11953
+  { sqlClientPool, hasPermission, userActivityLogger }
 ) => {
   await envValidators(sqlClientPool).environmentExists(environmentId);
   await envValidators(sqlClientPool).environmentHasService(
