--- conflicted
+++ resolved
@@ -15,27 +15,10 @@
     environment,
     service,
     command,
-<<<<<<< HEAD
     remoteId,
     type = null,
     advanced_image = null,
     advanced_payload = null,
-  }: {
-    id: number,
-    name: string,
-    status: string,
-    created: string,
-    started: string,
-    completed: string,
-    environment: number,
-    service: string,
-    command: string,
-    remoteId: string,
-    type?: string,
-    advanced_image?: string,
-    advanced_payload?: string,
-=======
-    remoteId
   }: {
     id: number;
     name: string;
@@ -47,7 +30,9 @@
     service: string;
     command: string;
     remoteId: string;
->>>>>>> 83fac907
+    type?: string;
+    advanced_image?: string;
+    advanced_payload?: string;
   }) =>
     knex('task')
       .insert({
@@ -60,14 +45,10 @@
         environment,
         service,
         command,
-<<<<<<< HEAD
         remoteId,
         type,
         advanced_image,
         advanced_payload,
-=======
-        remoteId
->>>>>>> 83fac907
       })
       .toString(),
   deleteTask: (id: number) =>
@@ -86,7 +67,6 @@
       .join('environment', 'task.environment', '=', 'environment.id')
       .join('project', 'environment.project', '=', 'project.id')
       .where('task.id', id)
-<<<<<<< HEAD
       .toString(),
   insertAdvancedTaskDefinition: ({
     id,
@@ -226,7 +206,4 @@
     knex('advanced_task_definition')
     .where('project', '=', id)
     .toString(),
-=======
-      .toString()
->>>>>>> 83fac907
 };