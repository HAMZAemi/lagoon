import * as R from 'ramda';
import getFieldNames from 'graphql-list-fields';
import { ResolverFn } from '../';
import {
  pubSub,
  createEnvironmentFilteredSubscriber,
} from '../../clients/pubSub';
import {
  knex,
  prepare,
  query,
  isPatchEmpty,
} from '../../util/db';
import { Sql } from './sql';
import EVENTS from './events';
import { Helpers } from './helpers';
import { Helpers as environmentHelpers } from '../environment/helpers';
import { Helpers as projectHelpers } from '../project/helpers';
import { Validators as envValidators } from '../environment/validators';
import { getSqlClient } from '../../clients/sqlClient';
import sql from '../user/sql';
import { BreakingChangeType } from 'graphql';
//import { getProjectByEnvironmentId } from '../project/helpers';
import {TaskRegistration, newTaskRegistrationFromObject} from './models/taskRegistration'
import { getProjectByEnvironmentId } from '../project/resolvers';


// We'll use a couple of classes to ensure that our helper functions are getting the data they require



// All query resolvers

export const advancedTaskDefinitionById = async(
  root,
  id,
  { sqlClient, hasPermission },
  ) => {
    //TODO: we'll need to do a lot of work here when it comes to the permissions system
    // essentially we only want to display the definitions a user has access to via their
    // groups, projects, etc.
    return await advancedTaskFunctions(sqlClient).advancedTaskDefinitionById(id);
}


const canTaskBeRunInEnvironment = async (sqlClient, environmentId: number, task: TaskRegistration) => {
  //if the task is attached directly to the environment, we're good to go.
  if(task.environment && task.environment == environmentId) {
    return true;
  }

  // grab project for environment
  try {
    const proj = await projectHelpers(sqlClient).getProjectByEnvironmentId(environmentId);
    // //else we have to check the environment against its project
    console.log(proj)
    if(task.project && task.project == proj.project) {
      return true;
    }

  } catch(ex) {
    return false
  }

  return false
}


export const resolveTasksForEnvironment = async(
  root,
  {id},
  { sqlClient, hasPermission },
  ) => {
    //TODO: we'll need to do a lot of work here when it comes to the permissions system
    // essentially we only want to display the definitions a user has access to via their
    // groups, projects, etc.
<<<<<<< HEAD
    const rows = await query(sqlClient, Sql.selectAdvancedTaskDefinitionsForEnvironment(id));
=======

    //TODO: Should this not be getting Registered tasks here, not advancedTaskDefinitions?
    const rows = await query(sqlClient, Sql.selectAdvancedTaskDefinitions());

>>>>>>> b6715736
    return rows;
}

export const getRegisteredTasksByEnvironmentId = async(
  { id },
  {},
  { sqlClient, hasPermission },
) => {
  let rows;
  if (!R.isEmpty(id)) {
    rows = await query(sqlClient, Sql.selectTaskRegistrationsByEnvironmentId(id));
  }

  return rows;
}



export const getAllAdvancedTaskDefinitions = async(
  root,
  {
    //   input: {
    //   }
  },
  { sqlClient, hasPermission },
  ) => {
    //TODO: we'll need to do a lot of work here when it comes to the permissions system
    // essentially we only want to display the definitions a user has access to via their
    // groups, projects, etc.
    // const rows = await query(sqlClient, Sql.selectAdvancedTaskDefinitions());
    let rows = await advancedTaskFunctions(sqlClient).advancedTaskDefinitions(null)
    return rows;
}

export const getAdvancedTaskDefinitionByName = async(
  root,
  {
    name
  },
  { sqlClient, hasPermission },
  ) => {
    const rows = await query(sqlClient, Sql.selectAdvancedTaskDefinitionByName(name));
    let taskDef = R.prop(0, rows);

    taskDef.taskArguments = await advancedTaskFunctions(sqlClient).advancedTaskDefinitionArguments(taskDef.id)
    return taskDef
}


export const advancedTaskDefinitionArgumentById = async(
  root,
  id,
  { sqlClient, hasPermission },
  ) => {
    const rows = await query(sqlClient, Sql.selectAdvancedTaskDefinitionArgumentById(id));
    return R.prop(0, rows);
}



//Mutation resolvers

const AdvancedTaskDefinitionType = {
  command: "COMMAND",
  image: "IMAGE",
}

export const addAdvancedTaskDefinition = async (
    root,
    {
      input: {
        id,
        name,
        description,
        image = '',
        type,
        service,
        command,
        created
      },
    },
    { sqlClient, hasPermission },
  ) => {
    //TODO: we need to consider who creates these definitions
    // Essentially, we want whoever creates this to determine the overall access permissions to the task
    // This can be done in the iteration that introduces links to environments/groups/etc.


    // There are two cases, either it's a command, in which case the command + service needs to be part of the definition
    // or it's a legit advanced task and we need an image.

    switch(type) {
      case(AdvancedTaskDefinitionType.image):
        if(!image || 0 === image.length) {
          throw new Error("Unable to create Advanced task definition");
        }

      break;
      case(AdvancedTaskDefinitionType.command):
        if(!command || 0 === command.length) {
          throw new Error("Unable to create Advanced task definition");
        }
      break;
      default:
        throw new Error("Undefined Advanced Task Definition type passed at creation time: " + type);
      break;
    }

    //let's see if there's already an advanced task definition with this name ...
    const rows = await query(sqlClient, Sql.selectAdvancedTaskDefinitionByName(name));
    let taskDef = R.prop(0, rows);

    console.log(taskDef);

    let createNewTask = true;

    if(taskDef) {


      console.log("service is - " + service)
      const taskDefMatchesIncoming = taskDef.description == description &&
      taskDef.image == image &&
      taskDef.type == type &&
      // taskDef.service == service &&
      taskDef.command == command;

      if(!taskDefMatchesIncoming) {
        throw Error(`Task with name ${name} already exists`);
      }

      return taskDef;
    }

    const {
        info: { insertId },
    } = await query(
      sqlClient,
      Sql.insertAdvancedTaskDefinition(
        {
          id: null,
          name,
          description,
          image,
          command,
          created: null,
          type,
          command,
        }
      ),
    );

    return await advancedTaskFunctions(sqlClient).advancedTaskDefinitionById(insertId);
}

export const addAdvancedTaskDefinitionToProject = async (
  root,
  {
    input: {
      id,
      advancedTaskDefinition,
      project
    },
  },
  { sqlClient, hasPermission },
) => {



  //TODO: we need to consider who creates these definitions
  // Essentially, we want whoever creates this to determine the overall access permissions to the task
  // This can be done in the iteration that introduces links to environments/groups/etc.

  const {
      info: { insertId },
  } = await query(
    sqlClient,
    Sql.insertAdvancedTaskDefinitionProjectLink(
      {
        id: null,
        advanced_task_definition: advancedTaskDefinition,
        project,
      }
    ),
  );

  // let rows = await query(sqlClient,Sql.selectAdvancedTaskDefinitionEnvironmentLinkById(insertId));
  // let row = R.prop(0, rows)
  // console.log(row);
  // let ret = {id: row.id, advancedTask: row.taskDefinition, environment: row.environment}
  // console.log(ret)
  return {id: insertId}
}


export const addAdvancedTaskDefinitionToEnvironment = async (
  root,
  {
    input: {
      id,
      advancedTaskDefinition,
      environment,
    },
  },
  { sqlClient, hasPermission },
) => {
  //TODO: we need to consider who creates these definitions
  // Essentially, we want whoever creates this to determine the overall access permissions to the task
  // This can be done in the iteration that introduces links to environments/groups/etc.

  //Check advanced task exists
  try {
    const advancedTaskDefinitionDetails = await adTaskFunctions(sqlClient).advancedTaskDefinitionById(advancedTaskDefinition)

    if(advancedTaskDefinitionDetails == null) {
      throw Error(`Cannot find advanced task definition with id: ${advancedTaskDefinition}`)
    }
  } catch(ex) {
    throw Error(`Cannot find advanced task definition with id: ${advancedTaskDefinition}`)
  }

  const {
      info: { insertId },
  } = await query(
    sqlClient,
    Sql.insertAdvancedTaskDefinitionEnvironmentLink(
      {
        id: null,
        advanced_task_definition: advancedTaskDefinition,
        environment
      }
    ),
  );

  let rows = await query(sqlClient,Sql.selectAdvancedTaskDefinitionEnvironmentLinkById(insertId));
  let row = R.prop(0, rows)
  console.log(row);
  let ret = {id: row.id, advancedTask: row.taskDefinition, environment: row.environment}
  console.log(ret)
  return ret
}



//TODO: DRY out into defs file
const taskStatusTypeToString = R.cond([
    [R.equals('ACTIVE'), R.toLower],
    [R.equals('SUCCEEDED'), R.toLower],
    [R.equals('FAILED'), R.toLower],
    [R.T, R.identity],
  ]);


export const invokeRegisteredTask = async (
  root,
    {
      taskRegistration,
      environment
    },
    { sqlClient, hasPermission },
) =>
{

  //selectTaskRegistrationById
  let rows = await query(sqlClient,Sql.selectTaskRegistrationById(taskRegistration));
  let task = newTaskRegistrationFromObject(R.prop(0, rows))

  if (R.isEmpty(task)) {
    throw new Error(`Task '${taskRegistration}' could not be found.`);
  }

  //check current user can invoke tasks in this environment ...
  await envValidators(sqlClient).environmentExists(environment);
  const envPerm = await environmentHelpers(sqlClient).getEnvironmentById(environment);
  await hasPermission('task', `add:${envPerm.environmentType}`, {
    project: envPerm.project,
  });

  //check this task can _be invoked_ on this environment
  let taskCanBeRun = await canTaskBeRunInEnvironment(sqlClient, environment, task)

  if(!taskCanBeRun) {
    throw new Error(`Task "${task.name}" cannot be run in environment`);
  }

  switch(task.type) {
    case(TaskRegistration.TYPE_STANDARD):
      const taskData = await Helpers(sqlClient).addTask({
        id: null,
        name: task.name,
        environment: environment,
        service: task.service,
        command: task.command,
        execute: true,
      });
      return taskData;
    break;
    case(TaskRegistration.TYPE_ADVANCED):

      //TODO: DRY THIS OUT ASAP

      //pull advanced task by ID to get the container name
      let addTaskDef = await advancedTaskFunctions(sqlClient).advancedTaskDefinitionById(task.advanced_task_definition)


      // the return data here is basically what gets dropped into the DB.
      // what we can do
      const advancedTaskData = await Helpers(sqlClient).addAdvancedTask({
        id: undefined,
        name: task.name,
        status: null,
        created: undefined,
        started: undefined,
        completed: undefined,
        environment,
        service: undefined,
        image: addTaskDef.image,//the return data here is basically what gets dropped into the DB.
        payload: [],
        remoteId: undefined,
        execute: true,
      });

    return advancedTaskData;
    break;
    default:
      throw new Error("Cannot find matching task")
    break;
  }

  return null
}

export const registerTask = async (
  root,
    {
      input: {
        id,
        type,
        name,
        description,
        advancedTaskDefinition,
        environment,
        project,
        command,
        service,
      },
    },
    { sqlClient, hasPermission },
) =>
{

  // Check - if this is a project linked item, does the person have access to add to projects?

  // Check - if this is an environment linked item, does the client have access to add to this environment?


  const {
    info: { insertId },
  } = await query(
    sqlClient,
    Sql.insertTaskRegistration(
      {
        id: null,
        type,
        name,
        description,
        advanced_task_definition: advancedTaskDefinition,
        environment,
        project,
        command,
        service,
        created: null,
        deleted: null,
      }
    ),
  );

  let rows = await query(sqlClient,Sql.selectTaskRegistrationById(insertId));
  let row = R.prop(0, rows)
  console.log(row)
  return row
}


export const addAdvancedTask: ResolverFn = async (
    root,
    {
      input: {
        id,
        name,
        status: unformattedStatus,
        created,
        started,
        completed,
        environment,
        service,
        advancedTaskId,
        remoteId,
        execute: executeRequest,
        advancedTaskArguments,
      },
    },
    { sqlClient, hasPermission },
  ) => {

    const status = taskStatusTypeToString(unformattedStatus);

    //There are two kinds of checks we need to make
    // First, can the person currently connected actually run a task on this particular environment
    // second, does this task even connect to the environment at all?
    // This second bit is going to be written now - we resolve tasks at several levels
    // A task is _either_ attached globally, at a group level, at a project level
    // or at an environment level

    await envValidators(sqlClient).environmentExists(environment);
    const envPerm = await environmentHelpers(sqlClient).getEnvironmentById(environment);

    await hasPermission('task', `add:${envPerm.environmentType}`, {
      project: envPerm.project,
    });

    let execute;

    try {
      await hasPermission('task', 'addNoExec', {
        project: envPerm.project,
      });
      execute = executeRequest;
    } catch (err) {
      execute = true;
    }


    //pull advanced task by ID to get the container name
    let addTaskDef = await advancedTaskFunctions(sqlClient).advancedTaskDefinitionById(advancedTaskId)


    // the return data here is basically what gets dropped into the DB.
    // what we can do
    const taskData = await Helpers(sqlClient).addAdvancedTask({
      id,
      name,
      status,
      created,
      started,
      completed,
      environment,
      service,
      image: addTaskDef.image,//the return data here is basically what gets dropped into the DB.
      payload: advancedTaskArguments,
      remoteId,
      execute: false,
    });

    return taskData;
  };

  const validateIncomingArguments = (argList, incomingArgs) => {
    return argList.reduce((prv,curr) => { return R.contains({"name":curr.name}, incomingArgs) && prv} , true);
  }



// TODO: question - do we actually want to ever update these tasks, or is it a create/delete only story
// The issue, as I see it, is that if tasks are updated, they may require different arguments - so versioning them makes more sense than updating.

export const deleteAdvancedTaskDefinition = async(
  root,
  {
    input: {
      id
    }
  },
  { sqlClient, hasPermission },
  ) => {
}


<<<<<<< HEAD
const adTaskFunctions = (sqlClient) => {
=======


const advancedTaskFunctions = (sqlClient) => {
>>>>>>> b6715736
    return {
    advancedTaskDefinitions: async function(id) {
      console.log("here")
      let rows = await query(sqlClient, Sql.selectAdvancedTaskDefinitions());
      console.log(rows.length)
      for(let i = 0; i < rows.length; i++) {
        console.log(rows[i])
        rows[i].advancedTaskDefinitionArguments = await this.advancedTaskDefinitionArguments(rows[i].id)
      }
      return rows
    },
    advancedTaskDefinitionById: async function(id) {
      const rows = await query(sqlClient, Sql.selectAdvancedTaskDefinition(id));
      let taskDef = R.prop(0, rows);
      taskDef.advancedTaskDefinitionArguments = await this.advancedTaskDefinitionArguments(taskDef.id)
      return taskDef
    },
    advancedTaskDefinitionArguments: async function(task_definition_id) {
      const rows = await query(sqlClient, Sql.selectAdvancedTaskDefinitionArguments(task_definition_id));
      let taskDefArgs = rows;
      return taskDefArgs
    },
    addAdvancedTaskToEnvironment: async function(root, task_definition_id) {
      const rows = await query(sqlClient, Sql.selectAdvancedTaskDefinitionArguments(task_definition_id));
      let taskDefArgs = rows;
      return taskDefArgs
    },
  }
}<|MERGE_RESOLUTION|>--- conflicted
+++ resolved
@@ -74,14 +74,7 @@
     //TODO: we'll need to do a lot of work here when it comes to the permissions system
     // essentially we only want to display the definitions a user has access to via their
     // groups, projects, etc.
-<<<<<<< HEAD
     const rows = await query(sqlClient, Sql.selectAdvancedTaskDefinitionsForEnvironment(id));
-=======
-
-    //TODO: Should this not be getting Registered tasks here, not advancedTaskDefinitions?
-    const rows = await query(sqlClient, Sql.selectAdvancedTaskDefinitions());
-
->>>>>>> b6715736
     return rows;
 }
 
@@ -559,13 +552,9 @@
 }
 
 
-<<<<<<< HEAD
-const adTaskFunctions = (sqlClient) => {
-=======
 
 
 const advancedTaskFunctions = (sqlClient) => {
->>>>>>> b6715736
     return {
     advancedTaskDefinitions: async function(id) {
       console.log("here")
