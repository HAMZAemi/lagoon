import * as R from 'ramda';
import { sendToLagoonLogs } from '@lagoon/commons/dist/logs';
import { createMiscTask } from '@lagoon/commons/dist/tasks';
import { ResolverFn } from '../';
import { query, isPatchEmpty } from '../../util/db';
import {
  pubSub,
  createEnvironmentFilteredSubscriber
} from '../../clients/pubSub';
import { Sql } from './sql';
import { Helpers } from './helpers';
import { Sql as projectSql } from '../project/sql';
import { Sql as environmentSql } from '../environment/sql';
import { Helpers as environmentHelpers } from '../environment/helpers';
<<<<<<< HEAD
import { EVENTS } from './events';
=======
import EVENTS from './events';


const restoreStatusTypeToString = R.cond([
  [R.equals('PENDING'), R.toLower],
  [R.equals('SUCCESSFUL'), R.toLower],
  [R.equals('FAILED'), R.toLower],
  [R.T, R.identity],
]);
>>>>>>> c8d11953

export const getBackupsByEnvironmentId: ResolverFn = async (
  { id: environmentId },
  { includeDeleted },
  { sqlClientPool, hasPermission }
) => {
  const environment = await environmentHelpers(
    sqlClientPool
  ).getEnvironmentById(environmentId);
  await hasPermission('backup', 'view', {
    project: environment.project
  });

  const rows = await query(
    sqlClientPool,
    Sql.selectBackupsByEnvironmentId({ environmentId, includeDeleted })
  );

  const newestFirst = R.sort(R.descend(R.prop('created')), rows);

  return newestFirst;
};

export const addBackup: ResolverFn = async (
  root,
<<<<<<< HEAD
  { input: { id, environment: environmentId, source, backupId, created } },
  { sqlClientPool, hasPermission }
=======
  {
    input: {
      id, environment: environmentId, source, backupId, created,
    },
  },
  { sqlClient, hasPermission, userActivityLogger },
>>>>>>> c8d11953
) => {
  const environment = await environmentHelpers(
    sqlClientPool
  ).getEnvironmentById(environmentId);
  await hasPermission('backup', 'add', {
    project: environment.project
  });

  const { insertId } = await query(
    sqlClientPool,
    Sql.insertBackup({
      id,
      environment: environmentId,
      source,
      backupId,
      created
    })
  );
  const rows = await query(sqlClientPool, Sql.selectBackup(insertId));
  const backup = R.prop(0, rows);

  pubSub.publish(EVENTS.BACKUP.ADDED, backup);

  userActivityLogger.user_action(`User deployed backup '${backupId}' to '${environment.name}' on project '${environment.project}'`, {
    payload: {
      id, environment, source, backupId, created
    }
  });

  return backup;
};

export const deleteBackup: ResolverFn = async (
  root,
  { input: { backupId } },
<<<<<<< HEAD
  { sqlClientPool, hasPermission }
) => {
  const perms = await query(sqlClientPool, Sql.selectPermsForBackup(backupId));

  await hasPermission('backup', 'delete', {
    project: R.path(['0', 'pid'], perms)
=======
  {
    sqlClient,
    hasPermission,
userActivityLogger
  },
) => {
  const perms = await query(sqlClient, Sql.selectPermsForBackup(backupId));
  const pid = R.path(['0', 'pid'], perms);
  await hasPermission('backup', 'delete', {
    project: pid,
>>>>>>> c8d11953
  });

  await query(sqlClientPool, Sql.deleteBackup(backupId));

  const rows = await query(
    sqlClientPool,
    Sql.selectBackupByBackupId(backupId)
  );
  pubSub.publish(EVENTS.BACKUP.DELETED, R.prop(0, rows));

  userActivityLogger.user_action(`User deleted backup '${backupId}' for project ${pid}`, {
    payload: {
     backupId,
     project: pid
    }
  });

  return 'success';
};

export const deleteAllBackups: ResolverFn = async (
  root,
  args,
<<<<<<< HEAD
  { sqlClientPool, hasPermission }
=======
  { sqlClient, hasPermission, userActivityLogger },
>>>>>>> c8d11953
) => {
  await hasPermission('backup', 'deleteAll');

  await query(sqlClientPool, Sql.truncateBackup());

  userActivityLogger.user_action(`User deleted all backups`);

  // TODO: Check rows for success
  return 'success';
};

export const addRestore: ResolverFn = async (
  root,
<<<<<<< HEAD
  { input: { id, backupId, status, restoreLocation, created, execute } },
  { sqlClientPool, hasPermission }
=======
  {
    input: {
      id,
      backupId,
      status: unformattedStatus,
      restoreLocation,
      created,
      execute,
    },
  },
  { sqlClient, hasPermission, userActivityLogger },
>>>>>>> c8d11953
) => {
  const perms = await query(sqlClientPool, Sql.selectPermsForBackup(backupId));

  await hasPermission('restore', 'add', {
    project: R.path(['0', 'pid'], perms)
  });

  const { insertId } = await query(
    sqlClientPool,
    Sql.insertRestore({
      id,
      backupId,
      status,
      restoreLocation,
      created
    })
  );
  let rows = await query(sqlClientPool, Sql.selectRestore(insertId));
  const restoreData = await Helpers.makeS3TempLink(R.prop(0, rows));

  rows = await query(sqlClientPool, Sql.selectBackupByBackupId(backupId));
  const backupData = R.prop(0, rows);

  pubSub.publish(EVENTS.BACKUP.UPDATED, backupData);

  // Allow creating restore data w/o executing the restore
  if (execute === false) {
    try {
      await hasPermission('restore', 'addNoExec', {
        project: R.path(['0', 'pid'], perms)
      });
      return restoreData;
    } catch (err) {
      // Not allowed to stop execution.
    }
  }

  rows = await query(
    sqlClientPool,
    environmentSql.selectEnvironmentById(backupData.environment)
  );
  const environmentData = R.prop(0, rows);

  rows = await query(
    sqlClientPool,
    projectSql.selectProject(environmentData.project)
  );
  const projectData = R.prop(0, rows);

  const data = {
    backup: backupData,
    restore: restoreData,
    environment: environmentData,
    project: projectData
  };

  try {
    await createMiscTask({ key: 'restic:backup:restore', data });
  } catch (error) {
    sendToLagoonLogs(
      'error',
      '',
      '',
      'api:addRestore',
      { restoreId: restoreData.id, backupId },
      `Restore not initiated, reason: ${error}`
    );
  }

  userActivityLogger.user_action(`User restored backup '${backupId}' for project ${projectData.project.name}`, {
    payload: {
      backupId,
      data
    }
  });

  return restoreData;
};

export const updateRestore: ResolverFn = async (
  root,
  {
    input: {
      backupId,
      patch,
<<<<<<< HEAD
      patch: { status, created, restoreLocation }
    }
=======
      patch: { status: unformattedStatus, created, restoreLocation },
    },
  },
  {
    sqlClient,
    hasPermission,
userActivityLogger
>>>>>>> c8d11953
  },
  { sqlClientPool, hasPermission }
) => {
  if (isPatchEmpty({ patch })) {
    throw new Error('Input patch requires at least 1 attribute');
  }

  const permsRestore = await query(
    sqlClientPool,
    Sql.selectPermsForRestore(backupId)
  );
  const permsBackup = await query(
    sqlClientPool,
    Sql.selectPermsForBackup(backupId)
  );

  // Check access to modify restore as it currently stands
  await hasPermission('restore', 'update', {
    project: R.path(['0', 'pid'], permsRestore)
  });
  // Check access to modify restore as it will be updated
  await hasPermission('backup', 'view', {
    project: R.path(['0', 'pid'], permsBackup)
  });

  await query(
    sqlClientPool,
    Sql.updateRestore({
      backupId,
      patch: {
        status,
        created,
        restoreLocation
      }
    })
  );

  let rows = await query(sqlClientPool, Sql.selectRestoreByBackupId(backupId));
  const restoreData = Helpers.makeS3TempLink(R.prop(0, rows));

  rows = await query(sqlClientPool, Sql.selectBackupByBackupId(backupId));
  const backupData = R.prop(0, rows);

  pubSub.publish(EVENTS.BACKUP.UPDATED, backupData);

  userActivityLogger.user_action(`User updated restore '${backupId}'`, {
    payload: {
      backupId,
      patch,
      backupData
    }
  });

  return restoreData;
};

export const getRestoreByBackupId: ResolverFn = async (
  { backupId },
  args,
  { sqlClientPool, hasPermission }
) => {
  const permsBackup = await query(
    sqlClientPool,
    Sql.selectPermsForBackup(backupId)
  );

  await hasPermission('backup', 'view', {
    project: R.path(['0', 'pid'], permsBackup)
  });

  const rows = await query(
    sqlClientPool,
    Sql.selectRestoreByBackupId(backupId)
  );

  return Helpers.makeS3TempLink(R.prop(0, rows));
};

export const backupSubscriber = createEnvironmentFilteredSubscriber([
  EVENTS.BACKUP.ADDED,
  EVENTS.BACKUP.UPDATED,
  EVENTS.BACKUP.DELETED
]);<|MERGE_RESOLUTION|>--- conflicted
+++ resolved
@@ -12,19 +12,7 @@
 import { Sql as projectSql } from '../project/sql';
 import { Sql as environmentSql } from '../environment/sql';
 import { Helpers as environmentHelpers } from '../environment/helpers';
-<<<<<<< HEAD
 import { EVENTS } from './events';
-=======
-import EVENTS from './events';
-
-
-const restoreStatusTypeToString = R.cond([
-  [R.equals('PENDING'), R.toLower],
-  [R.equals('SUCCESSFUL'), R.toLower],
-  [R.equals('FAILED'), R.toLower],
-  [R.T, R.identity],
-]);
->>>>>>> c8d11953
 
 export const getBackupsByEnvironmentId: ResolverFn = async (
   { id: environmentId },
@@ -50,17 +38,8 @@
 
 export const addBackup: ResolverFn = async (
   root,
-<<<<<<< HEAD
   { input: { id, environment: environmentId, source, backupId, created } },
-  { sqlClientPool, hasPermission }
-=======
-  {
-    input: {
-      id, environment: environmentId, source, backupId, created,
-    },
-  },
-  { sqlClient, hasPermission, userActivityLogger },
->>>>>>> c8d11953
+  { sqlClientPool, hasPermission, userActivityLogger }
 ) => {
   const environment = await environmentHelpers(
     sqlClientPool
@@ -96,25 +75,12 @@
 export const deleteBackup: ResolverFn = async (
   root,
   { input: { backupId } },
-<<<<<<< HEAD
-  { sqlClientPool, hasPermission }
+  { sqlClientPool, hasPermission, userActivityLogger }
 ) => {
   const perms = await query(sqlClientPool, Sql.selectPermsForBackup(backupId));
 
   await hasPermission('backup', 'delete', {
     project: R.path(['0', 'pid'], perms)
-=======
-  {
-    sqlClient,
-    hasPermission,
-userActivityLogger
-  },
-) => {
-  const perms = await query(sqlClient, Sql.selectPermsForBackup(backupId));
-  const pid = R.path(['0', 'pid'], perms);
-  await hasPermission('backup', 'delete', {
-    project: pid,
->>>>>>> c8d11953
   });
 
   await query(sqlClientPool, Sql.deleteBackup(backupId));
@@ -125,10 +91,9 @@
   );
   pubSub.publish(EVENTS.BACKUP.DELETED, R.prop(0, rows));
 
-  userActivityLogger.user_action(`User deleted backup '${backupId}' for project ${pid}`, {
-    payload: {
-     backupId,
-     project: pid
+  userActivityLogger.user_action(`User deleted backup '${backupId}'`, {
+    payload: {
+     backupId
     }
   });
 
@@ -138,11 +103,7 @@
 export const deleteAllBackups: ResolverFn = async (
   root,
   args,
-<<<<<<< HEAD
-  { sqlClientPool, hasPermission }
-=======
-  { sqlClient, hasPermission, userActivityLogger },
->>>>>>> c8d11953
+  { sqlClientPool, hasPermission, userActivityLogger }
 ) => {
   await hasPermission('backup', 'deleteAll');
 
@@ -156,22 +117,8 @@
 
 export const addRestore: ResolverFn = async (
   root,
-<<<<<<< HEAD
   { input: { id, backupId, status, restoreLocation, created, execute } },
-  { sqlClientPool, hasPermission }
-=======
-  {
-    input: {
-      id,
-      backupId,
-      status: unformattedStatus,
-      restoreLocation,
-      created,
-      execute,
-    },
-  },
-  { sqlClient, hasPermission, userActivityLogger },
->>>>>>> c8d11953
+  { sqlClientPool, hasPermission, userActivityLogger }
 ) => {
   const perms = await query(sqlClientPool, Sql.selectPermsForBackup(backupId));
 
@@ -257,20 +204,10 @@
     input: {
       backupId,
       patch,
-<<<<<<< HEAD
       patch: { status, created, restoreLocation }
     }
-=======
-      patch: { status: unformattedStatus, created, restoreLocation },
-    },
   },
-  {
-    sqlClient,
-    hasPermission,
-userActivityLogger
->>>>>>> c8d11953
-  },
-  { sqlClientPool, hasPermission }
+  { sqlClientPool, hasPermission, userActivityLogger }
 ) => {
   if (isPatchEmpty({ patch })) {
     throw new Error('Input patch requires at least 1 attribute');
