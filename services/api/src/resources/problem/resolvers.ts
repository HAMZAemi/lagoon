import * as R from 'ramda';
import { query } from '../../util/db';
import { Sql } from './sql';
import { Helpers as problemHelpers } from './helpers';
import { Helpers as environmentHelpers } from '../environment/helpers';
import { ResolverFn } from '../';
import { logger } from '../../loggers/logger';

export const getAllProblems: ResolverFn = async (
  root,
  args,
  { sqlClientPool, hasPermission }
) => {
  let rows = [];

  try {
    if (!R.isEmpty(args)) {
      rows = await problemHelpers(sqlClientPool).getAllProblems(
        args.source,
        args.environment,
        args.envType,
        args.severity
      );
    } else {
      rows = await query(
        sqlClientPool,
        Sql.selectAllProblems({
          source: [],
          environmentId: 0,
          environmentType: [],
          severity: []
        })
      );
    }
  } catch (err) {
    if (err) {
      logger.warn(`getAllProblems: ${err.message}`);
      return [];
    }
  }

  const problems: any =
    rows &&
    rows.map(async problem => {
      const {
        environment: envId,
        name,
        project,
        environmentType,
        openshiftProjectName,
        ...rest
      } = problem;

      await hasPermission('problem', 'view', {
        project: project
      });

      return {
        ...rest,
        environment: {
          id: envId,
          name,
          project,
          environmentType,
          openshiftProjectName
        }
      };
    });

  return Promise.all(problems).then(completed => {
    const sorted = R.sort(R.descend(R.prop('severity')), completed);
    return sorted.map((row: any) => ({ ...(row as Object) }));
  });
};

export const getSeverityOptions: ResolverFn = async (
  root,
  args,
  { sqlClientPool }
) => {
  return await problemHelpers(sqlClientPool).getSeverityOptions();
};

export const getProblemSources: ResolverFn = async (
  root,
  args,
  { sqlClientPool }
) => {
  return R.map(
    R.prop('source'),
    await query(
      sqlClientPool,
      'SELECT DISTINCT source FROM environment_problem'
    )
  );
};

export const getProblemsByEnvironmentId: ResolverFn = async (
  { id: environmentId },
  { severity, source },
  { sqlClientPool, hasPermission, adminScopes }
) => {
  const environment = await environmentHelpers(
    sqlClientPool
  ).getEnvironmentById(environmentId);

  if (!adminScopes.projectViewAll) {
    await hasPermission('problem', 'view', {
      project: environment.project
    });
  }

  let rows = await query(
    sqlClientPool,
    Sql.selectProblemsByEnvironmentId({
      environmentId,
      severity,
      source
    })
  );

  //With some changes in Mariadb, we now have to stringify outgoing json
  interface hasData {
    data: string
  }

  rows = R.map((e:hasData) => {
    e.data = JSON.stringify(e.data);
    return e
  }, rows);

  return R.sort(R.descend(R.prop('created')), rows);
};

export const addProblem: ResolverFn = async (
  root,
  {
    input: {
      severity,
      environment: environmentId,
      identifier,
      service,
      source,
      data,
      created,
      severityScore,
      associatedPackage,
      description,
      version,
      fixedVersion,
      links
    }
  },
  { sqlClientPool, hasPermission, userActivityLogger },
) => {
  const environment = await environmentHelpers(
    sqlClientPool
  ).getEnvironmentById(environmentId);

  await hasPermission('problem', 'add', {
    project: environment.project
  });

  const { insertId } = await query(
    sqlClientPool,
    Sql.insertProblem({
      severity,
      severity_score: severityScore,
      lagoon_service: service || '',
      identifier,
      environment: environmentId,
      source,
      associated_package: associatedPackage,
      description,
      version: version || '',
      fixed_version: fixedVersion,
      links: links,
      data,
      created
    })
  );

  const rows = await query(
    sqlClientPool,
    Sql.selectProblemByDatabaseId(insertId)
  );

  userActivityLogger(`User added a problem to environment '${environment.name}' for '${environment.project}'`, {
    project: '',
    event: 'api:addProblem',
    payload: {
      input: {
        severity,
        severity_score: severityScore,
        lagoon_service: service || '',
        identifier,
        environment: environmentId,
        source,
        associated_package: associatedPackage,
        description,
        version: version || '',
        fixed_version: fixedVersion,
        links: links,
        data: JSON.stringify(data),
        created,
      }
    }
  });

  let ret = R.prop(0, rows);
  ret.data = JSON.stringify(data);

  return ret;
};

export const deleteProblem: ResolverFn = async (
  root,
<<<<<<< HEAD
  { input: { environment: environmentId, identifier, service } },
  { sqlClientPool, hasPermission }
=======
  { input: { environment: environmentId, identifier } },
  { sqlClientPool, hasPermission, userActivityLogger }
>>>>>>> b8ff06ae
) => {
  const environment = await environmentHelpers(
    sqlClientPool
  ).getEnvironmentById(environmentId);

  await hasPermission('problem', 'delete', {
    project: environment.project
  });

  await query(sqlClientPool, Sql.deleteProblem(environmentId, identifier, service));

  userActivityLogger(`User deleted a problem on environment '${environment.name}' for '${environment.project}'`, {
    project: '',
    event: 'api:deleteProblem',
    payload: {
      input: { environment, identifier }
    }
  });

  return 'success';
};

export const deleteProblemsFromSource: ResolverFn = async (
  root,
  { input: { environment: environmentId, source, service } },
  { sqlClientPool, hasPermission, userActivityLogger }
) => {
  const environment = await environmentHelpers(
    sqlClientPool
  ).getEnvironmentById(environmentId);

  await hasPermission('problem', 'delete', {
    project: environment.project
  });

  await query(
    sqlClientPool,
    Sql.deleteProblemsFromSource(environmentId, source, service)
  );

  userActivityLogger(`User deleted problems on environment '${environment.id}' for source '${source}'`, {
    project: '',
    event: 'api:deleteProblemsFromSource',
    payload: {
      input: { environment, source, service }
    }
  });

  return 'success';
};

export const getProblemHarborScanMatches: ResolverFn = async (
  root,
  args,
  { sqlClientPool, hasPermission }
) => {
  await hasPermission('harbor_scan_match', 'view', {});

  const rows = await query(
    sqlClientPool,
    Sql.selectAllProblemHarborScanMatches()
  );

  return rows;
};

export const addProblemHarborScanMatch: ResolverFn = async (
  root,
  {
    input: {
      name,
      description,
      defaultLagoonProject,
      defaultLagoonEnvironment,
      defaultLagoonService,
      regex
    }
  },
  { sqlClientPool, hasPermission, userActivityLogger }
) => {
  await hasPermission('harbor_scan_match', 'add', {});

  const { insertId } = await query(
    sqlClientPool,
    Sql.insertProblemHarborScanMatch({
      id: null,
      name,
      description,
      default_lagoon_project: defaultLagoonProject,
      default_lagoon_environment: defaultLagoonEnvironment,
      default_lagoon_service_name: defaultLagoonService,
      regex
    })
  );

  const rows = await query(
    sqlClientPool,
    Sql.selectAllProblemHarborScanMatchByDatabaseId(insertId)
  );

  userActivityLogger(`User added harbor scan regex matcher`, {
    project: '',
    event: 'api:addProblemHarborScanMatch',
    payload: {
      input: {
        name,
        description,
        defaultLagoonProject,
        defaultLagoonEnvironment,
        defaultLagoonService,
        regex
      }
    }
  });

  return R.prop(0, rows);
};

export const deleteProblemHarborScanMatch: ResolverFn = async (
  root,
  { input: { id } },
  { sqlClientPool, hasPermission, userActivityLogger }
) => {
  await hasPermission('harbor_scan_match', 'delete', {});

  await query(sqlClientPool, Sql.deleteProblemHarborScanMatch(id));

  userActivityLogger(`User deleted harbor scan regex matcher`, {
    project: '',
    event: 'api:deleteProblemHarborScanMatch',
    payload: {
      input: { id }
    }
  });

  return 'success';
};<|MERGE_RESOLUTION|>--- conflicted
+++ resolved
@@ -215,13 +215,8 @@
 
 export const deleteProblem: ResolverFn = async (
   root,
-<<<<<<< HEAD
   { input: { environment: environmentId, identifier, service } },
-  { sqlClientPool, hasPermission }
-=======
-  { input: { environment: environmentId, identifier } },
-  { sqlClientPool, hasPermission, userActivityLogger }
->>>>>>> b8ff06ae
+  { sqlClientPool, hasPermission, userActivityLogger  }
 ) => {
   const environment = await environmentHelpers(
     sqlClientPool
