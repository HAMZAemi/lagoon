import * as R from 'ramda';
import { ResolverFn } from '../';
import { query } from '../../util/db';
import { Sql } from './sql';
import { Helpers as environmentHelpers } from '../environment/helpers';
import { Helpers as projectHelpers } from '../project/helpers';


export const getEnvVarsByProjectId: ResolverFn = async (
  { id: pid },
  args,
  { sqlClientPool, hasPermission }
) => {
  await hasPermission('env_var', 'project:view', {
    project: pid
  });

  const rows = await query(
    sqlClientPool,
    `SELECT ev.*
    FROM env_vars ev
    JOIN project p ON ev.project = p.id
    WHERE ev.project = :pid`,
    { pid }
  );

  return rows;
};

export const getEnvVarsByEnvironmentId: ResolverFn = async (
  { id: eid },
  args,
  { sqlClientPool, hasPermission }
) => {
  const environment = await environmentHelpers(
    sqlClientPool
  ).getEnvironmentById(eid);

  await hasPermission(
    'env_var',
    `environment:view:${environment.environmentType}`,
    {
      project: environment.project
    }
  );

  const rows = await query(
    sqlClientPool,
    `SELECT ev.*
    FROM env_vars ev
    JOIN environment e on ev.environment = e.id
    JOIN project p ON e.project = p.id
    WHERE ev.environment = :eid`,
    { eid }
  );

  return rows;
};

export const addEnvVariable: ResolverFn = async (obj, args, context) => {
  const {
    input: { type }
  } = args;

  if (type === 'project') {
    return addEnvVariableToProject(obj, args, context);
  } else if (type === 'environment') {
    return addEnvVariableToEnvironment(obj, args, context);
  }
};

const addEnvVariableToProject = async (
  root,
<<<<<<< HEAD
  { input: { id, typeId, name, value, scope } },
  { sqlClientPool, hasPermission }
=======
  {
    input: {
      id, type, typeId, name, value, scope: unformattedScope,
    },
  },
  {
    sqlClient, hasPermission, userActivityLogger
  },
>>>>>>> c8d11953
) => {
  await hasPermission('env_var', 'project:add', {
    project: `${typeId}`
  });

<<<<<<< HEAD
  const { insertId } = await query(
    sqlClientPool,
=======
  const scope = envVarScopeToString(unformattedScope);
  const project = await projectHelpers(sqlClient).getProjectById(typeId);

  const {
    info: { insertId },
  } = await query(
    sqlClient,
>>>>>>> c8d11953
    Sql.insertEnvVariable({
      id,
      name,
      value,
      scope,
<<<<<<< HEAD
      project: typeId
    })
=======
      project: project.id,
    }),
>>>>>>> c8d11953
  );

  const rows = await query(sqlClientPool, Sql.selectEnvVariable(insertId));

  userActivityLogger.user_action(`User added environment variable to project '${project.name}'`, {
    payload: {
      id,
      name,
      value,
      scope,
      type, typeId,
      project: { id: project.id, name: project.name, gitUrl: project.gitUrl }
    }
  });

  return R.prop(0, rows);
};

const addEnvVariableToEnvironment = async (
  root,
<<<<<<< HEAD
  { input: { id, typeId, name, value, scope } },
  { sqlClientPool, hasPermission }
=======
  {
    input: {
      id, type, typeId, name, value, scope: unformattedScope,
    },
  },
  {
    sqlClient, hasPermission, userActivityLogger
  },
>>>>>>> c8d11953
) => {
  const environment = await environmentHelpers(
    sqlClientPool
  ).getEnvironmentById(typeId);

  await hasPermission(
    'env_var',
    `environment:add:${environment.environmentType}`,
    {
      project: environment.project
    }
  );

  const { insertId } = await query(
    sqlClientPool,
    Sql.insertEnvVariable({
      id,
      name,
      value,
      scope,
      environment: typeId
    })
  );

  const rows = await query(sqlClientPool, Sql.selectEnvVariable(insertId));

  userActivityLogger.user_action(`User added environment variable to environment '${environment.name}' on '${environment.project}'`, {
    payload: {
      id,
      name,
      value,
      scope,
      type, typeId,
      environment
    }
  });

  return R.prop(0, rows);
};

export const deleteEnvVariable: ResolverFn = async (
  root,
  { input: { id } },
<<<<<<< HEAD
  { sqlClientPool, hasPermission }
=======
  {
    sqlClient, hasPermission, userActivityLogger
  },
>>>>>>> c8d11953
) => {
  const perms = await query(sqlClientPool, Sql.selectPermsForEnvVariable(id));

  await hasPermission('env_var', 'delete', {
    project: R.path(['0', 'pid'], perms)
  });

  await query(sqlClientPool, Sql.deleteEnvVariable(id));

  userActivityLogger.user_action(`User deleted environment variable`, {
    payload: {
      id
    }
  });

  return 'success';
};<|MERGE_RESOLUTION|>--- conflicted
+++ resolved
@@ -71,60 +71,33 @@
 
 const addEnvVariableToProject = async (
   root,
-<<<<<<< HEAD
   { input: { id, typeId, name, value, scope } },
-  { sqlClientPool, hasPermission }
-=======
-  {
-    input: {
-      id, type, typeId, name, value, scope: unformattedScope,
-    },
-  },
-  {
-    sqlClient, hasPermission, userActivityLogger
-  },
->>>>>>> c8d11953
+  { sqlClientPool, hasPermission, userActivityLogger }
 ) => {
   await hasPermission('env_var', 'project:add', {
     project: `${typeId}`
   });
 
-<<<<<<< HEAD
   const { insertId } = await query(
     sqlClientPool,
-=======
-  const scope = envVarScopeToString(unformattedScope);
-  const project = await projectHelpers(sqlClient).getProjectById(typeId);
-
-  const {
-    info: { insertId },
-  } = await query(
-    sqlClient,
->>>>>>> c8d11953
     Sql.insertEnvVariable({
       id,
       name,
       value,
       scope,
-<<<<<<< HEAD
       project: typeId
     })
-=======
-      project: project.id,
-    }),
->>>>>>> c8d11953
   );
 
   const rows = await query(sqlClientPool, Sql.selectEnvVariable(insertId));
 
-  userActivityLogger.user_action(`User added environment variable to project '${project.name}'`, {
+  userActivityLogger.user_action(`User added environment variable to project '${typeId}'`, {
     payload: {
       id,
       name,
       value,
       scope,
-      type, typeId,
-      project: { id: project.id, name: project.name, gitUrl: project.gitUrl }
+      typeId
     }
   });
 
@@ -133,19 +106,8 @@
 
 const addEnvVariableToEnvironment = async (
   root,
-<<<<<<< HEAD
   { input: { id, typeId, name, value, scope } },
-  { sqlClientPool, hasPermission }
-=======
-  {
-    input: {
-      id, type, typeId, name, value, scope: unformattedScope,
-    },
-  },
-  {
-    sqlClient, hasPermission, userActivityLogger
-  },
->>>>>>> c8d11953
+  { sqlClientPool, hasPermission, userActivityLogger }
 ) => {
   const environment = await environmentHelpers(
     sqlClientPool
@@ -178,7 +140,7 @@
       name,
       value,
       scope,
-      type, typeId,
+      typeId,
       environment
     }
   });
@@ -189,13 +151,7 @@
 export const deleteEnvVariable: ResolverFn = async (
   root,
   { input: { id } },
-<<<<<<< HEAD
-  { sqlClientPool, hasPermission }
-=======
-  {
-    sqlClient, hasPermission, userActivityLogger
-  },
->>>>>>> c8d11953
+  { sqlClientPool, hasPermission, userActivityLogger }
 ) => {
   const perms = await query(sqlClientPool, Sql.selectPermsForEnvVariable(id));
 
