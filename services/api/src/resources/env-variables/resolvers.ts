// @ts-ignore
import * as R from 'ramda';
import { ResolverFn } from '../';
import { query, knex } from '../../util/db';
import { Sql } from './sql';
import { Helpers as environmentHelpers } from '../environment/helpers';
import { Helpers as projectHelpers } from '../project/helpers';
import { Sql as projectSql } from '../project/sql';
import { logger } from '../../loggers/logger';


export const getEnvVarsByProjectId: ResolverFn = async (
  { id: pid },
  args,
<<<<<<< HEAD
  { sqlClientPool, hasPermission },
  info
) => {
  const index = info.fieldNodes[0].selectionSet.selections.findIndex(item => item.name.value === "value");
  if (index != -1) {
      await hasPermission('env_var', 'project:viewValue', {
        project: pid
      });
      const rows = await query(
        sqlClientPool,
        Sql.selectEnvVarsByProjectId(pid)
      );
=======
  { sqlClientPool, hasPermission, adminScopes }
) => {
  if (!adminScopes.projectViewAll) {
    await hasPermission('env_var', 'project:view', {
      project: pid
    });
  }
>>>>>>> 7bdbd9f8

      return rows;
  } else {
    await hasPermission('env_var', 'project:view', {
      project: pid
    });
    const rows = await query(
      sqlClientPool,
      Sql.selectEnvVarsWithoutValueByProjectId(pid)
    );

    return rows;
  }
};

export const getEnvVarsByEnvironmentId: ResolverFn = async (
  { id: eid },
  args,
<<<<<<< HEAD
  { sqlClientPool, hasPermission },
  info
=======
  { sqlClientPool, hasPermission, adminScopes }
>>>>>>> 7bdbd9f8
) => {
  const environment = await environmentHelpers(
    sqlClientPool
  ).getEnvironmentById(eid)

<<<<<<< HEAD
  const index = info.fieldNodes[0].selectionSet.selections.findIndex(item => item.name.value === "value");
  if (index != -1) {
      await hasPermission(
        'env_var',
        `environment:viewValue:${environment.environmentType}`,
        {
          project: environment.project
        }
      );
=======
  if (!adminScopes.projectViewAll) {
    await hasPermission(
      'env_var',
      `environment:view:${environment.environmentType}`,
      {
        project: environment.project
      }
    );
  }
>>>>>>> 7bdbd9f8

      const rows = await query(
        sqlClientPool,
        Sql.selectEnvVarsByEnvironmentId(eid)
      );

      return rows;
  } else {
    await hasPermission(
      'env_var',
      `environment:view:${environment.environmentType}`,
      {
        project: environment.project
      }
    );
    const rows = await query(
      sqlClientPool,
      Sql.selectEnvVarsWithoutValueByEnvironmentId(eid)
    );

    return rows;
  }
};

export const addEnvVariable: ResolverFn = async (obj, args, context) => {
  const {
    input: { type }
  } = args;

  if (type === 'project') {
    return addEnvVariableToProject(obj, args, context);
  } else if (type === 'environment') {
    return addEnvVariableToEnvironment(obj, args, context);
  }
};

const addEnvVariableToProject = async (
  root,
  { input: { id, typeId, name, value, scope } },
  { sqlClientPool, hasPermission, userActivityLogger }
) => {
  await hasPermission('env_var', 'project:add', {
    project: `${typeId}`
  });

  const { insertId } = await query(
    sqlClientPool,
    Sql.insertEnvVariable({
      id,
      name,
      value,
      scope,
      project: typeId
    })
  );

  const rows = await query(sqlClientPool, Sql.selectEnvVariable(insertId));

  userActivityLogger(`User added environment variable '${name}' with scope '${scope}' to project '${typeId}'`, {
    project: '',
    event: 'api:addEnvVariableToProject',
    payload: {
      id,
      name,
      scope,
      typeId
    }
  });

  return R.prop(0, rows);
};

const addEnvVariableToEnvironment = async (
  root,
  { input: { id, typeId, name, value, scope } },
  { sqlClientPool, hasPermission, userActivityLogger }
) => {
  const environment = await environmentHelpers(
    sqlClientPool
  ).getEnvironmentById(typeId);

  await hasPermission(
    'env_var',
    `environment:add:${environment.environmentType}`,
    {
      project: environment.project
    }
  );

  const { insertId } = await query(
    sqlClientPool,
    Sql.insertEnvVariable({
      id,
      name,
      value,
      scope,
      environment: typeId
    })
  );

  const rows = await query(sqlClientPool, Sql.selectEnvVariable(insertId));

  userActivityLogger(`User added environment variable '${name}' with scope '${scope}' to environment '${environment.name}' on '${environment.project}'`, {
    project: '',
    event: 'api:addEnvVariableToEnvironment',
    payload: {
      id,
      name,
      scope,
      typeId,
      environment
    }
  });

  return R.prop(0, rows);
};

export const deleteEnvVariable: ResolverFn = async (
  root,
  { input: { id } },
  { sqlClientPool, hasPermission, userActivityLogger }
) => {
  const perms = await query(sqlClientPool, Sql.selectPermsForEnvVariable(id));

  await hasPermission('env_var', 'delete', {
    project: R.path(['0', 'pid'], perms)
  });

  await query(sqlClientPool, Sql.deleteEnvVariable(id));

  userActivityLogger(`User deleted environment variable`, {
    project: '',
    event: 'api:deleteEnvVariable',
    payload: {
      id
    }
  });

  return 'success';
};

// delete an environment variable by name
// if the environment name is provided, it will delete them from the environment, otherwise project
export const deleteEnvVariableByName: ResolverFn = async (
  root,
  { input: { project: projectName, environment: environmentName, name } },
  { sqlClientPool, hasPermission, userActivityLogger }
) => {
  const projectId = await projectHelpers(sqlClientPool).getProjectIdByName(
    projectName
  );

  let envVarType = "project"
  let envVarTypeName = projectName
  if (environmentName) {
    // is environment
    const environmentRows = await query(
      sqlClientPool,
      Sql.selectEnvironmentByNameAndProject(environmentName, projectId)
    );
    const environment = environmentRows[0];
    if (environment) {
      const environmentVariable = await query(
        sqlClientPool,
        Sql.selectEnvVarByNameAndEnvironmentId(name, environment.id)
      );
      await hasPermission(
        'env_var',
        `environment:delete:${environment.environmentType}`,
        {
          project: projectId
        }
      );

      if (environmentVariable[0]) {
        envVarType = "environment"
        envVarTypeName = environmentName
        await query(sqlClientPool, Sql.deleteEnvVariable(environmentVariable[0].id));
      } else {
        // variable doesn't exist, just return success
        return "success"
      }
    } else {
      // if the environment doesn't exist, check the user has permission to delete on the project
      // before throwing an error that the environment doesn't exist
      await hasPermission('project', 'view', {
        project: projectId
      });
      throw new Error(
        `environment ${environmentName} doesn't exist`
      );
    }
  } else {
    // is project
    const projectVariable = await query(
      sqlClientPool,
      Sql.selectEnvVarByNameAndProjectId(name, projectId)
      );

    await hasPermission('env_var', 'project:delete', {
      project: projectId
    });
    if (projectVariable[0]) {
      await query(sqlClientPool, Sql.deleteEnvVariable(projectVariable[0].id));
    } else {
      // variable doesn't exist, just return success
      return "success"
    }
  }

  userActivityLogger(`User deleted environment variable`, {
    project: projectName,
    event: 'api:deleteEnvVariableByName',
    payload: {
      name,
      envVarType,
      envVarTypeName
    }
  });

  return 'success';
};

export const addOrUpdateEnvVariableByName: ResolverFn = async (
  root,
  { input: { project: projectName, environment: environmentName, name, scope, value } },
  { sqlClientPool, hasPermission, userActivityLogger }
) => {
  const projectId = await projectHelpers(sqlClientPool).getProjectIdByName(
    projectName
  );

  const projectRows = await query(
    sqlClientPool,
    projectSql.selectProject(projectId)
  );
  const project = projectRows[0];

  let updateData = {};
  let envVarType = "project"
  let envVarTypeName = projectName
  if (environmentName) {
    const environmentRows = await query(
      sqlClientPool,
      Sql.selectEnvironmentByNameAndProject(environmentName, projectId)
    );
    const environment = environmentRows[0];
    await hasPermission(
      'env_var',
      `environment:add:${environment.environmentType}`,
      {
        project: projectId
      }
    );
    updateData = {
      name,
      value,
      scope,
      environment: environment.id,
    }
    envVarType = "environment"
    envVarTypeName = environmentName
  } else {
    // this is a project
    await hasPermission('env_var', 'project:add', {
      project: projectId
    });
    updateData = {
      name,
      value,
      scope,
      project: project.id,
    }
  }


  const createOrUpdateSql = knex('env_vars')
    .insert({
      ...updateData,
    })
    .onConflict('id')
    .merge({
      ...updateData
    }).toString();

  const { insertId } = await query(
    sqlClientPool,
    createOrUpdateSql);

  const rows = await query(sqlClientPool, Sql.selectEnvVariable(insertId));

  userActivityLogger(`User added environment variable to ${envVarType} '${envVarTypeName}'`, {
    project: projectName,
    event: 'api:addOrUpdateEnvVariableByName',
    payload: {
      name,
      scope,
      envVarType,
      envVarTypeName
    }
  });

  return R.prop(0, rows);
};

export const getEnvVariablesByProjectEnvironmentName: ResolverFn = async (
  root,
  { input: { project: projectName, environment: environmentName } },
<<<<<<< HEAD
  { sqlClientPool, hasPermission, userActivityLogger },
  info
=======
  { sqlClientPool, hasPermission, userActivityLogger, adminScopes }
>>>>>>> 7bdbd9f8
) => {
  const index = info.fieldNodes[0].selectionSet.selections.findIndex(item => item.name.value === "value");
  const projectId = await projectHelpers(sqlClientPool).getProjectIdByName(
    projectName
  );

  if (environmentName) {
    // is environment
    const environmentRows = await query(
      sqlClientPool,
      Sql.selectEnvironmentByNameAndProject(environmentName, projectId)
    );
    const environment = environmentRows[0];
    if (index != -1) {
        await hasPermission(
          'env_var',
          `environment:viewValue:${environment.environmentType}`,
          {
            project: projectId
          }
        );

        const environmentVariables = await query(
          sqlClientPool,
          Sql.selectEnvVarsByEnvironmentId(environment.id)
          );
        return environmentVariables

<<<<<<< HEAD
    } else {
=======
    if (!adminScopes.projectViewAll) {
>>>>>>> 7bdbd9f8
      await hasPermission(
        'env_var',
        `environment:view:${environment.environmentType}`,
        {
          project: projectId
        }
<<<<<<< HEAD
=======
      );
    }

    const environmentVariables = await query(
      sqlClientPool,
      Sql.selectEnvVarsByEnvironmentId(environment.id)
>>>>>>> 7bdbd9f8
      );

<<<<<<< HEAD
      const environmentVariables = await query(
        sqlClientPool,
        Sql.selectEnvVarsWithoutValueByEnvironmentId(environment.id)
        );
      return environmentVariables
    }
  } else if (projectName) {
=======
    if (!adminScopes.projectViewAll) {
      await hasPermission('env_var', 'project:view', {
        project: projectId
      });
    }
>>>>>>> 7bdbd9f8
    // is project
    if (index != -1) {
        await hasPermission('env_var', 'project:viewValue', {
          project: projectId
        });
        const projectVariables = await query(
          sqlClientPool,
          Sql.selectEnvVarsByProjectId(projectId)
          );
        return projectVariables

    } else {
      await hasPermission('env_var', 'project:view', {
        project: projectId
      });
      const projectVariables = await query(
        sqlClientPool,
        Sql.selectEnvVarsWithoutValueByProjectId(projectId)
      );
      return projectVariables
    }
  }
  return [];
};<|MERGE_RESOLUTION|>--- conflicted
+++ resolved
@@ -12,101 +12,93 @@
 export const getEnvVarsByProjectId: ResolverFn = async (
   { id: pid },
   args,
-<<<<<<< HEAD
-  { sqlClientPool, hasPermission },
+  { sqlClientPool, hasPermission, adminScopes },
   info
 ) => {
-  const index = info.fieldNodes[0].selectionSet.selections.findIndex(item => item.name.value === "value");
-  if (index != -1) {
-      await hasPermission('env_var', 'project:viewValue', {
+  if (!adminScopes.projectViewAll) {
+    const index = info.fieldNodes[0].selectionSet.selections.findIndex(item => item.name.value === "value");
+    if (index != -1) {
+        await hasPermission('env_var', 'project:viewValue', {
+          project: pid
+        });
+        const rows = await query(
+          sqlClientPool,
+          Sql.selectEnvVarsByProjectId(pid)
+        );
+
+        return rows;
+    } else {
+      await hasPermission('env_var', 'project:view', {
         project: pid
       });
       const rows = await query(
         sqlClientPool,
-        Sql.selectEnvVarsByProjectId(pid)
-      );
-=======
-  { sqlClientPool, hasPermission, adminScopes }
-) => {
-  if (!adminScopes.projectViewAll) {
-    await hasPermission('env_var', 'project:view', {
-      project: pid
-    });
-  }
->>>>>>> 7bdbd9f8
+        Sql.selectEnvVarsWithoutValueByProjectId(pid)
+      );
 
       return rows;
+    }
   } else {
-    await hasPermission('env_var', 'project:view', {
-      project: pid
-    });
-    const rows = await query(
-      sqlClientPool,
-      Sql.selectEnvVarsWithoutValueByProjectId(pid)
-    );
-
-    return rows;
-  }
-};
+        const rows = await query(
+          sqlClientPool,
+          Sql.selectEnvVarsByProjectId(pid)
+        );
+
+        return rows;
+  }
+}
 
 export const getEnvVarsByEnvironmentId: ResolverFn = async (
   { id: eid },
   args,
-<<<<<<< HEAD
-  { sqlClientPool, hasPermission },
+  { sqlClientPool, hasPermission, adminScopes },
   info
-=======
-  { sqlClientPool, hasPermission, adminScopes }
->>>>>>> 7bdbd9f8
 ) => {
   const environment = await environmentHelpers(
     sqlClientPool
   ).getEnvironmentById(eid)
 
-<<<<<<< HEAD
-  const index = info.fieldNodes[0].selectionSet.selections.findIndex(item => item.name.value === "value");
-  if (index != -1) {
+  if (!adminScopes.projectViewAll) {
+    const index = info.fieldNodes[0].selectionSet.selections.findIndex(item => item.name.value === "value");
+    if (index != -1) {
+        await hasPermission(
+          'env_var',
+          `environment:viewValue:${environment.environmentType}`,
+          {
+            project: environment.project
+          }
+        );
+
+        const rows = await query(
+          sqlClientPool,
+          Sql.selectEnvVarsByEnvironmentId(eid)
+        );
+
+        return rows;
+    } else {
       await hasPermission(
         'env_var',
-        `environment:viewValue:${environment.environmentType}`,
+        `environment:view:${environment.environmentType}`,
         {
           project: environment.project
         }
       );
-=======
-  if (!adminScopes.projectViewAll) {
-    await hasPermission(
-      'env_var',
-      `environment:view:${environment.environmentType}`,
-      {
-        project: environment.project
-      }
-    );
-  }
->>>>>>> 7bdbd9f8
-
       const rows = await query(
         sqlClientPool,
-        Sql.selectEnvVarsByEnvironmentId(eid)
+        Sql.selectEnvVarsWithoutValueByEnvironmentId(eid)
       );
 
       return rows;
+    }
   } else {
-    await hasPermission(
-      'env_var',
-      `environment:view:${environment.environmentType}`,
-      {
-        project: environment.project
-      }
-    );
     const rows = await query(
       sqlClientPool,
-      Sql.selectEnvVarsWithoutValueByEnvironmentId(eid)
+      Sql.selectEnvVarsByEnvironmentId(eid)
     );
 
     return rows;
   }
-};
+}
 
 export const addEnvVariable: ResolverFn = async (obj, args, context) => {
   const {
@@ -392,12 +384,8 @@
 export const getEnvVariablesByProjectEnvironmentName: ResolverFn = async (
   root,
   { input: { project: projectName, environment: environmentName } },
-<<<<<<< HEAD
-  { sqlClientPool, hasPermission, userActivityLogger },
+  { sqlClientPool, hasPermission, userActivityLogger, adminScopes },
   info
-=======
-  { sqlClientPool, hasPermission, userActivityLogger, adminScopes }
->>>>>>> 7bdbd9f8
 ) => {
   const index = info.fieldNodes[0].selectionSet.selections.findIndex(item => item.name.value === "value");
   const projectId = await projectHelpers(sqlClientPool).getProjectIdByName(
@@ -411,10 +399,27 @@
       Sql.selectEnvironmentByNameAndProject(environmentName, projectId)
     );
     const environment = environmentRows[0];
-    if (index != -1) {
+
+    if (!adminScopes.projectViewAll) {
+      if (index != -1) {
+          await hasPermission(
+            'env_var',
+            `environment:viewValue:${environment.environmentType}`,
+            {
+              project: projectId
+            }
+          );
+
+          const environmentVariables = await query(
+            sqlClientPool,
+            Sql.selectEnvVarsByEnvironmentId(environment.id)
+            );
+          return environmentVariables
+
+      } else {
         await hasPermission(
           'env_var',
-          `environment:viewValue:${environment.environmentType}`,
+          `environment:view:${environment.environmentType}`,
           {
             project: projectId
           }
@@ -422,66 +427,45 @@
 
         const environmentVariables = await query(
           sqlClientPool,
-          Sql.selectEnvVarsByEnvironmentId(environment.id)
+          Sql.selectEnvVarsWithoutValueByEnvironmentId(environment.id)
           );
         return environmentVariables
-
-<<<<<<< HEAD
-    } else {
-=======
-    if (!adminScopes.projectViewAll) {
->>>>>>> 7bdbd9f8
-      await hasPermission(
-        'env_var',
-        `environment:view:${environment.environmentType}`,
-        {
-          project: projectId
-        }
-<<<<<<< HEAD
-=======
-      );
-    }
-
-    const environmentVariables = await query(
-      sqlClientPool,
-      Sql.selectEnvVarsByEnvironmentId(environment.id)
->>>>>>> 7bdbd9f8
-      );
-
-<<<<<<< HEAD
+      }
+    } else {
       const environmentVariables = await query(
         sqlClientPool,
-        Sql.selectEnvVarsWithoutValueByEnvironmentId(environment.id)
+        Sql.selectEnvVarsByEnvironmentId(environment.id)
         );
       return environmentVariables
     }
   } else if (projectName) {
-=======
+    // is project
     if (!adminScopes.projectViewAll) {
-      await hasPermission('env_var', 'project:view', {
-        project: projectId
-      });
-    }
->>>>>>> 7bdbd9f8
-    // is project
-    if (index != -1) {
-        await hasPermission('env_var', 'project:viewValue', {
+      if (index != -1) {
+          await hasPermission('env_var', 'project:viewValue', {
+            project: projectId
+          });
+          const projectVariables = await query(
+            sqlClientPool,
+            Sql.selectEnvVarsByProjectId(projectId)
+            );
+          return projectVariables
+
+      } else {
+        await hasPermission('env_var', 'project:view', {
           project: projectId
         });
         const projectVariables = await query(
           sqlClientPool,
-          Sql.selectEnvVarsByProjectId(projectId)
-          );
+          Sql.selectEnvVarsWithoutValueByProjectId(projectId)
+        );
         return projectVariables
-
-    } else {
-      await hasPermission('env_var', 'project:view', {
-        project: projectId
-      });
+      }
+    } else {
       const projectVariables = await query(
         sqlClientPool,
-        Sql.selectEnvVarsWithoutValueByProjectId(projectId)
-      );
+        Sql.selectEnvVarsByProjectId(projectId)
+        );
       return projectVariables
     }
   }
