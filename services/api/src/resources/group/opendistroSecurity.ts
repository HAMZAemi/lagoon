<<<<<<< HEAD
import { Pool } from 'mariadb';
import { opendistroSecurityClient } from '../../clients/opendistroSecurityClient';
import { kibanaClient } from '../../clients/kibanaClient';
import logger from '../../logger';
=======
import { MariaClient } from 'mariasql';
import opendistroSecurityClient from '../../clients/opendistroSecurityClient';
import kibanaClient from '../../clients/kibanaClient';
import { logger } from '../../loggers/logger';
>>>>>>> c8d11953
import { Helpers as projectHelpers } from '../project/helpers';

export const OpendistroSecurityOperations = (
  sqlClientPool: Pool,
  GroupModel
) => ({
  syncGroup: async (groupName, groupProjectIDs) => {
    const groupProjectNames = [];
    // groupProjectIDs is a comma separated string of IDs, split it up and remove any entries with `''`
    const groupProjectIDsArray = groupProjectIDs
      .split(',')
      .filter(groupProjectID => groupProjectID !== '');

    // Load project name by ID and add to groupProjectNames array
    for (const groupProjectID of groupProjectIDsArray) {
      try {
        const project = await projectHelpers(sqlClientPool).getProjectById(
          groupProjectID
        );
        const projectName = project.name;
        // Within elasticsearch we don't support any special characters, except dashes, convert all special characters to them and make it lowercase
        const openshiftProjectNameStyle = projectName
          .toLocaleLowerCase()
          .replace(/[^0-9a-z-]/g, '-');
        groupProjectNames.push(openshiftProjectNameStyle);
      } catch (error) {
        logger.error(
          `Error processing project id '${groupProjectID}' of '${groupName}: ${error}`
        );
      }
    }

    const groupProjectPermissions = {
      body: {
        index_permissions: [
          {
            index_patterns: [],
            allowed_actions: ['read']
          }
        ],
        tenant_permissions: [
          {
            tenant_patterns: [groupName],
            allowed_actions: ['kibana_all_write']
          }
        ]
      }
    };

    // If this group has no projects assigned, we create a fake project as OpendistroSecurity needs at least one indicies permission to work.
    if (groupProjectIDsArray.length === 0) {
      groupProjectPermissions.body.index_permissions[0].index_patterns.push(
        `${groupName}-has-no-project`
      );
    } else {
      // inject project permissions into permission array
      groupProjectNames.forEach(projectName =>
        groupProjectPermissions.body.index_permissions[0].index_patterns.push(
          `*-${projectName}-*`
        )
      );
    }

    try {
      // Create a new OpendistroSecurity Role for this Group with read permissions for all Projects assigned to this group
      await opendistroSecurityClient.put(
        `roles/${groupName}`,
        groupProjectPermissions
      );
      logger.debug(
        `${groupName}: Created OpendistroSecurity role "${groupName}"`
      );
    } catch (err) {
      logger.error(`OpendistroSecurity create role error: ${err}`);
    }

    try {
      // Create a new Tenant for this Group
      await opendistroSecurityClient.put(`tenants/${groupName}`, { body: {} });
      logger.debug(`${groupName}: Created Tentant "${groupName}"`);
    } catch (err) {
      logger.error(`Opendistro-Security create tenant error: ${err}`);
    }

    // Create index-patterns for this group
    // @TODO Remove index-patterns that are not used anymore? like when a project is removed from the group?
    const indexPatterns = [];

    // Define the default fields for index patterns
    const applicationLogs =
      '[{"name":"@timestamp","type":"date","count":0,"scripted":false,"searchable":true,"aggregatable":true,"readFromDocValues":true},{"name":"@version","type":"string","count":0,"scripted":false,"searchable":true,"aggregatable":true,"readFromDocValues":true},{"name":"_id","type":"string","count":0,"scripted":false,"searchable":true,"aggregatable":true,"readFromDocValues":false},{"name":"_index","type":"string","count":0,"scripted":false,"searchable":true,"aggregatable":true,"readFromDocValues":false},{"name":"_score","type":"number","count":0,"scripted":false,"searchable":false,"aggregatable":false,"readFromDocValues":false},{"name":"_source","type":"_source","count":0,"scripted":false,"searchable":false,"aggregatable":false,"readFromDocValues":false},{"name":"_type","type":"string","count":0,"scripted":false,"searchable":true,"aggregatable":true,"readFromDocValues":false},{"name":"application","type":"string","count":0,"scripted":false,"searchable":true,"aggregatable":false,"readFromDocValues":false},{"name":"application.keyword","type":"string","count":0,"scripted":false,"searchable":true,"aggregatable":true,"readFromDocValues":true},{"name":"channel","type":"string","count":0,"scripted":false,"searchable":true,"aggregatable":false,"readFromDocValues":false},{"name":"channel.keyword","type":"string","count":0,"scripted":false,"searchable":true,"aggregatable":true,"readFromDocValues":true},{"name":"geoip.ip","type":"ip","count":0,"scripted":false,"searchable":true,"aggregatable":true,"readFromDocValues":true},{"name":"geoip.latitude","type":"number","count":0,"scripted":false,"searchable":true,"aggregatable":true,"readFromDocValues":true},{"name":"geoip.location","type":"geo_point","count":0,"scripted":false,"searchable":true,"aggregatable":true,"readFromDocValues":true},{"name":"geoip.longitude","type":"number","count":0,"scripted":false,"searchable":true,"aggregatable":true,"readFromDocValues":true},{"name":"host","type":"string","count":0,"scripted":false,"searchable":true,"aggregatable":false,"readFromDocValues":false},{"name":"host.keyword","type":"string","count":0,"scripted":false,"searchable":true,"aggregatable":true,"readFromDocValues":true},{"name":"ip","type":"string","count":0,"scripted":false,"searchable":true,"aggregatable":false,"readFromDocValues":false},{"name":"ip.keyword","type":"string","count":0,"scripted":false,"searchable":true,"aggregatable":true,"readFromDocValues":true},{"name":"level","type":"string","count":0,"scripted":false,"searchable":true,"aggregatable":false,"readFromDocValues":false},{"name":"level.keyword","type":"string","count":0,"scripted":false,"searchable":true,"aggregatable":true,"readFromDocValues":true},{"name":"link","type":"string","count":0,"scripted":false,"searchable":true,"aggregatable":false,"readFromDocValues":false},{"name":"link.keyword","type":"string","count":0,"scripted":false,"searchable":true,"aggregatable":true,"readFromDocValues":true},{"name":"log-type","type":"string","count":0,"scripted":false,"searchable":true,"aggregatable":false,"readFromDocValues":false},{"name":"log-type.keyword","type":"string","count":0,"scripted":false,"searchable":true,"aggregatable":true,"readFromDocValues":true},{"name":"message","type":"string","count":0,"scripted":false,"searchable":true,"aggregatable":false,"readFromDocValues":false},{"name":"openshift_project","type":"string","count":0,"scripted":false,"searchable":true,"aggregatable":false,"readFromDocValues":false},{"name":"openshift_project.keyword","type":"string","count":0,"scripted":false,"searchable":true,"aggregatable":true,"readFromDocValues":true},{"name":"request_uri","type":"string","count":0,"scripted":false,"searchable":true,"aggregatable":false,"readFromDocValues":false},{"name":"request_uri.keyword","type":"string","count":0,"scripted":false,"searchable":true,"aggregatable":true,"readFromDocValues":true},{"name":"uid","type":"number","count":0,"scripted":false,"searchable":true,"aggregatable":true,"readFromDocValues":true}]';
    const containerLogs =
      '[{"name":"@timestamp","type":"date","count":0,"scripted":false,"searchable":true,"aggregatable":true,"readFromDocValues":true},{"name":"@version","type":"string","count":0,"scripted":false,"searchable":true,"aggregatable":true,"readFromDocValues":true},{"name":"_id","type":"string","count":0,"scripted":false,"searchable":true,"aggregatable":true,"readFromDocValues":false},{"name":"_index","type":"string","count":0,"scripted":false,"searchable":true,"aggregatable":true,"readFromDocValues":false},{"name":"_score","type":"number","count":0,"scripted":false,"searchable":false,"aggregatable":false,"readFromDocValues":false},{"name":"_source","type":"_source","count":0,"scripted":false,"searchable":false,"aggregatable":false,"readFromDocValues":false},{"name":"_type","type":"string","count":0,"scripted":false,"searchable":true,"aggregatable":true,"readFromDocValues":false},{"name":"geoip.ip","type":"ip","count":0,"scripted":false,"searchable":true,"aggregatable":true,"readFromDocValues":true},{"name":"geoip.latitude","type":"number","count":0,"scripted":false,"searchable":true,"aggregatable":true,"readFromDocValues":true},{"name":"geoip.location","type":"geo_point","count":0,"scripted":false,"searchable":true,"aggregatable":true,"readFromDocValues":true},{"name":"geoip.longitude","type":"number","count":0,"scripted":false,"searchable":true,"aggregatable":true,"readFromDocValues":true},{"name":"kubernetes.container_name","type":"string","count":0,"scripted":false,"searchable":true,"aggregatable":false,"readFromDocValues":false},{"name":"kubernetes.container_name.keyword","type":"string","count":0,"scripted":false,"searchable":true,"aggregatable":true,"readFromDocValues":true},{"name":"kubernetes.host","type":"string","count":0,"scripted":false,"searchable":true,"aggregatable":false,"readFromDocValues":false},{"name":"kubernetes.host.keyword","type":"string","count":0,"scripted":false,"searchable":true,"aggregatable":true,"readFromDocValues":true},{"name":"kubernetes.labels.baasid","type":"string","count":0,"scripted":false,"searchable":true,"aggregatable":false,"readFromDocValues":false},{"name":"kubernetes.labels.baasid.keyword","type":"string","count":0,"scripted":false,"searchable":true,"aggregatable":true,"readFromDocValues":true},{"name":"kubernetes.labels.baasresource","type":"string","count":0,"scripted":false,"searchable":true,"aggregatable":false,"readFromDocValues":false},{"name":"kubernetes.labels.baasresource.keyword","type":"string","count":0,"scripted":false,"searchable":true,"aggregatable":true,"readFromDocValues":true},{"name":"kubernetes.labels.branch","type":"string","count":0,"scripted":false,"searchable":true,"aggregatable":false,"readFromDocValues":false},{"name":"kubernetes.labels.branch.keyword","type":"string","count":0,"scripted":false,"searchable":true,"aggregatable":true,"readFromDocValues":true},{"name":"kubernetes.labels.controller-uid","type":"string","count":0,"scripted":false,"searchable":true,"aggregatable":false,"readFromDocValues":false},{"name":"kubernetes.labels.controller-uid.keyword","type":"string","count":0,"scripted":false,"searchable":true,"aggregatable":true,"readFromDocValues":true},{"name":"kubernetes.labels.deployment","type":"string","count":0,"scripted":false,"searchable":true,"aggregatable":false,"readFromDocValues":false},{"name":"kubernetes.labels.deployment.keyword","type":"string","count":0,"scripted":false,"searchable":true,"aggregatable":true,"readFromDocValues":true},{"name":"kubernetes.labels.deploymentconfig","type":"string","count":0,"scripted":false,"searchable":true,"aggregatable":false,"readFromDocValues":false},{"name":"kubernetes.labels.deploymentconfig.keyword","type":"string","count":0,"scripted":false,"searchable":true,"aggregatable":true,"readFromDocValues":true},{"name":"kubernetes.labels.job-name","type":"string","count":0,"scripted":false,"searchable":true,"aggregatable":false,"readFromDocValues":false},{"name":"kubernetes.labels.job-name.keyword","type":"string","count":0,"scripted":false,"searchable":true,"aggregatable":true,"readFromDocValues":true},{"name":"kubernetes.labels.openshift_io/build_name","type":"string","count":0,"scripted":false,"searchable":true,"aggregatable":false,"readFromDocValues":false},{"name":"kubernetes.labels.openshift_io/build_name.keyword","type":"string","count":0,"scripted":false,"searchable":true,"aggregatable":true,"readFromDocValues":true},{"name":"kubernetes.labels.openshift_io/deployer-pod-for_name","type":"string","count":0,"scripted":false,"searchable":true,"aggregatable":false,"readFromDocValues":false},{"name":"kubernetes.labels.openshift_io/deployer-pod-for_name.keyword","type":"string","count":0,"scripted":false,"searchable":true,"aggregatable":true,"readFromDocValues":true},{"name":"kubernetes.labels.project","type":"string","count":0,"scripted":false,"searchable":true,"aggregatable":false,"readFromDocValues":false},{"name":"kubernetes.labels.project.keyword","type":"string","count":0,"scripted":false,"searchable":true,"aggregatable":true,"readFromDocValues":true},{"name":"kubernetes.labels.service","type":"string","count":0,"scripted":false,"searchable":true,"aggregatable":false,"readFromDocValues":false},{"name":"kubernetes.labels.service.keyword","type":"string","count":0,"scripted":false,"searchable":true,"aggregatable":true,"readFromDocValues":true},{"name":"kubernetes.namespace_name","type":"string","count":0,"scripted":false,"searchable":true,"aggregatable":false,"readFromDocValues":false},{"name":"kubernetes.namespace_name.keyword","type":"string","count":0,"scripted":false,"searchable":true,"aggregatable":true,"readFromDocValues":true},{"name":"kubernetes.pod_name","type":"string","count":0,"scripted":false,"searchable":true,"aggregatable":false,"readFromDocValues":false},{"name":"kubernetes.pod_name.keyword","type":"string","count":0,"scripted":false,"searchable":true,"aggregatable":true,"readFromDocValues":true},{"name":"level","type":"string","count":0,"scripted":false,"searchable":true,"aggregatable":false,"readFromDocValues":false},{"name":"level.keyword","type":"string","count":0,"scripted":false,"searchable":true,"aggregatable":true,"readFromDocValues":true},{"name":"message","type":"string","count":0,"scripted":false,"searchable":true,"aggregatable":false,"readFromDocValues":false}]';
    const routerLogs =
      '[{"name":"@timestamp","type":"date","count":0,"scripted":false,"searchable":true,"aggregatable":true,"readFromDocValues":true},{"name":"@version","type":"string","count":0,"scripted":false,"searchable":true,"aggregatable":true,"readFromDocValues":true},{"name":"_id","type":"string","count":0,"scripted":false,"searchable":true,"aggregatable":true,"readFromDocValues":false},{"name":"_index","type":"string","count":0,"scripted":false,"searchable":true,"aggregatable":true,"readFromDocValues":false},{"name":"_score","type":"number","count":0,"scripted":false,"searchable":false,"aggregatable":false,"readFromDocValues":false},{"name":"_source","type":"_source","count":0,"scripted":false,"searchable":false,"aggregatable":false,"readFromDocValues":false},{"name":"_type","type":"string","count":0,"scripted":false,"searchable":true,"aggregatable":true,"readFromDocValues":false},{"name":"accept_date","type":"string","count":0,"scripted":false,"searchable":true,"aggregatable":false,"readFromDocValues":false},{"name":"accept_date.keyword","type":"string","count":0,"scripted":false,"searchable":true,"aggregatable":true,"readFromDocValues":true},{"name":"actconn","type":"string","count":0,"scripted":false,"searchable":true,"aggregatable":false,"readFromDocValues":false},{"name":"actconn.keyword","type":"string","count":0,"scripted":false,"searchable":true,"aggregatable":true,"readFromDocValues":true},{"name":"backend_name","type":"string","count":0,"scripted":false,"searchable":true,"aggregatable":false,"readFromDocValues":false},{"name":"backend_name.keyword","type":"string","count":0,"scripted":false,"searchable":true,"aggregatable":true,"readFromDocValues":true},{"name":"backend_queue","type":"string","count":0,"scripted":false,"searchable":true,"aggregatable":false,"readFromDocValues":false},{"name":"backend_queue.keyword","type":"string","count":0,"scripted":false,"searchable":true,"aggregatable":true,"readFromDocValues":true},{"name":"beconn","type":"string","count":0,"scripted":false,"searchable":true,"aggregatable":false,"readFromDocValues":false},{"name":"beconn.keyword","type":"string","count":0,"scripted":false,"searchable":true,"aggregatable":true,"readFromDocValues":true},{"name":"bytes_read","type":"string","count":0,"scripted":false,"searchable":true,"aggregatable":false,"readFromDocValues":false},{"name":"bytes_read.keyword","type":"string","count":0,"scripted":false,"searchable":true,"aggregatable":true,"readFromDocValues":true},{"name":"captured_request_cookie","type":"string","count":0,"scripted":false,"searchable":true,"aggregatable":false,"readFromDocValues":false},{"name":"captured_request_cookie.keyword","type":"string","count":0,"scripted":false,"searchable":true,"aggregatable":true,"readFromDocValues":true},{"name":"captured_request_headers","type":"string","count":0,"scripted":false,"searchable":true,"aggregatable":false,"readFromDocValues":false},{"name":"captured_request_headers.keyword","type":"string","count":0,"scripted":false,"searchable":true,"aggregatable":true,"readFromDocValues":true},{"name":"captured_response_cookie","type":"string","count":0,"scripted":false,"searchable":true,"aggregatable":false,"readFromDocValues":false},{"name":"captured_response_cookie.keyword","type":"string","count":0,"scripted":false,"searchable":true,"aggregatable":true,"readFromDocValues":true},{"name":"client_ip","type":"string","count":0,"scripted":false,"searchable":true,"aggregatable":false,"readFromDocValues":false},{"name":"client_ip.keyword","type":"string","count":0,"scripted":false,"searchable":true,"aggregatable":true,"readFromDocValues":true},{"name":"client_port","type":"string","count":0,"scripted":false,"searchable":true,"aggregatable":false,"readFromDocValues":false},{"name":"client_port.keyword","type":"string","count":0,"scripted":false,"searchable":true,"aggregatable":true,"readFromDocValues":true},{"name":"feconn","type":"string","count":0,"scripted":false,"searchable":true,"aggregatable":false,"readFromDocValues":false},{"name":"feconn.keyword","type":"string","count":0,"scripted":false,"searchable":true,"aggregatable":true,"readFromDocValues":true},{"name":"frontend_name","type":"string","count":0,"scripted":false,"searchable":true,"aggregatable":false,"readFromDocValues":false},{"name":"frontend_name.keyword","type":"string","count":0,"scripted":false,"searchable":true,"aggregatable":true,"readFromDocValues":true},{"name":"geoip.ip","type":"ip","count":0,"scripted":false,"searchable":true,"aggregatable":true,"readFromDocValues":true},{"name":"geoip.latitude","type":"number","count":0,"scripted":false,"searchable":true,"aggregatable":true,"readFromDocValues":true},{"name":"geoip.location","type":"geo_point","count":0,"scripted":false,"searchable":true,"aggregatable":true,"readFromDocValues":true},{"name":"geoip.longitude","type":"number","count":0,"scripted":false,"searchable":true,"aggregatable":true,"readFromDocValues":true},{"name":"haproxy_backend","type":"string","count":0,"scripted":false,"searchable":true,"aggregatable":false,"readFromDocValues":false},{"name":"haproxy_backend.keyword","type":"string","count":0,"scripted":false,"searchable":true,"aggregatable":true,"readFromDocValues":true},{"name":"haproxy_hour","type":"string","count":0,"scripted":false,"searchable":true,"aggregatable":false,"readFromDocValues":false},{"name":"haproxy_hour.keyword","type":"string","count":0,"scripted":false,"searchable":true,"aggregatable":true,"readFromDocValues":true},{"name":"haproxy_milliseconds","type":"string","count":0,"scripted":false,"searchable":true,"aggregatable":false,"readFromDocValues":false},{"name":"haproxy_milliseconds.keyword","type":"string","count":0,"scripted":false,"searchable":true,"aggregatable":true,"readFromDocValues":true},{"name":"haproxy_minute","type":"string","count":0,"scripted":false,"searchable":true,"aggregatable":false,"readFromDocValues":false},{"name":"haproxy_minute.keyword","type":"string","count":0,"scripted":false,"searchable":true,"aggregatable":true,"readFromDocValues":true},{"name":"haproxy_month","type":"string","count":0,"scripted":false,"searchable":true,"aggregatable":false,"readFromDocValues":false},{"name":"haproxy_month.keyword","type":"string","count":0,"scripted":false,"searchable":true,"aggregatable":true,"readFromDocValues":true},{"name":"haproxy_monthday","type":"string","count":0,"scripted":false,"searchable":true,"aggregatable":false,"readFromDocValues":false},{"name":"haproxy_monthday.keyword","type":"string","count":0,"scripted":false,"searchable":true,"aggregatable":true,"readFromDocValues":true},{"name":"haproxy_second","type":"string","count":0,"scripted":false,"searchable":true,"aggregatable":false,"readFromDocValues":false},{"name":"haproxy_second.keyword","type":"string","count":0,"scripted":false,"searchable":true,"aggregatable":true,"readFromDocValues":true},{"name":"haproxy_time","type":"string","count":0,"scripted":false,"searchable":true,"aggregatable":false,"readFromDocValues":false},{"name":"haproxy_time.keyword","type":"string","count":0,"scripted":false,"searchable":true,"aggregatable":true,"readFromDocValues":true},{"name":"haproxy_year","type":"string","count":0,"scripted":false,"searchable":true,"aggregatable":false,"readFromDocValues":false},{"name":"haproxy_year.keyword","type":"string","count":0,"scripted":false,"searchable":true,"aggregatable":true,"readFromDocValues":true},{"name":"host","type":"string","count":0,"scripted":false,"searchable":true,"aggregatable":false,"readFromDocValues":false},{"name":"host.keyword","type":"string","count":0,"scripted":false,"searchable":true,"aggregatable":true,"readFromDocValues":true},{"name":"http_request","type":"string","count":0,"scripted":false,"searchable":true,"aggregatable":false,"readFromDocValues":false},{"name":"http_request.keyword","type":"string","count":0,"scripted":false,"searchable":true,"aggregatable":true,"readFromDocValues":true},{"name":"http_status_code","type":"string","count":0,"scripted":false,"searchable":true,"aggregatable":false,"readFromDocValues":false},{"name":"http_status_code.keyword","type":"string","count":0,"scripted":false,"searchable":true,"aggregatable":true,"readFromDocValues":true},{"name":"http_verb","type":"string","count":0,"scripted":false,"searchable":true,"aggregatable":false,"readFromDocValues":false},{"name":"http_verb.keyword","type":"string","count":0,"scripted":false,"searchable":true,"aggregatable":true,"readFromDocValues":true},{"name":"http_version","type":"string","count":0,"scripted":false,"searchable":true,"aggregatable":false,"readFromDocValues":false},{"name":"http_version.keyword","type":"string","count":0,"scripted":false,"searchable":true,"aggregatable":true,"readFromDocValues":true},{"name":"log-type","type":"string","count":0,"scripted":false,"searchable":true,"aggregatable":false,"readFromDocValues":false},{"name":"log-type.keyword","type":"string","count":0,"scripted":false,"searchable":true,"aggregatable":true,"readFromDocValues":true},{"name":"openshift_pod","type":"string","count":0,"scripted":false,"searchable":true,"aggregatable":false,"readFromDocValues":false},{"name":"openshift_pod.keyword","type":"string","count":0,"scripted":false,"searchable":true,"aggregatable":true,"readFromDocValues":true},{"name":"openshift_pod_ip","type":"string","count":0,"scripted":false,"searchable":true,"aggregatable":false,"readFromDocValues":false},{"name":"openshift_pod_ip.keyword","type":"string","count":0,"scripted":false,"searchable":true,"aggregatable":true,"readFromDocValues":true},{"name":"openshift_pod_port","type":"string","count":0,"scripted":false,"searchable":true,"aggregatable":false,"readFromDocValues":false},{"name":"openshift_pod_port.keyword","type":"string","count":0,"scripted":false,"searchable":true,"aggregatable":true,"readFromDocValues":true},{"name":"openshift_project","type":"string","count":0,"scripted":false,"searchable":true,"aggregatable":false,"readFromDocValues":false},{"name":"openshift_project.keyword","type":"string","count":0,"scripted":false,"searchable":true,"aggregatable":true,"readFromDocValues":true},{"name":"openshift_route","type":"string","count":0,"scripted":false,"searchable":true,"aggregatable":false,"readFromDocValues":false},{"name":"openshift_route.keyword","type":"string","count":0,"scripted":false,"searchable":true,"aggregatable":true,"readFromDocValues":true},{"name":"openshift_service","type":"string","count":0,"scripted":false,"searchable":true,"aggregatable":false,"readFromDocValues":false},{"name":"openshift_service.keyword","type":"string","count":0,"scripted":false,"searchable":true,"aggregatable":true,"readFromDocValues":true},{"name":"pid","type":"string","count":0,"scripted":false,"searchable":true,"aggregatable":false,"readFromDocValues":false},{"name":"pid.keyword","type":"string","count":0,"scripted":false,"searchable":true,"aggregatable":true,"readFromDocValues":true},{"name":"port","type":"string","count":0,"scripted":false,"searchable":true,"aggregatable":false,"readFromDocValues":false},{"name":"port.keyword","type":"string","count":0,"scripted":false,"searchable":true,"aggregatable":true,"readFromDocValues":true},{"name":"program","type":"string","count":0,"scripted":false,"searchable":true,"aggregatable":false,"readFromDocValues":false},{"name":"program.keyword","type":"string","count":0,"scripted":false,"searchable":true,"aggregatable":true,"readFromDocValues":true},{"name":"request_header_host","type":"string","count":0,"scripted":false,"searchable":true,"aggregatable":false,"readFromDocValues":false},{"name":"request_header_host.keyword","type":"string","count":0,"scripted":false,"searchable":true,"aggregatable":true,"readFromDocValues":true},{"name":"request_header_useragent","type":"string","count":0,"scripted":false,"searchable":true,"aggregatable":false,"readFromDocValues":false},{"name":"request_header_useragent.keyword","type":"string","count":0,"scripted":false,"searchable":true,"aggregatable":true,"readFromDocValues":true},{"name":"retries","type":"string","count":0,"scripted":false,"searchable":true,"aggregatable":false,"readFromDocValues":false},{"name":"retries.keyword","type":"string","count":0,"scripted":false,"searchable":true,"aggregatable":true,"readFromDocValues":true},{"name":"server_name","type":"string","count":0,"scripted":false,"searchable":true,"aggregatable":false,"readFromDocValues":false},{"name":"server_name.keyword","type":"string","count":0,"scripted":false,"searchable":true,"aggregatable":true,"readFromDocValues":true},{"name":"srv_queue","type":"string","count":0,"scripted":false,"searchable":true,"aggregatable":false,"readFromDocValues":false},{"name":"srv_queue.keyword","type":"string","count":0,"scripted":false,"searchable":true,"aggregatable":true,"readFromDocValues":true},{"name":"srvconn","type":"string","count":0,"scripted":false,"searchable":true,"aggregatable":false,"readFromDocValues":false},{"name":"srvconn.keyword","type":"string","count":0,"scripted":false,"searchable":true,"aggregatable":true,"readFromDocValues":true},{"name":"syslog_timestamp","type":"string","count":0,"scripted":false,"searchable":true,"aggregatable":false,"readFromDocValues":false},{"name":"syslog_timestamp.keyword","type":"string","count":0,"scripted":false,"searchable":true,"aggregatable":true,"readFromDocValues":true},{"name":"termination_state","type":"string","count":0,"scripted":false,"searchable":true,"aggregatable":false,"readFromDocValues":false},{"name":"termination_state.keyword","type":"string","count":0,"scripted":false,"searchable":true,"aggregatable":true,"readFromDocValues":true},{"name":"time_backend_connect","type":"string","count":0,"scripted":false,"searchable":true,"aggregatable":false,"readFromDocValues":false},{"name":"time_backend_connect.keyword","type":"string","count":0,"scripted":false,"searchable":true,"aggregatable":true,"readFromDocValues":true},{"name":"time_backend_response","type":"string","count":0,"scripted":false,"searchable":true,"aggregatable":false,"readFromDocValues":false},{"name":"time_backend_response.keyword","type":"string","count":0,"scripted":false,"searchable":true,"aggregatable":true,"readFromDocValues":true},{"name":"time_duration","type":"string","count":0,"scripted":false,"searchable":true,"aggregatable":false,"readFromDocValues":false},{"name":"time_duration.keyword","type":"string","count":0,"scripted":false,"searchable":true,"aggregatable":true,"readFromDocValues":true},{"name":"time_queue","type":"string","count":0,"scripted":false,"searchable":true,"aggregatable":false,"readFromDocValues":false},{"name":"time_queue.keyword","type":"string","count":0,"scripted":false,"searchable":true,"aggregatable":true,"readFromDocValues":true},{"name":"time_request","type":"string","count":0,"scripted":false,"searchable":true,"aggregatable":false,"readFromDocValues":false},{"name":"time_request.keyword","type":"string","count":0,"scripted":false,"searchable":true,"aggregatable":true,"readFromDocValues":true}]';
    const lagoonLogs =
      '[{"name":"@timestamp","type":"date","count":0,"scripted":false,"searchable":true,"aggregatable":true,"readFromDocValues":true},{"name":"@version","type":"string","count":0,"scripted":false,"searchable":true,"aggregatable":true,"readFromDocValues":true},{"name":"_id","type":"string","count":0,"scripted":false,"searchable":true,"aggregatable":true,"readFromDocValues":false},{"name":"_index","type":"string","count":0,"scripted":false,"searchable":true,"aggregatable":true,"readFromDocValues":false},{"name":"_score","type":"number","count":0,"scripted":false,"searchable":false,"aggregatable":false,"readFromDocValues":false},{"name":"_source","type":"_source","count":0,"scripted":false,"searchable":false,"aggregatable":false,"readFromDocValues":false},{"name":"_type","type":"string","count":0,"scripted":false,"searchable":true,"aggregatable":true,"readFromDocValues":false},{"name":"event","type":"string","count":0,"scripted":false,"searchable":true,"aggregatable":false,"readFromDocValues":false},{"name":"event.keyword","type":"string","count":0,"scripted":false,"searchable":true,"aggregatable":true,"readFromDocValues":true},{"name":"geoip.ip","type":"ip","count":0,"scripted":false,"searchable":true,"aggregatable":true,"readFromDocValues":true},{"name":"geoip.latitude","type":"number","count":0,"scripted":false,"searchable":true,"aggregatable":true,"readFromDocValues":true},{"name":"geoip.location","type":"geo_point","count":0,"scripted":false,"searchable":true,"aggregatable":true,"readFromDocValues":true},{"name":"geoip.longitude","type":"number","count":0,"scripted":false,"searchable":true,"aggregatable":true,"readFromDocValues":true},{"name":"log-type","type":"string","count":0,"scripted":false,"searchable":true,"aggregatable":false,"readFromDocValues":false},{"name":"log-type.keyword","type":"string","count":0,"scripted":false,"searchable":true,"aggregatable":true,"readFromDocValues":true},{"name":"message","type":"string","count":0,"scripted":false,"searchable":true,"aggregatable":false,"readFromDocValues":false},{"name":"meta.branchName","type":"string","count":0,"scripted":false,"searchable":true,"aggregatable":false,"readFromDocValues":false},{"name":"meta.branchName.keyword","type":"string","count":0,"scripted":false,"searchable":true,"aggregatable":true,"readFromDocValues":true},{"name":"meta.buildName","type":"string","count":0,"scripted":false,"searchable":true,"aggregatable":false,"readFromDocValues":false},{"name":"meta.buildName.keyword","type":"string","count":0,"scripted":false,"searchable":true,"aggregatable":true,"readFromDocValues":true},{"name":"meta.buildPhase","type":"string","count":0,"scripted":false,"searchable":true,"aggregatable":false,"readFromDocValues":false},{"name":"meta.buildPhase.keyword","type":"string","count":0,"scripted":false,"searchable":true,"aggregatable":true,"readFromDocValues":true},{"name":"meta.environmentName","type":"string","count":0,"scripted":false,"searchable":true,"aggregatable":false,"readFromDocValues":false},{"name":"meta.environmentName.keyword","type":"string","count":0,"scripted":false,"searchable":true,"aggregatable":true,"readFromDocValues":true},{"name":"meta.fullEvent","type":"string","count":0,"scripted":false,"searchable":true,"aggregatable":false,"readFromDocValues":false},{"name":"meta.fullEvent.keyword","type":"string","count":0,"scripted":false,"searchable":true,"aggregatable":true,"readFromDocValues":true},{"name":"meta.logLink","type":"string","count":0,"scripted":false,"searchable":true,"aggregatable":false,"readFromDocValues":false},{"name":"meta.logLink.keyword","type":"string","count":0,"scripted":false,"searchable":true,"aggregatable":true,"readFromDocValues":true},{"name":"meta.openshiftProject","type":"string","count":0,"scripted":false,"searchable":true,"aggregatable":false,"readFromDocValues":false},{"name":"meta.openshiftProject.keyword","type":"string","count":0,"scripted":false,"searchable":true,"aggregatable":true,"readFromDocValues":true},{"name":"meta.projectName","type":"string","count":0,"scripted":false,"searchable":true,"aggregatable":false,"readFromDocValues":false},{"name":"meta.projectName.keyword","type":"string","count":0,"scripted":false,"searchable":true,"aggregatable":true,"readFromDocValues":true},{"name":"meta.remoteId","type":"string","count":0,"scripted":false,"searchable":true,"aggregatable":false,"readFromDocValues":false},{"name":"meta.remoteId.keyword","type":"string","count":0,"scripted":false,"searchable":true,"aggregatable":true,"readFromDocValues":true},{"name":"meta.route","type":"string","count":0,"scripted":false,"searchable":true,"aggregatable":false,"readFromDocValues":false},{"name":"meta.route.keyword","type":"string","count":0,"scripted":false,"searchable":true,"aggregatable":true,"readFromDocValues":true},{"name":"meta.routes","type":"string","count":0,"scripted":false,"searchable":true,"aggregatable":false,"readFromDocValues":false},{"name":"meta.routes.keyword","type":"string","count":0,"scripted":false,"searchable":true,"aggregatable":true,"readFromDocValues":true},{"name":"project","type":"string","count":0,"scripted":false,"searchable":true,"aggregatable":false,"readFromDocValues":false},{"name":"project.keyword","type":"string","count":0,"scripted":false,"searchable":true,"aggregatable":true,"readFromDocValues":true},{"name":"severity","type":"string","count":0,"scripted":false,"searchable":true,"aggregatable":false,"readFromDocValues":false},{"name":"severity.keyword","type":"string","count":0,"scripted":false,"searchable":true,"aggregatable":true,"readFromDocValues":true},{"name":"uuid","type":"string","count":0,"scripted":false,"searchable":true,"aggregatable":false,"readFromDocValues":false},{"name":"uuid.keyword","type":"string","count":0,"scripted":false,"searchable":true,"aggregatable":true,"readFromDocValues":true}]';

    indexPatterns.push(
      ['application-logs-*', applicationLogs],
      ['router-logs-*', routerLogs],
      ['container-logs-*', containerLogs],
      ['lagoon-logs-*', lagoonLogs]
    );

    groupProjectNames.forEach(projectName =>
      indexPatterns.push(
        [`application-logs-${projectName}-*`, applicationLogs],
        [`router-logs-${projectName}-*`, routerLogs],
        [`container-logs-${projectName}-*`, containerLogs],
        [`lagoon-logs-${projectName}-*`, lagoonLogs]
      )
    );

    for (const indexPattern of indexPatterns) {
      try {
        await kibanaClient.post(
          `saved_objects/index-pattern/${indexPattern[0]}`,
          {
            body: {
              attributes: {
                title: `${indexPattern[0]}`,
                timeFieldName: '@timestamp',
                fields: `${indexPattern[1]}`
              }
            },
            headers: {
              securitytenant: groupName
            }
          }
        );
        logger.debug(
          `${groupName}: Created index-pattern "${indexPattern[0]}"`
        );
      } catch (err) {
        // 409 Errors are expected and mean that there is already an index-pattern with that name defined, we ignore them
        if (err.statusCode !== 409) {
          logger.error(
            `Kibana Error during setup of index pattern "${indexPattern[0]}": ${err}`
          );
          // Don't fail if we have Kibana Errors, as they are "non-critical"
        } else {
          logger.debug(
            `${groupName}: index-pattern "${indexPattern[0]}" already existing`
          );
        }
      }
    }

    try {
      const currentSettings = await kibanaClient.get('kibana/settings', {
        headers: {
          securitytenant: groupName
        }
      });

      const defaultIndexPattern = 'container-logs-*';

      // Define a default Index if there is none yet
      if (!('defaultIndex' in currentSettings.body.settings)) {
        await kibanaClient.post('kibana/settings', {
          body: {
            changes: {
              defaultIndex: defaultIndexPattern,
              'telemetry:optIn': false // also opt out of telemetry from xpack
            }
          },
          headers: {
            securitytenant: groupName
          }
        });
        logger.debug(
          `${groupName}: Configured default index for tenant "${groupName}" to  "${defaultIndexPattern}"`
        );
      } else {
        logger.debug(
          `${groupName}: Configured default index for tenant "${groupName}" was already set to "${currentSettings.body.settings.defaultIndex.userValue}"`
        );
      }
    } catch (err) {
      logger.error(`Kibana Error during config of default Index: ${err}`);
      // Don't fail if we have Kibana Errors, as they are "non-critical"
    }
  },
  deleteGroup: async groupName => {
    // delete groups that have no Projects assigned to them
    try {
      await opendistroSecurityClient.delete(`roles/${groupName}`);
      logger.debug(
        `${groupName}: OpendistroSecurity Role "${groupName}" deleted`
      );
    } catch (err) {
      // 404 Errors are expected and mean that the role does not exist
      if (err.statusCode !== 404) {
        logger.error(
          `OpendistroSecurity Error during deletion of role "${groupName}": ${err}`
        );
      } else {
        logger.debug(
          `OpendistroSecurity Role "${groupName}" did not exist, skipping deletion`
        );
      }
    }

    try {
      // Create a new Tenant for this Group
      await opendistroSecurityClient.delete(`tenants/${groupName}`);
      logger.debug(
        `${groupName}: Deleted Opendistro-Security Tentant "${groupName}"`
      );
    } catch (err) {
      // 404 Errors are expected and mean that the role does not exist
      if (err.statusCode !== 404) {
        logger.error(
          `Opendistro-Security Error during deletion of tenant "${groupName}": ${err}`
        );
      } else {
        logger.debug(
          `Opendistro-Security tenant "${groupName}" did not exist, skipping deletion`
        );
      }
    }
  }
});<|MERGE_RESOLUTION|>--- conflicted
+++ resolved
@@ -1,14 +1,7 @@
-<<<<<<< HEAD
 import { Pool } from 'mariadb';
 import { opendistroSecurityClient } from '../../clients/opendistroSecurityClient';
 import { kibanaClient } from '../../clients/kibanaClient';
-import logger from '../../logger';
-=======
-import { MariaClient } from 'mariasql';
-import opendistroSecurityClient from '../../clients/opendistroSecurityClient';
-import kibanaClient from '../../clients/kibanaClient';
 import { logger } from '../../loggers/logger';
->>>>>>> c8d11953
 import { Helpers as projectHelpers } from '../project/helpers';
 
 export const OpendistroSecurityOperations = (
