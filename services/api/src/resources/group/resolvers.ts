--- conflicted
+++ resolved
@@ -101,11 +101,7 @@
 export const getGroupsByProjectId: ResolverFn = async (
   { id: pid },
   _input,
-<<<<<<< HEAD
-  { hasPermission, sqlClientPool, models, keycloakGrant }
-=======
-  { hasPermission, models, keycloakGrant, keycloakGroups, keycloakUsersGroups, adminScopes }
->>>>>>> c5708ed6
+  { hasPermission, sqlClientPool, models, keycloakGrant, keycloakGroups, keycloakUsersGroups, adminScopes }
 ) => {
   // use the admin scope check instead of `hasPermission` for speed
   if (adminScopes.groupViewAll) {
@@ -118,16 +114,15 @@
         return [];
       }
     }
-  }
-
-<<<<<<< HEAD
+  } else {
+    const projectGroups = await models.GroupModel.loadGroupsByProjectIdFromGroups(pid, keycloakGroups);
     const user = await models.UserModel.loadUserById(
       keycloakGrant.access_token.content.sub
     );
 
     // if this user is an owner of an organization, then also display org based groups to this user
     // when listing project groups
-    const userGroups = await models.UserModel.getAllGroupsForUser(user);
+    const userGroups = keycloakUsersGroups;
     const usersOrgs = R.defaultTo('', R.prop('lagoon-organizations',  user.attributes)).toString()
     const usersOrgsViewer = R.defaultTo('', R.prop('lagoon-organizations-viewer',  user.attributes)).toString()
 
@@ -156,13 +151,9 @@
       }
     }
     const userProjectGroups = R.intersection(projectGroups, userGroups);
-=======
-  const projectGroups = await models.GroupModel.loadGroupsByProjectIdFromGroups(pid, keycloakGroups);
-  const userGroups = keycloakUsersGroups;
-  const userProjectGroups = R.intersection(projectGroups, userGroups);
->>>>>>> c5708ed6
-
-  return userProjectGroups;
+
+    return userProjectGroups;
+  }
 };
 
 export const getGroupsByUserId: ResolverFn = async (
@@ -641,12 +632,13 @@
     logger.debug('No grant available for getAllProjectsInGroup');
     return [];
   } else {
-<<<<<<< HEAD
-    const group = await loadGroupByIdOrName(groupInput);
+    // get group from all keycloak groups apollo context
+    const group = await getGroupFromGroups(groupInput.id, keycloakGroups)
+    // get users groups from users keycloak groups apollo context
+    const userGroups = keycloakUsersGroups;
     const user = await models.UserModel.loadUserById(
       keycloakGrant.access_token.content.sub
     );
-    const userGroups = await models.UserModel.getAllGroupsForUser(user);
     const usersOrgs = R.defaultTo('', R.prop('lagoon-organizations',  user.attributes)).toString()
     const usersOrgsViewer = R.defaultTo('', R.prop('lagoon-organizations-viewer',  user.attributes)).toString()
     if (usersOrgs != "" ) {
@@ -667,13 +659,6 @@
         }
       }
     }
-=======
-    // get group from all keycloak groups apollo context
-    const group = await getGroupFromGroups(groupInput.id, keycloakGroups)
-    // get users groups from users keycloak groups apollo context
-    const userGroups = keycloakUsersGroups;
-
->>>>>>> c5708ed6
     // @ts-ignore
     if (!R.contains(group.name, R.pluck('name', userGroups))) {
       logger.debug('No grant available for getAllProjectsInGroup');
