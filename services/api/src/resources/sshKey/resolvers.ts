import * as R from 'ramda';
import { ResolverFn } from '../';
import { query, isPatchEmpty } from '../../util/db';
import { validateSshKey, getSshKeyFingerprint } from '.';
import { Sql } from './sql';


const formatSshKey = ({ keyType, keyValue }) => `${keyType} ${keyValue}`;

const sshKeyTypeToString = R.cond([
  [R.equals('SSH_RSA'), R.always('ssh-rsa')],
  [R.equals('SSH_ED25519'), R.always('ssh-ed25519')],
  [R.T, R.identity]
]);

export const getUserSshKeys: ResolverFn = async (
  { id: userId },
  args,
  { sqlClientPool, hasPermission }
) => {
  await hasPermission('ssh_key', 'view:user', {
    users: [userId]
  });

  return query(sqlClientPool, Sql.selectSshKeysByUserId(userId));
};

export const addSshKey: ResolverFn = async (
  root,
  {
<<<<<<< HEAD
    input: { id, name, keyValue, keyType: unformattedKeyType, user: userInput }
  },
  { sqlClientPool, hasPermission, models }
=======
    input: {
      id, name, keyValue, keyType: unformattedKeyType, user: userInput
    }
  },
  { sqlClient, hasPermission, models , userActivityLogger },
>>>>>>> c8d11953
) => {
  const keyType = sshKeyTypeToString(unformattedKeyType);
  // handle key being sent as "ssh-rsa SSHKEY foo@bar.baz" as well as just the SSHKEY
  const keyValueParts = keyValue.split(' ');
  const keyFormatted = formatSshKey({
    keyType,
    keyValue: keyValueParts.length > 1 ? keyValueParts[1] : keyValue
  });

  if (!validateSshKey(keyFormatted)) {
    throw new Error('Invalid SSH key format! Please verify keyType + keyValue');
  }

  const user = await models.UserModel.loadUserByIdOrUsername({
    id: R.prop('id', userInput),
    username: R.prop('email', userInput)
  });

  await hasPermission('ssh_key', 'add', {
    users: [user.id]
  });

  const { insertId } = await query(
    sqlClientPool,
    Sql.insertSshKey({
      id,
      name,
      keyValue,
      keyType,
      keyFingerprint: getSshKeyFingerprint(keyFormatted)
    })
  );
  await query(
    sqlClientPool,
    Sql.addSshKeyToUser({ sshKeyId: insertId, userId: user.id })
  );
  const rows = await query(sqlClientPool, Sql.selectSshKey(insertId));

  userActivityLogger.user_action(`User added ssh key '${name}'`, {
    payload: {
      input: {
        id,
        name,
        keyValue,
        keyType,
        keyFingerprint: getSshKeyFingerprint(keyFormatted)
      },
      data: {
        sshKeyId: insertId,
        user
      }
    }
  });

  return R.prop(0, rows);
};

export const updateSshKey: ResolverFn = async (
  root,
  {
    input: {
      id,
      patch,
      patch: { name, keyType: unformattedKeyType, keyValue }
    }
  },
<<<<<<< HEAD
  { sqlClientPool, hasPermission }
=======
  { sqlClient, hasPermission, userActivityLogger },
>>>>>>> c8d11953
) => {
  const keyType = sshKeyTypeToString(unformattedKeyType);

  const perms = await query(sqlClientPool, Sql.selectUserIdsBySshKeyId(id));
  const userIds = R.map(R.prop('usid'), perms);

  await hasPermission('ssh_key', 'update', {
    users: userIds
  });

  if (isPatchEmpty({ patch })) {
    throw new Error('Input patch requires at least 1 attribute');
  }

  let keyFingerprint = null;
  if (keyType || keyValue) {
    const keyFormatted = formatSshKey({ keyType, keyValue });

    if (!validateSshKey(keyFormatted)) {
      throw new Error(
        'Invalid SSH key format! Please verify keyType + keyValue'
      );
    }

    keyFingerprint = getSshKeyFingerprint(keyFormatted);
  }

  await query(
    sqlClientPool,
    Sql.updateSshKey({
      id,
      patch: {
        name,
        keyType,
        keyValue,
        keyFingerprint
      }
    })
  );
  const rows = await query(sqlClientPool, Sql.selectSshKey(id));

  userActivityLogger.user_action(`User updated ssh key '${id}'`, {
    payload: {
      patch
    }
  });

  return R.prop(0, rows);
};

export const deleteSshKey: ResolverFn = async (
  root,
  { input: { name } },
<<<<<<< HEAD
  { sqlClientPool, hasPermission }
=======
  { sqlClient, hasPermission, userActivityLogger },
>>>>>>> c8d11953
) => {
  // Map from sshKey name to id and throw on several error cases
  const skidResult = await query(
    sqlClientPool,
    Sql.selectSshKeyIdByName(name)
  );

  const amount = R.length(skidResult);
  if (amount > 1) {
    throw new Error(
      `Multiple sshKey candidates for '${name}' (${amount} found). Do nothing.`
    );
  }

  if (amount === 0) {
    throw new Error(`Not found: '${name}'`);
  }

  const perms = await query(
    sqlClientPool,
    Sql.selectUserIdsBySshKeyId(R.path(['0', 'id'], skidResult))
  );
  const userIds = R.map(R.prop('usid'), perms);

  await hasPermission('ssh_key', 'delete', {
    users: userIds
  });

  await query(sqlClientPool, 'CALL DeleteSshKey(:name)', { name });

  userActivityLogger.user_action(`User deleted ssh key '${name}'`, {
    payload: {
      input: {
        name
      },
      data: {
        ssh_key_name: name,
        ssh_key_id: R.path(['0', 'id'], skidResult),
        user: userIds
      }
    }
  });

  return 'success';
};

export const deleteSshKeyById: ResolverFn = async (
  root,
  { input: { id } },
<<<<<<< HEAD
  { sqlClientPool, hasPermission }
=======
  { sqlClient, hasPermission, userActivityLogger },
>>>>>>> c8d11953
) => {
  const perms = await query(sqlClientPool, Sql.selectUserIdsBySshKeyId(id));
  const userIds = R.map(R.prop('usid'), perms);

  await hasPermission('ssh_key', 'delete', {
    users: userIds
  });

  await query(sqlClientPool, 'CALL DeleteSshKeyById(:id)', { id });

<<<<<<< HEAD
  // TODO: Check rows for success
=======
  userActivityLogger.user_action(`User deleted ssh key with id '${id}'`, {
    payload: {
      input: {
        id
      },
      data: {
        ssh_key_id: id,
        user: userIds
      }
    }
  });

>>>>>>> c8d11953
  return 'success';
};

export const deleteAllSshKeys: ResolverFn = async (
  root,
  args,
  { sqlClientPool, hasPermission }
) => {
  await hasPermission('ssh_key', 'deleteAll');

  await query(sqlClientPool, Sql.truncateSshKey());

  // TODO: Check rows for success
  return 'success';
};

export const removeAllSshKeysFromAllUsers: ResolverFn = async (
  root,
  args,
  { sqlClientPool, hasPermission }
) => {
  await hasPermission('ssh_key', 'removeAll');

  await query(sqlClientPool, Sql.truncateUserSshKey());

  // TODO: Check rows for success
  return 'success';
};<|MERGE_RESOLUTION|>--- conflicted
+++ resolved
@@ -28,17 +28,9 @@
 export const addSshKey: ResolverFn = async (
   root,
   {
-<<<<<<< HEAD
     input: { id, name, keyValue, keyType: unformattedKeyType, user: userInput }
   },
-  { sqlClientPool, hasPermission, models }
-=======
-    input: {
-      id, name, keyValue, keyType: unformattedKeyType, user: userInput
-    }
-  },
-  { sqlClient, hasPermission, models , userActivityLogger },
->>>>>>> c8d11953
+  { sqlClientPool, hasPermission, models, userActivityLogger }
 ) => {
   const keyType = sshKeyTypeToString(unformattedKeyType);
   // handle key being sent as "ssh-rsa SSHKEY foo@bar.baz" as well as just the SSHKEY
@@ -105,11 +97,7 @@
       patch: { name, keyType: unformattedKeyType, keyValue }
     }
   },
-<<<<<<< HEAD
-  { sqlClientPool, hasPermission }
-=======
-  { sqlClient, hasPermission, userActivityLogger },
->>>>>>> c8d11953
+  { sqlClientPool, hasPermission, userActivityLogger }
 ) => {
   const keyType = sshKeyTypeToString(unformattedKeyType);
 
@@ -163,11 +151,7 @@
 export const deleteSshKey: ResolverFn = async (
   root,
   { input: { name } },
-<<<<<<< HEAD
-  { sqlClientPool, hasPermission }
-=======
-  { sqlClient, hasPermission, userActivityLogger },
->>>>>>> c8d11953
+  { sqlClientPool, hasPermission, userActivityLogger }
 ) => {
   // Map from sshKey name to id and throw on several error cases
   const skidResult = await query(
@@ -217,11 +201,7 @@
 export const deleteSshKeyById: ResolverFn = async (
   root,
   { input: { id } },
-<<<<<<< HEAD
-  { sqlClientPool, hasPermission }
-=======
-  { sqlClient, hasPermission, userActivityLogger },
->>>>>>> c8d11953
+  { sqlClientPool, hasPermission, userActivityLogger }
 ) => {
   const perms = await query(sqlClientPool, Sql.selectUserIdsBySshKeyId(id));
   const userIds = R.map(R.prop('usid'), perms);
@@ -232,9 +212,8 @@
 
   await query(sqlClientPool, 'CALL DeleteSshKeyById(:id)', { id });
 
-<<<<<<< HEAD
   // TODO: Check rows for success
-=======
+
   userActivityLogger.user_action(`User deleted ssh key with id '${id}'`, {
     payload: {
       input: {
@@ -247,7 +226,6 @@
     }
   });
 
->>>>>>> c8d11953
   return 'success';
 };
 
