// @flow

const { knex } = require('../../util/db');

/* ::

import type {Cred, SqlObj} from '../';

*/

const Sql /* : SqlObj */ = {
  createProjectNotification: (input /* : Object */) => {
    const { pid, notificationType, nid } = input;

    return knex('project_notification')
      .insert({
        pid,
        type: notificationType,
        nid,
      })
      .toString();
  },
  selectProjectNotificationByNotificationName: (input /* : Object */) => {
    const { name, type } = input;

    return knex('project_notification AS pn')
      .joinRaw(
        `JOIN notification_${type} AS nt ON pn.nid = nt.id AND pn.type = ?`,
        [type],
      )
      .where('nt.name', '=', name)
      .select('nt.*', 'pn.*', knex.raw('? as type', [type]))
      .toString();
  },
  deleteProjectNotification: (input /* : Object */) => {
    const deleteQuery = knex.raw(
      `DELETE pn
      FROM project_notification as pn
      LEFT JOIN :notificationTable: AS nt ON pn.nid = nt.id AND pn.type = :notificationType
      LEFT JOIN project as p on pn.pid = p.id
      WHERE p.name = :project
      AND nt.name = :notificationName`,
      {
        ...input,
        notificationTable: `notification_${input.notificationType}`,
      },
    );

    return deleteQuery.toString();
  },
  selectProjectById: (input /* : Object */) =>
    knex('project')
      .select('*')
      .where({
        'project.id': input,
      })
      .toString(),
  selectProjectByName: (input /* : Object */) => {
    const { project } = input;

    return knex('project')
      .select('*')
      .where({
        'project.name': project,
      })
      .toString();
  },
  selectProjectNotification: (input /* : Object */) => {
    const { project, notificationType, notificationName } = input;
    return knex({ p: 'project', nt: `notification_${notificationType}` })
      .where({ 'p.name': project })
      .andWhere({ 'nt.name': notificationName })
      .select({ pid: 'p.id', nid: 'nt.id' })
      .toString();
  },
  updateNotificationMicrosoftTeams: (input /* : Object */) => {
    const { name, patch } = input;

    return knex('notification_microsoftteams')
      .where('name', '=', name)
      .update(patch)
      .toString();
  },
  updateNotificationRocketChat: (input /* : Object */) => {
    const { name, patch } = input;

    return knex('notification_rocketchat')
      .where('name', '=', name)
      .update(patch)
      .toString();
  },
<<<<<<< HEAD
  updateNotificationSlack: (input /* : Object */) => {
    const { name, patch } = input;

    return knex('notification_slack')
=======
  updateNotificationEmail: (input /* : Object */) => {
    const { name, patch } = input;

    return knex('notification_email')
>>>>>>> e58436ce
      .where('name', '=', name)
      .update(patch)
      .toString();
  },
  selectNotificationsByTypeByProjectId: (input /* : Object */) => {
    const { type, pid } = input;
    const selectQuery = knex('project_notification AS pn').joinRaw(
      `JOIN notification_${type} AS nt ON pn.nid = nt.id AND pn.type = ?`,
      [type],
    );

    return selectQuery
      .where('pn.pid', '=', pid)
      .select('nt.*', 'pn.type')
      .toString();
  },
  selectNotificationMicrosoftTeamsByName:  (name /* : string */) =>
    knex('notification_microsoftteams')
      .where('name', '=', name)
      .toString(),
  selectNotificationRocketChatByName: (name /* : string */) =>
    knex('notification_rocketchat')
      .where('name', '=', name)
      .toString(),
  selectNotificationSlackByName: (name /* : string */) =>
    knex('notification_slack')
      .where('name', '=', name)
      .toString(),
  selectNotificationEmailByName: (name /* : string */) =>
    knex('notification_email')
      .where('name', '=', name)
      .toString(),
  selectUnassignedNotificationsByType: (notificationType /* : string */) =>
    knex(`notification_${notificationType} AS nt`)
      .leftJoin(
        knex.raw(
          'project_notification AS pn ON pn.nid = nt.id AND pn.type = ?',
          [notificationType],
        ),
      )
      .whereRaw('pn.nid IS NULL and pn.pid IS NULL')
      .select('nt.*', knex.raw('? as type', [notificationType]))
      .toString(),
  selectProjectNotificationsWithoutAccess: (
    { permissions: { projects } } /* : Cred */,
    { nids } /* : { nids: Array<number> } */,
  ) =>
    knex('project_notification AS pn')
      .join('project AS p', 'pn.pid', '=', 'p.id')
      .whereIn('pn.nid', nids)
      .whereNotIn('pn.pid', projects)
      .select('pn.*')
      .toString(),
  truncateNotificationSlack: () =>
    knex('notification_slack')
      .truncate()
      .toString(),
  truncateNotificationEmail: () =>
    knex('notification_email')
      .truncate()
      .toString(),
  truncateNotificationRocketchat: () =>
    knex('notification_rocketchat')
      .truncate()
      .toString(),
  truncateNotificationMicrosoftTeams: () =>
    knex('notification_microsoftteams')
      .truncate()
      .toString(),
  truncateProjectNotification: () =>
    knex('project_notification')
      .truncate()
      .toString(),
};

module.exports = Sql;<|MERGE_RESOLUTION|>--- conflicted
+++ resolved
@@ -89,17 +89,18 @@
       .update(patch)
       .toString();
   },
-<<<<<<< HEAD
-  updateNotificationSlack: (input /* : Object */) => {
-    const { name, patch } = input;
-
-    return knex('notification_slack')
-=======
   updateNotificationEmail: (input /* : Object */) => {
     const { name, patch } = input;
 
     return knex('notification_email')
->>>>>>> e58436ce
+      .where('name', '=', name)
+      .update(patch)
+      .toString();
+  },
+  updateNotificationSlack: (input /* : Object */) => {
+    const { name, patch } = input;
+
+    return knex('notification_email')
       .where('name', '=', name)
       .update(patch)
       .toString();
