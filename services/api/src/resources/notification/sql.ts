import { knex } from '../../util/db';
import {
  NOTIFICATION_CONTENT_TYPE,
  NOTIFICATION_SEVERITY_THRESHOLD
} from './defaults';

export const Sql = {
  createProjectNotification: input => {
    const {
      pid,
      notificationType,
      nid,
      contentType = NOTIFICATION_CONTENT_TYPE,
      notificationSeverityThreshold = NOTIFICATION_SEVERITY_THRESHOLD
    } = input;

    return knex('project_notification')
      .insert({
        pid,
        type: notificationType,
        nid,
        content_type: contentType,
        notification_severity_threshold: notificationSeverityThreshold
      })
      .toString();
  },
  selectProjectNotificationByNotificationName: input => {
    const { name, type, contentType = NOTIFICATION_CONTENT_TYPE } = input;

    return knex('project_notification AS pn')
      .joinRaw(
        `JOIN notification_${type} AS nt ON pn.nid = nt.id AND pn.type = :type and pn.content_type = :content_type`,
        { type: type, content_type: contentType }
      )
      .where('nt.name', '=', name)
      .select('nt.*', 'pn.*', knex.raw('? as type', [type]))
      .toString();
  },
  deleteProjectNotification: input => {
    const deleteQuery = knex.raw(
      `DELETE pn
      FROM project_notification as pn
      LEFT JOIN :notificationTable: AS nt ON pn.nid = nt.id AND pn.type = :notificationType
      LEFT JOIN project as p on pn.pid = p.id
      WHERE p.name = :project
      AND nt.name = :notificationName`,
      {
        ...input,
        notificationTable: `notification_${input.notificationType}`
      }
    );

    return deleteQuery.toString();
  },
  selectProjectById: input =>
    knex('project')
      .select('*')
      .where({
        'project.id': input
      })
      .toString(),
  selectProjectByName: input => {
    const { project } = input;

    return knex('project')
      .select('*')
      .where({
        'project.name': project
      })
      .toString();
  },
  selectProjectNotification: input => {
    const {
      project,
      notificationType,
      notificationName,
      contentType = NOTIFICATION_CONTENT_TYPE
    } = input;
    return knex({ p: 'project', nt: `notification_${notificationType}` })
      .where({ 'p.name': project })
      .andWhere({ 'nt.name': notificationName })
      .select({ pid: 'p.id', nid: 'nt.id' })
      .toString();
  },
  updateNotificationMicrosoftTeams: input => {
    const { name, patch } = input;

    return knex('notification_microsoftteams')
      .where('name', '=', name)
      .update(patch)
      .toString();
  },
  updateNotificationRocketChat: input => {
    const { name, patch } = input;

    return knex('notification_rocketchat')
      .where('name', '=', name)
      .update(patch)
      .toString();
  },
  updateNotificationEmail: input => {
    const { name, patch } = input;

    return knex('notification_email')
      .where('name', '=', name)
      .update(patch)
      .toString();
  },
  updateNotificationSlack: input => {
    const { name, patch } = input;

    return knex('notification_email')
      .where('name', '=', name)
      .update(patch)
      .toString();
  },
<<<<<<< HEAD
  updateNotificationWebhook: (input) => {
    const { name, patch } = input;

    return knex('notification_webhook')
      .where('name', '=', name)
      .update(patch)
      .toString();
  },
  selectNotificationsByTypeByProjectId: (input) => {
    const { type,
=======
  selectNotificationsByTypeByProjectId: input => {
    const {
      type,
>>>>>>> 5ff90abd
      pid,
      contentType = NOTIFICATION_CONTENT_TYPE,
      notificationSeverityThreshold = NOTIFICATION_SEVERITY_THRESHOLD
    } = input;
    let selectQuery = knex('project_notification AS pn').joinRaw(
      `JOIN notification_${type} AS nt ON pn.nid = nt.id AND pn.type = :type AND pn.content_type = :contentType`,
      { type, contentType }
    );

    return selectQuery
      .where('pn.pid', '=', pid)
      .where(
        'pn.notification_severity_threshold',
        '>=',
        notificationSeverityThreshold
      )
      .select(
        'nt.*',
        'pn.type',
        'pn.content_type as contentType',
        'pn.notification_severity_threshold as notificationSeverityThreshold'
      )
      .toString();
  },
  selectNotificationMicrosoftTeamsByName: (name: string) =>
    knex('notification_microsoftteams')
      .where('name', '=', name)
      .toString(),
  selectNotificationRocketChatByName: (name: string) =>
    knex('notification_rocketchat')
      .where('name', '=', name)
      .toString(),
  selectNotificationSlackByName: (name: string) =>
    knex('notification_slack')
      .where('name', '=', name)
      .toString(),
  selectNotificationEmailByName: (name: string) =>
    knex('notification_email')
      .where('name', '=', name)
      .toString(),
  selectNotificationWebhookByName:  (name: string) =>
      knex('notification_webhook')
        .where('name', '=', name)
        .toString(),
  truncateNotificationSlack: () =>
    knex('notification_slack')
      .truncate()
      .toString(),
  truncateNotificationEmail: () =>
    knex('notification_email')
      .truncate()
      .toString(),
  truncateNotificationRocketchat: () =>
    knex('notification_rocketchat')
      .truncate()
      .toString(),
  truncateNotificationMicrosoftTeams: () =>
    knex('notification_microsoftteams')
      .truncate()
      .toString(),
  truncateNotificationWebhook: () =>
      knex('notification_webhook')
        .truncate()
        .toString(),
  truncateProjectNotification: () =>
    knex('project_notification')
      .truncate()
      .toString()
};<|MERGE_RESOLUTION|>--- conflicted
+++ resolved
@@ -114,7 +114,6 @@
       .update(patch)
       .toString();
   },
-<<<<<<< HEAD
   updateNotificationWebhook: (input) => {
     const { name, patch } = input;
 
@@ -124,12 +123,8 @@
       .toString();
   },
   selectNotificationsByTypeByProjectId: (input) => {
-    const { type,
-=======
-  selectNotificationsByTypeByProjectId: input => {
     const {
       type,
->>>>>>> 5ff90abd
       pid,
       contentType = NOTIFICATION_CONTENT_TYPE,
       notificationSeverityThreshold = NOTIFICATION_SEVERITY_THRESHOLD
