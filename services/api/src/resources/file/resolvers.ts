import * as R from 'ramda';
import { ResolverFn } from '../';
import { s3Client } from '../../clients/aws';
import { query } from '../../util/db';
import { Sql } from './sql';
import { Sql as taskSql } from '../task/sql';


const generateDownloadLink = file => {
  const url = s3Client.getSignedUrl('getObject', {
    Key: file.s3Key,
    Expires: 300 // 5 minutes
  });

  return {
    ...file,
    download: url
  };
};

const fileIsDeleted = file => file.deleted !== '0000-00-00 00:00:00';

export const getFilesByTaskId: ResolverFn = async (
  { id: tid },
  args,
  { sqlClientPool, hasPermission }
) => {
  const rowsPerms = await query(
    sqlClientPool,
    taskSql.selectPermsForTask(tid)
  );

  await hasPermission('task', 'view', {
    project: R.path(['0', 'pid'], rowsPerms)
  });

  const rows = await query(sqlClientPool, Sql.selectTaskFiles(tid));

  return R.pipe(
    R.sort(R.descend(R.prop('created'))),
    R.reject(fileIsDeleted),
    R.map(generateDownloadLink)
  )(rows);
};

export const uploadFilesForTask: ResolverFn = async (
  root,
  { input: { task, files } },
<<<<<<< HEAD
  { sqlClientPool, hasPermission }
=======
  {
    sqlClient,
    hasPermission,
userActivityLogger
  },
>>>>>>> c8d11953
) => {
  const rowsPerms = await query(
    sqlClientPool,
    taskSql.selectPermsForTask(task)
  );

  await hasPermission('task', 'update', {
    project: R.path(['0', 'pid'], rowsPerms)
  });

  const resolvedFiles = await Promise.all(files);
  const uploadAndTrackFiles = resolvedFiles.map(async (newFile: any) => {
    const s3_key = `tasks/${task}/${newFile.filename}`;
    const params = {
      Key: s3_key,
      Body: newFile.stream,
      ACL: 'private'
    };
    // @ts-ignore
    await s3Client.upload(params).promise();

    const { insertId } = await query(
      sqlClientPool,
      Sql.insertFile({
        filename: newFile.filename,
        s3_key,
        created: '2010-01-01 00:00:00'
      })
    );

    await query(
      sqlClientPool,
      Sql.insertFileTask({
        tid: task,
        fid: insertId
      })
    );
  });

  await Promise.all(uploadAndTrackFiles);

  const rows = await query(sqlClientPool, taskSql.selectTask(task));

  userActivityLogger.user_action(`User uploaded files for task '${task}' on project '${R.path(['0', 'pid'], rowsPerms)}'`, {
    data: {
      rows
    }
  });

  return R.prop(0, rows);
};

export const deleteFilesForTask: ResolverFn = async (
  root,
  { input: { id } },
<<<<<<< HEAD
  { sqlClientPool, hasPermission }
=======
  { sqlClient, hasPermission, userActivityLogger },
>>>>>>> c8d11953
) => {
  const rowsPerms = await query(sqlClientPool, taskSql.selectPermsForTask(id));

  await hasPermission('task', 'delete', {
    project: R.path(['0', 'pid'], rowsPerms)
  });

  const rows = await query(sqlClientPool, Sql.selectTaskFiles(id));
  const deleteObjects = R.map((file: any) => ({ Key: file.s3Key }), rows);

  const params = {
    Delete: {
      Objects: deleteObjects,
      Quiet: false
    }
  };
  // @ts-ignore
  await s3Client.deleteObjects(params).promise();

  await query(sqlClientPool, Sql.deleteFileTask(id));

  userActivityLogger.user_action(`User deleted files for task '${id}'`, {
    data: {
      id
    }
  });

  return 'success';
};<|MERGE_RESOLUTION|>--- conflicted
+++ resolved
@@ -46,15 +46,7 @@
 export const uploadFilesForTask: ResolverFn = async (
   root,
   { input: { task, files } },
-<<<<<<< HEAD
-  { sqlClientPool, hasPermission }
-=======
-  {
-    sqlClient,
-    hasPermission,
-userActivityLogger
-  },
->>>>>>> c8d11953
+  { sqlClientPool, hasPermission, userActivityLogger }
 ) => {
   const rowsPerms = await query(
     sqlClientPool,
@@ -110,11 +102,7 @@
 export const deleteFilesForTask: ResolverFn = async (
   root,
   { input: { id } },
-<<<<<<< HEAD
-  { sqlClientPool, hasPermission }
-=======
-  { sqlClient, hasPermission, userActivityLogger },
->>>>>>> c8d11953
+  { sqlClientPool, hasPermission, userActivityLogger }
 ) => {
   const rowsPerms = await query(sqlClientPool, taskSql.selectPermsForTask(id));
 
