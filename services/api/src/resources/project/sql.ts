import { knex } from '../../util/db';

export const Sql = {
  selectProject: (id: number) =>
    knex('project')
      .where('id', id)
      .toString(),
  selectAllProjectNames: () =>
    knex('project')
      .select('name')
      .toString(),
  selectAllProjects: () => knex('project').toString(),
  selectAllProjectNotIn: (ids: number) =>
    knex('project')
      .select('id', 'name')
      .whereNotIn('id', ids)
      .orderBy('id', 'asc')
      .toString(),
  selectAllProjectsIn: (ids: number) =>
    knex('project')
      .select('id')
      .whereIn('id', ids)
      .toString(),
  selectProjectByName: (name: string) =>
    knex('project')
      .where('name', name)
      .toString(),
  selectProjectById: (id: number) =>
    knex('project')
      .where('id', id)
      .limit(1)
      .toString(),
  selectProjectIdByName: (name: string) =>
    knex('project')
      .where('name', name)
      .select('id')
      .toString(),
  selectProjectByGitUrl: (git_url: string) =>
    knex('project')
      .where('git_url', git_url)
      .limit(1)
      .toString(),
  selectProjectsByIds: (projectIds: number[]) =>
    knex('project AS p')
      .whereIn('p.id', projectIds)
      .toString(),
<<<<<<< HEAD
  selectProjectsByOrganizationId: (organizationId: number) =>
    knex('project as p')
      .where('p.organization', organizationId)
=======
  selectProjectByEnvironmentID: (id: number) =>
    knex('environment as e')
      .select('project.*')
      .join('project', 'e.project', '=', 'project.id')
      .where(knex.raw('e.id = ?', id))
      .limit(1)
>>>>>>> a2a4b772
      .toString(),
  deleteEnvironmentVariables: (id: number) =>
    knex('env_vars')
      .where('project', '=', id)
      .delete()
      .toString(),
  deleteDeployTargetConfigs: (id: number) =>
    knex('deploy_target_config')
      .where('project', '=', id)
      .delete()
      .toString(),
  deleteNotifications: (id: number) =>
    knex('project_notification')
      .where('pid', '=', id)
      .delete()
      .toString(),
  deleteProject: (id: number) =>
    knex('project')
      .where('id', '=', id)
      .delete()
      .toString(),
  selectEnvironmentsByProjectId: (id: number) =>
    knex('environment as e')
      .where('e.project', '=', id)
      .andWhere('e.deleted', '0000-00-00 00:00:00')
      .toString(),
  selectProjectByEnvironmentId: (environmentId, environmentType = []) => {
    let q = knex('environment as e')
      .select(
        'e.id',
        { envName: 'e.name' },
        'e.environment_type',
        'e.project',
        'e.openshift_project_name',
        'p.name',
        { projectId: 'p.id'}
      )
      .leftJoin('project as p', 'p.id', '=', 'e.project');
    if (environmentType && environmentType.length > 0) {
      q.where('e.environment_type', environmentType);
    }
    q.where('e.id', environmentId);
    return q.toString();
  },
  updateProject: ({
    id,
    patch
  }: {
    id: number;
    patch: { [key: string]: any };
  }) =>
    knex('project')
      .where('id', '=', id)
      .update(patch)
      .toString(),
  truncateProject: () =>
    knex('project')
      .truncate()
      .toString(),
  createProject: (input) => {

    const {
      id,
      name,
      gitUrl,
      availability = "STANDARD",
      privateKey,
      subfolder,
      routerPattern,
      openshift,
      openshiftProjectPattern,
      activeSystemsDeploy = "lagoon_controllerBuildDeploy",
      activeSystemsPromote = "lagoon_controllerBuildDeploy",
      activeSystemsRemove = "lagoon_controllerRemove",
      activeSystemsTask = "lagoon_controllerJob",
      activeSystemsMisc = "lagoon_controllerMisc",
      branches = "true",
      pullrequests = "true",
      productionEnvironment,
      productionRoutes,
      productionAlias = "lagoon-production",
      standbyProductionEnvironment,
      standbyRoutes,
      standbyAlias = "lagoon-standby",
      autoIdle = 1,
      storageCalc = 1,
      problemsUi = 0,
      factsUi = 0,
      productionBuildPriority = 5,
      developmentBuildPriority = 6,
      deploymentsDisabled = 0,
      developmentEnvironmentsLimit = 5,
<<<<<<< HEAD
      organization,
      buildImage
=======
      buildImage,
      sharedBaasBucket
>>>>>>> a2a4b772
    } = input;

    return knex('project').insert({
    id,
    name,
    gitUrl,
    availability,
    privateKey,
    subfolder,
    routerPattern,
    activeSystemsDeploy,
    activeSystemsPromote,
    activeSystemsRemove,
    activeSystemsTask,
    activeSystemsMisc,
    branches,
    productionEnvironment,
    productionRoutes,
    productionAlias,
    standbyProductionEnvironment,
    standbyRoutes,
    standbyAlias,
    autoIdle,
    problemsUi,
    factsUi,
    productionBuildPriority,
    developmentBuildPriority,
    deploymentsDisabled,
    storageCalc,
    pullrequests,
    openshift,
    openshiftProjectPattern,
    developmentEnvironmentsLimit,
<<<<<<< HEAD
    organization,
    buildImage
=======
    buildImage,
    sharedBaasBucket
>>>>>>> a2a4b772
  }).toString();
 }
};<|MERGE_RESOLUTION|>--- conflicted
+++ resolved
@@ -44,18 +44,16 @@
     knex('project AS p')
       .whereIn('p.id', projectIds)
       .toString(),
-<<<<<<< HEAD
   selectProjectsByOrganizationId: (organizationId: number) =>
     knex('project as p')
       .where('p.organization', organizationId)
-=======
+      .toString(),
   selectProjectByEnvironmentID: (id: number) =>
     knex('environment as e')
       .select('project.*')
       .join('project', 'e.project', '=', 'project.id')
       .where(knex.raw('e.id = ?', id))
       .limit(1)
->>>>>>> a2a4b772
       .toString(),
   deleteEnvironmentVariables: (id: number) =>
     knex('env_vars')
@@ -148,13 +146,9 @@
       developmentBuildPriority = 6,
       deploymentsDisabled = 0,
       developmentEnvironmentsLimit = 5,
-<<<<<<< HEAD
       organization,
-      buildImage
-=======
       buildImage,
       sharedBaasBucket
->>>>>>> a2a4b772
     } = input;
 
     return knex('project').insert({
@@ -188,13 +182,9 @@
     openshift,
     openshiftProjectPattern,
     developmentEnvironmentsLimit,
-<<<<<<< HEAD
     organization,
-    buildImage
-=======
     buildImage,
     sharedBaasBucket
->>>>>>> a2a4b772
   }).toString();
  }
 };