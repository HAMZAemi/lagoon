--- conflicted
+++ resolved
@@ -29,7 +29,6 @@
     knex('project as p')
       .whereIn('p.id', projectIds)
       .toString(),
-<<<<<<< HEAD
   deleteEnvironmentVariables: (id: number) =>
     knex('env_vars')
       .where('project', '=', id)
@@ -48,13 +47,10 @@
   deleteProject: (id: number) =>
     knex('project')
       .where('id', '=', id)
-      .delete()
-=======
+      .delete(),
   selectEnvironmentsByProjectId: (id: number) =>
     knex('environment as e')
       .where('e.project', id)
-      .andWhere('e.deleted', '=', '0000-00-00 00:00:00')
->>>>>>> d6ef7d64
       .toString(),
   selectProjectByEnvironmentId: (environmentId, environmentType = []) => {
     let q = knex('environment as e')
