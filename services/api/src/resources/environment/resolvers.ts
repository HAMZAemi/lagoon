import * as R from 'ramda';
// @ts-ignore
import { sendToLagoonLogs } from '@lagoon/commons/dist/logs';
// @ts-ignore
import { createRemoveTask } from '@lagoon/commons/dist/tasks';
import { ResolverFn } from '../';
import { isPatchEmpty, query, knex } from '../../util/db';
import { convertDateToMYSQLDateFormat } from '../../util/convertDateToMYSQLDateTimeFormat';
import { Helpers } from './helpers';
import { Sql } from './sql';
import { Sql as projectSql } from '../project/sql';
import { Helpers as projectHelpers } from '../project/helpers';
import { getFactFilteredEnvironmentIds } from '../fact/resolvers';

export const getEnvironmentByName: ResolverFn = async (
  root,
  args,
  { sqlClientPool, hasPermission }
) => {

  if (args.includeDeleted == undefined) {
    args.includeDeleted = true
  }
  const rows = await query(
    sqlClientPool,
    `SELECT *
    FROM environment
    WHERE name = :name AND
    project = :project
    ${args.includeDeleted ? '' : 'AND deleted = "0000-00-00 00:00:00"'}`,
    args,
  );
  const withK8s = Helpers(sqlClientPool).aliasOpenshiftToK8s(rows);
  const environment = withK8s[0];

  if (!environment) {
    return null;
  }

  await hasPermission('environment', 'view', {
    project: args.project
  });

  return environment;
};

export const getEnvironmentById = async (
  root,
  args,
  { sqlClientPool, hasPermission }
) => {
  const environment = await Helpers(sqlClientPool).getEnvironmentById(args.id);

  if (!environment) {
    return null;
  }

  await hasPermission('environment', 'view', {
    project: environment.project
  });

  return environment;
};

export const getEnvironmentsByProjectId: ResolverFn = async (
  project,
  args,
  { sqlClientPool, hasPermission, keycloakGrant, models }
) => {
  const { id: pid } = project;

  // The getAllProjects resolver will authorize environment access already,
  // so we can skip the request to keycloak.
  //
  // @TODO: When this performance issue is fixed for real, remove this hack as
  // it hardcodes a "everyone can view environments" authz rule.
  if (!R.prop('environmentAuthz', project)) {
    await hasPermission('environment', 'view', {
      project: pid
    });
  }

  let filterEnvironments = false;
  let filteredEnvironments = [];

  if (args.factFilter && args.factFilter.filters && args.factFilter.filters.length !== 0) {
    filterEnvironments = true;
    filteredEnvironments = await getFactFilteredEnvironmentIds(args.factFilter, [project.id], sqlClientPool, false);
  }

  const rows = await query(
    sqlClientPool,
    `SELECT *
    FROM environment e
    WHERE e.project = :pid
    ${args.includeDeleted ? '' : 'AND deleted = "0000-00-00 00:00:00"'}
    ${args.type ? 'AND e.environment_type = :type' : ''}
    ${filterEnvironments && filteredEnvironments.length !== 0 ? `AND e.id in (${filteredEnvironments.join(",")})` : ''}`,
    { pid, type: args.type }
  );
  const withK8s = Helpers(sqlClientPool).aliasOpenshiftToK8s(rows);

  return withK8s.map(row => ({ ...row, environmentAuthz: true }));
};

export const getEnvironmentByDeploymentId: ResolverFn = async (
  { id: deployment_id },
  args,
  { sqlClientPool, hasPermission }
) => {
  const rows = await query(
    sqlClientPool,
    `SELECT e.*
    FROM deployment d
    JOIN environment e on d.environment = e.id
    JOIN project p ON e.project = p.id
    WHERE d.id = :deployment_id
    LIMIT 1`,
    { deployment_id }
  );
  const withK8s = Helpers(sqlClientPool).aliasOpenshiftToK8s(rows);
  const environment = withK8s[0];

  if (!environment) {
    return null;
  }

  await hasPermission('environment', 'view', {
    project: environment.project
  });

  return environment;
};

export const getEnvironmentByTaskId: ResolverFn = async (
  { id: task_id },
  args,
  { sqlClientPool, hasPermission }
) => {
  const rows = await query(
    sqlClientPool,
    `SELECT e.*
    FROM task t
    JOIN environment e on t.environment = e.id
    JOIN project p ON e.project = p.id
    WHERE t.id = :task_id
    LIMIT 1`,
    { task_id }
  );
  const withK8s = Helpers(sqlClientPool).aliasOpenshiftToK8s(rows);
  const environment = withK8s[0];

  if (!environment) {
    return null;
  }

  await hasPermission('environment', 'view', {
    project: environment.project
  });

  return environment;
};

export const getEnvironmentByBackupId: ResolverFn = async (
  { id: backup_id },
  args,
  { sqlClientPool, hasPermission }
) => {
  const rows = await query(
    sqlClientPool,
    `SELECT e.*
    FROM environment_backup eb
    JOIN environment e on eb.environment = e.id
    JOIN project p ON e.project = p.id
    WHERE eb.id = :backup_id
    LIMIT 1`,
    { backup_id }
  );
  const withK8s = Helpers(sqlClientPool).aliasOpenshiftToK8s(rows);
  const environment = withK8s[0];

  if (!environment) {
    return null;
  }

  await hasPermission('environment', 'view', {
    project: environment.project
  });

  return environment;
};

export const getEnvironmentStorageByEnvironmentId: ResolverFn = async (
  { id: eid },
  args,
  { sqlClientPool, hasPermission }
) => {
  await hasPermission('environment', 'storage');

  const rows = await query(
    sqlClientPool,
    `SELECT *
    FROM environment_storage es
    WHERE es.environment = :eid`,
    { eid }
  );

  return rows;
};

export const getEnvironmentStorageMonthByEnvironmentId: ResolverFn = async (
  { id: eid },
  args,
  { models, hasPermission }
) => {
  await hasPermission('environment', 'storage');

  return models.EnvironmentModel.environmentStorageMonthByEnvironmentId(
    eid,
    args.month
  );
};

export const getEnvironmentHoursMonthByEnvironmentId: ResolverFn = async (
  { id: eid },
  args,
  { models, hasPermission }
) => {
  await hasPermission('environment', 'storage');

  return models.EnvironmentModel.environmentHoursMonthByEnvironmentId(
    eid,
    args.month
  );
};

export const getEnvironmentHitsMonthByEnvironmentId: ResolverFn = async (
  { id, openshiftProjectName },
  args,
  { sqlClientPool, models, hasPermission }
) => {
  await hasPermission('environment', 'storage');

  const { name: projectName } = await projectHelpers(
    sqlClientPool
  ).getProjectByEnvironmentId(id);
  return models.EnvironmentModel.environmentHitsMonthByEnvironmentId(
    projectName,
    openshiftProjectName,
    args.month
  );
};

export const getEnvironmentServicesByEnvironmentId: ResolverFn = async (
  { id: eid },
  args,
  { sqlClientPool, hasPermission }
) => {
  const environment = await Helpers(sqlClientPool).getEnvironmentById(eid);
  await hasPermission('environment', 'view', {
    project: environment.project
  });

  const rows = await query(
    sqlClientPool,
    Sql.selectServicesByEnvironmentId(eid)
  );

  return rows;
};

export const getEnvironmentByOpenshiftProjectName: ResolverFn = async (
  root,
  args,
  { sqlClientPool, hasPermission }
) => {
  const rows = await query(
    sqlClientPool,
    `SELECT e.*
    FROM
    environment e
    JOIN project p ON e.project = p.id
    WHERE e.openshift_project_name = :openshift_project_name
    AND e.deleted = "0000-00-00 00:00:00"`,
    args
  );
  const withK8s = Helpers(sqlClientPool).aliasOpenshiftToK8s(rows);
  const environment = withK8s[0];

  if (!environment) {
    return null;
  }

  await hasPermission('environment', 'view', {
    project: environment.project
  });

  return environment;
};

export const getEnvironmentByKubernetesNamespaceName: ResolverFn = async (
  root,
  args,
  ctx
) =>
  getEnvironmentByOpenshiftProjectName(
    root,
    {
      ...args,
      openshiftProjectName: args.kubernetesNamespaceName
    },
    ctx
  );

export const addOrUpdateEnvironment: ResolverFn = async (
  root,
  { input },
  { sqlClientPool, hasPermission, userActivityLogger }
) => {

  // @ts-ignore
  const pid = input.project.toString();
  const openshiftProjectName =
    input.kubernetesNamespaceName || input.openshiftProjectName;
  if (!openshiftProjectName) {
    throw new Error(
      'Must provide kubernetesNamespaceName or openshiftProjectName'
    );
  }

  await hasPermission('environment', `addOrUpdate:${input.environmentType}`, {
    project: pid
  });

  /*
    check if an openshift is provided (this should be provided by any functions that call this within lagoon)
    otherwise source the one from the project as a fall back
    (should also check if one already exists from the environment and use that as a first preference)
  */
  let openshift = input.kubernetes || input.openshift;
  let openshiftProjectPattern = input.kubernetesNamespacePattern || input.openshiftProjectPattern;

  try {
    const curEnv = await Helpers(sqlClientPool).getEnvironmentById(input.id);
    openshift = curEnv.openshift
    openshiftProjectPattern = curEnv.openshiftProjectPattern
  } catch (err) {
    // do nothing
  }
  const projectOpenshift = await projectHelpers(sqlClientPool).getProjectById(input.project);
  if (!openshift) {
    openshift = projectOpenshift.openshift
  }
  if (!openshiftProjectPattern) {
    openshiftProjectPattern = projectOpenshift.openshiftProjectPattern
  }


  const inputDefaults = {
    deployHeadRef: null,
    deployTitle: null,
    deleted: 0,
  };

  const updateData = {
    deployType: input.deployType,
    deployBaseRef: input.deployBaseRef,
    deployHeadRef: input.deployHeadRef,
    deployTitle: input.deployTitle,
    environmentType: input.environmentType,
    updated: knex.fn.now()
  } ;


  const createOrUpdateSql = knex('environment')
    .insert({
      ...inputDefaults,
      ...input,
      openshift,
      openshiftProjectName,
      openshiftProjectPattern
    })
    .onConflict('id')
    .merge({
      ...updateData
    }).toString();

  const { insertId } = await query(
    sqlClientPool,
    createOrUpdateSql);

  const rows = await query(sqlClientPool, Sql.selectEnvironmentById(insertId));

  userActivityLogger(`User updated environment`, {
    project: projectOpenshift.name || '',
    event: 'api:addOrUpdateEnvironment',
    payload: {
      ...input
    }
  });

  const withK8s = Helpers(sqlClientPool).aliasOpenshiftToK8s([
    R.path([0], rows)
  ]);
  const environment = withK8s[0];

  return environment;
};

export const addOrUpdateEnvironmentStorage: ResolverFn = async (
  root,
  { input: unformattedInput },
  { sqlClientPool, hasPermission, userActivityLogger }
) => {
  await hasPermission('environment', 'storage');

  const input = {
    ...unformattedInput,
    updated: unformattedInput.updated
      ? unformattedInput.updated
      : convertDateToMYSQLDateFormat(new Date().toISOString())
  };

  const createOrUpdateSql = knex('environment_storage')
    .insert(input)
    .onConflict('id')
    .merge({
      bytesUsed: input.bytesUsed
    }).toString();

  const { insertId } = await query(
    sqlClientPool,
    createOrUpdateSql
  );

  const rows = await query(sqlClientPool,
    knex("environment_storage")
      .where("persistent_storage_claim", input.persistentStorageClaim)
      .andWhere("environment", input.environment)
      .andWhere("updated", input.updated)
      .toString()
    );

  const environment = R.path([0], rows);
  const { name: projectName } = await projectHelpers(sqlClientPool).getProjectByEnvironmentId(environment['environment']);

  userActivityLogger(`User updated environment storage on project '${projectName}'`, {
    project: projectName || '',
    event: 'api:addOrUpdateEnvironmentStorage',
    payload: {
      projectName,
      input
    }
  });

  return environment;
};

export const deleteEnvironment: ResolverFn = async (
  root,
  { input: { project: projectName, name, execute } },
  { sqlClientPool, hasPermission, userActivityLogger }
) => {
  const projectId = await projectHelpers(sqlClientPool).getProjectIdByName(
    projectName
  );

  const projectRows = await query(
    sqlClientPool,
    projectSql.selectProject(projectId)
  );
  const project = projectRows[0];

  const environmentRows = await query(
    sqlClientPool,
    Sql.selectEnvironmentByNameAndProject(name, projectId)
  );
  const environment = environmentRows[0];

  if (!environment) {
    throw new Error(
      `Environment "${name}" does not exist in project "${projectId}"`
    );
  }

  await hasPermission('environment', `delete:${environment.environmentType}`, {
    project: projectId
  });

  // Deleting environment in api w/o executing the openshift remove.
  // This gets called after successful removal from cluster.
  if (execute === false) {
    try {
      await hasPermission('environment', 'deleteNoExec', {
        project: projectId
      });
<<<<<<< HEAD
      await Helpers(sqlClientPool).deleteEnvironment(name, projectId);
=======

      await query(sqlClientPool,
        knex('environment')
        .where('name', name)
        .andWhere('project', projectId)
        .andWhere('deleted', '0000-00-00 00:00:00')
        .update({deleted: knex.fn.now()}).toString()
        );
>>>>>>> 934f0582

      return 'success';
    } catch (err) {
      // Not allowed to stop execution.
    }
  }

  let canDeleteProduction;
  try {
    await hasPermission('environment', 'delete:production', {
      project: projectId
    });
    canDeleteProduction = true;
  } catch (err) {
    canDeleteProduction = false;
  }

  let data: {
    [key: string]: any;
  } = {
    projectName: project.name,
    type: environment.deployType,
    openshiftProjectName: environment.openshiftProjectName,
    forceDeleteProductionEnvironment: canDeleteProduction
  };

  const meta: {
    [key: string]: any;
  } = {
    projectName: data.projectName,
    environmentName: environment.name
  };

  switch (environment.deployType) {
    case 'branch':
    case 'promote':
      data = {
        ...data,
        branch: name
      };
      break;

    case 'pullrequest':
      data = {
        ...data,
        pullrequestNumber: environment.name.replace('pr-', '')
      };
      break;

    default:
      sendToLagoonLogs(
        'error',
        data.projectName,
        '',
        'api:deleteEnvironment:error',
        meta,
        `*[${data.projectName}]* Unknown deploy type ${environment.deployType} \`${environment.name}\``
      );
      return `Error: unknown deploy type ${environment.deployType}`;
  }

  userActivityLogger(`User deleted environment '${environment.name}' on project '${projectName}'`, {
    project: data.projectName || '',
    event: 'api:deleteEnvironment',
    payload: {
      projectName,
      environment,
      data
    }
  });

  await createRemoveTask(data);
  sendToLagoonLogs(
    'info',
    data.projectName,
    '',
    'api:deleteEnvironment',
    meta,
    `*[${data.projectName}]* Deleting environment \`${environment.name}\``
  );

  return 'success';
};

export const updateEnvironment: ResolverFn = async (
  root,
  { input },
  { sqlClientPool, hasPermission, userActivityLogger }
) => {
  if (isPatchEmpty(input)) {
    throw new Error('input.patch requires at least 1 attribute');
  }

  const id = input.id;
  const curEnv = await Helpers(sqlClientPool).getEnvironmentById(id);
  const openshiftProjectName =
    input.patch.kubernetesNamespaceName || input.patch.openshiftProjectName;

  await hasPermission('environment', `update:${curEnv.environmentType}`, {
    project: curEnv.project
  });

  const newType = R.pathOr(
    curEnv.environmentType,
    ['patch', 'environmentType'],
    input
  );
  const newProject = R.pathOr(curEnv.project, ['patch', 'project'], input);

  await hasPermission('environment', `update:${newType}`, {
    project: newProject
  });

  await query(
    sqlClientPool,
    Sql.updateEnvironment({
      id,
      patch: {
        project: input.patch.project,
        deployType: input.patch.deployType,
        deployBaseRef: input.patch.deployBaseRef,
        deployHeadRef: input.patch.deployHeadRef,
        deployTitle: input.patch.deployTitle,
        environmentType: input.patch.environmentType,
        openshift: input.patch.openshift,
        openshiftProjectName,
        route: input.patch.route,
        routes: input.patch.routes,
        monitoringUrls: input.patch.monitoringUrls,
        autoIdle: input.patch.autoIdle,
        created: input.patch.created
      }
    })
  );

  const rows = await query(sqlClientPool, Sql.selectEnvironmentById(id));
  const withK8s = Helpers(sqlClientPool).aliasOpenshiftToK8s(rows);

  userActivityLogger(`User updated environment '${curEnv.name}' on project '${curEnv.project}'`, {
    project: curEnv.project || '',
    event: 'api:updateEnvironment',
    payload: {
      openshiftProjectName,
      patch: {
        project: input.patch.project,
        deployType: input.patch.deployType,
        deployBaseRef: input.patch.deployBaseRef,
        deployHeadRef: input.patch.deployHeadRef,
        deployTitle: input.patch.deployTitle,
        environmentType: input.patch.environmentType,
        openshift: input.patch.openshift,
        openshiftProjectName,
        route: input.patch.route,
        routes: input.patch.routes,
        monitoringUrls: input.patch.monitoringUrls,
        autoIdle: input.patch.autoIdle,
        created: input.patch.created
      },
      data: withK8s
    }
  });

  return R.prop(0, withK8s);
};

export const getAllEnvironments: ResolverFn = async (
  root,
  { createdAfter, type, order },
  { sqlClientPool, hasPermission }
) => {
  await hasPermission('environment', 'viewAll');

  let queryBuilder = knex('environment').where('deleted', '0000-00-00 00:00:00');

  if (createdAfter) {
    queryBuilder = queryBuilder.andWhere('created', '>=', createdAfter);
  }

  if (type) {
    queryBuilder = queryBuilder.andWhere('environment_type', type);
  }

  if (order) {
    queryBuilder = queryBuilder.orderBy(order);
  }

  const rows = await query(sqlClientPool, queryBuilder.toString());
  const withK8s = Helpers(sqlClientPool).aliasOpenshiftToK8s(rows);
  return withK8s;
};

export const deleteAllEnvironments: ResolverFn = async (
  root,
  args,
  { sqlClientPool, hasPermission, userActivityLogger }
) => {
  await hasPermission('environment', 'deleteAll');

  await query(sqlClientPool, Sql.truncateEnvironment());

  userActivityLogger(`User deleted all environments'`, {
    project: '',
    event: 'api:deleteAllEnvironments',
    payload: {
      args
    }
  });

  // TODO: Check rows for success
  return 'success';
};

export const setEnvironmentServices: ResolverFn = async (
  root,
  { input: { environment: environmentId, services } },
  { sqlClientPool, hasPermission, userActivityLogger }
) => {
  const environment = await Helpers(sqlClientPool).getEnvironmentById(
    environmentId
  );
  await hasPermission('environment', `update:${environment.environmentType}`, {
    project: environment.project
  });

  await query(sqlClientPool, Sql.deleteServices(environmentId));

  for (const service of services) {
    await query(sqlClientPool, Sql.insertService(environmentId, service));
  }

  userActivityLogger(`User set environment services for '${environment.name}'`, {
    project: '',
    event: 'api:setEnvironmentServices',
    payload: {
      environment,
      services
    }
  });

  return query(
    sqlClientPool,
    Sql.selectServicesByEnvironmentId(environmentId)
  );
};

export const userCanSshToEnvironment: ResolverFn = async (
  root,
  args,
  { sqlClientPool, hasPermission }
) => {
  const openshiftProjectName =
    args.kubernetesNamespaceName || args.openshiftProjectName;

  const rows = await query(
    sqlClientPool,
    `SELECT e.*
    FROM
    environment e
    JOIN project p ON e.project = p.id
    WHERE e.openshift_project_name = :openshift_project_name`,
    { openshiftProjectName }
  );
  const withK8s = Helpers(sqlClientPool).aliasOpenshiftToK8s(rows);
  const environment = withK8s[0];

  if (!environment) {
    return null;
  }

  try {
    await hasPermission('environment', `ssh:${environment.environmentType}`, {
      project: environment.project
    });

    return environment;
  } catch (err) {
    return null;
  }
};<|MERGE_RESOLUTION|>--- conflicted
+++ resolved
@@ -494,18 +494,7 @@
       await hasPermission('environment', 'deleteNoExec', {
         project: projectId
       });
-<<<<<<< HEAD
       await Helpers(sqlClientPool).deleteEnvironment(name, projectId);
-=======
-
-      await query(sqlClientPool,
-        knex('environment')
-        .where('name', name)
-        .andWhere('project', projectId)
-        .andWhere('deleted', '0000-00-00 00:00:00')
-        .update({deleted: knex.fn.now()}).toString()
-        );
->>>>>>> 934f0582
 
       return 'success';
     } catch (err) {
