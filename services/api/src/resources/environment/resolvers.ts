import * as R from 'ramda';
// @ts-ignore
import { sendToLagoonLogs } from '@lagoon/commons/dist/logs';
// @ts-ignore
import { createRemoveTask } from '@lagoon/commons/dist/tasks';
import { ResolverFn } from '../';
import { isPatchEmpty, query, knex } from '../../util/db';
import convertDateToMYSQLDateTimeFormat from '../../util/convertDateToMYSQLDateTimeFormat';
import { Helpers } from './helpers';
import { Sql } from './sql';
import { Sql as projectSql } from '../project/sql';
import { Helpers as projectHelpers } from '../project/helpers';

<<<<<<< HEAD
=======

const deployTypeToString = R.cond([
  [R.equals('BRANCH'), R.toLower],
  [R.equals('PULLREQUEST'), R.toLower],
  [R.equals('PROMOTE'), R.toLower],
  [R.T, R.identity],
]);

const envTypeToString = R.cond([
  [R.equals('PRODUCTION'), R.toLower],
  [R.equals('DEVELOPMENT'), R.toLower],
  [R.T, R.identity],
]);

>>>>>>> c8d11953
export const getEnvironmentByName: ResolverFn = async (
  root,
  args,
  { sqlClientPool, hasPermission }
) => {
  const rows = await query(
    sqlClientPool,
    `SELECT *
    FROM environment
    WHERE name = :name AND
    project = :project`,
    args
  );
  const withK8s = Helpers(sqlClientPool).aliasOpenshiftToK8s(rows);
  const environment = withK8s[0];

  if (!environment) {
    return null;
  }

  await hasPermission('environment', 'view', {
    project: args.project
  });

  return environment;
};

export const getEnvironmentById = async (
  root,
  args,
  { sqlClientPool, hasPermission }
) => {
  const environment = await Helpers(sqlClientPool).getEnvironmentById(args.id);

  if (!environment) {
    return null;
  }

  await hasPermission('environment', 'view', {
    project: environment.project
  });

  return environment;
};

export const getEnvironmentsByProjectId: ResolverFn = async (
  project,
  args,
  { sqlClientPool, hasPermission }
) => {
  const { id: pid } = project;

  // The getAllProjects resolver will authorize environment access already,
  // so we can skip the request to keycloak.
  //
  // @TODO: When this performance issue is fixed for real, remove this hack as
  // it hardcodes a "everyone can view environments" authz rule.
  if (!R.prop('environmentAuthz', project)) {
    await hasPermission('environment', 'view', {
      project: pid
    });
  }

  const rows = await query(
    sqlClientPool,
    `SELECT *
    FROM environment e
    WHERE e.project = :pid
    ${args.includeDeleted ? '' : 'AND deleted = "0000-00-00 00:00:00"'}
    ${args.type ? 'AND e.environment_type = :type' : ''}`,
    { pid, type: args.type }
  );
  const withK8s = Helpers(sqlClientPool).aliasOpenshiftToK8s(rows);

  return withK8s;
};

export const getEnvironmentByDeploymentId: ResolverFn = async (
  { id: deployment_id },
  args,
  { sqlClientPool, hasPermission }
) => {
  const rows = await query(
    sqlClientPool,
    `SELECT e.*
    FROM deployment d
    JOIN environment e on d.environment = e.id
    JOIN project p ON e.project = p.id
    WHERE d.id = :deployment_id
    LIMIT 1`,
    { deployment_id }
  );
  const withK8s = Helpers(sqlClientPool).aliasOpenshiftToK8s(rows);
  const environment = withK8s[0];

  if (!environment) {
    return null;
  }

  await hasPermission('environment', 'view', {
    project: environment.project
  });

  return environment;
};

export const getEnvironmentByTaskId: ResolverFn = async (
  { id: task_id },
  args,
  { sqlClientPool, hasPermission }
) => {
  const rows = await query(
    sqlClientPool,
    `SELECT e.*
    FROM task t
    JOIN environment e on t.environment = e.id
    JOIN project p ON e.project = p.id
    WHERE t.id = :task_id
    LIMIT 1`,
    { task_id }
  );
  const withK8s = Helpers(sqlClientPool).aliasOpenshiftToK8s(rows);
  const environment = withK8s[0];

  if (!environment) {
    return null;
  }

  await hasPermission('environment', 'view', {
    project: environment.project
  });

  return environment;
};

export const getEnvironmentByBackupId: ResolverFn = async (
  { id: backup_id },
  args,
  { sqlClientPool, hasPermission }
) => {
  const rows = await query(
    sqlClientPool,
    `SELECT e.*
    FROM environment_backup eb
    JOIN environment e on eb.environment = e.id
    JOIN project p ON e.project = p.id
    WHERE eb.id = :backup_id
    LIMIT 1`,
    { backup_id }
  );
  const withK8s = Helpers(sqlClientPool).aliasOpenshiftToK8s(rows);
  const environment = withK8s[0];

  if (!environment) {
    return null;
  }

  await hasPermission('environment', 'view', {
    project: environment.project
  });

  return environment;
};

export const getEnvironmentStorageByEnvironmentId: ResolverFn = async (
  { id: eid },
  args,
  { sqlClientPool, hasPermission }
) => {
  await hasPermission('environment', 'storage');

  const rows = await query(
    sqlClientPool,
    `SELECT *
    FROM environment_storage es
    WHERE es.environment = :eid`,
    { eid }
  );

  return rows;
};

export const getEnvironmentStorageMonthByEnvironmentId: ResolverFn = async (
  { id: eid },
  args,
  { models, hasPermission }
) => {
  await hasPermission('environment', 'storage');

  return models.EnvironmentModel.environmentStorageMonthByEnvironmentId(
    eid,
    args.month
  );
};

export const getEnvironmentHoursMonthByEnvironmentId: ResolverFn = async (
  { id: eid },
  args,
  { models, hasPermission }
) => {
  await hasPermission('environment', 'storage');

  return models.EnvironmentModel.environmentHoursMonthByEnvironmentId(
    eid,
    args.month
  );
};

export const getEnvironmentHitsMonthByEnvironmentId: ResolverFn = async (
  { id, openshiftProjectName },
  args,
  { sqlClientPool, models, hasPermission }
) => {
  await hasPermission('environment', 'storage');

  const { name: projectName } = await projectHelpers(
    sqlClientPool
  ).getProjectByEnvironmentId(id);
  return models.EnvironmentModel.environmentHitsMonthByEnvironmentId(
    projectName,
    openshiftProjectName,
    args.month
  );
};

export const getEnvironmentServicesByEnvironmentId: ResolverFn = async (
  { id: eid },
  args,
  { sqlClientPool, hasPermission }
) => {
  const environment = await Helpers(sqlClientPool).getEnvironmentById(eid);
  await hasPermission('environment', 'view', {
    project: environment.project
  });

  const rows = await query(
    sqlClientPool,
    Sql.selectServicesByEnvironmentId(eid)
  );

  return rows;
};

export const getEnvironmentByOpenshiftProjectName: ResolverFn = async (
  root,
  args,
  { sqlClientPool, hasPermission }
) => {
  const rows = await query(
    sqlClientPool,
    `SELECT e.*
    FROM
    environment e
    JOIN project p ON e.project = p.id
    WHERE e.openshift_project_name = :openshift_project_name
    AND e.deleted = "0000-00-00 00:00:00"`,
    args
  );
  const withK8s = Helpers(sqlClientPool).aliasOpenshiftToK8s(rows);
  const environment = withK8s[0];

  if (!environment) {
    return null;
  }

  await hasPermission('environment', 'view', {
    project: environment.project
  });

  return environment;
};

export const getEnvironmentByKubernetesNamespaceName: ResolverFn = async (
  root,
  args,
  ctx
) =>
  getEnvironmentByOpenshiftProjectName(
    root,
    {
      ...args,
      openshiftProjectName: args.kubernetesNamespaceName
    },
    ctx
  );

export const addOrUpdateEnvironment: ResolverFn = async (
  root,
<<<<<<< HEAD
  { input },
  { sqlClientPool, hasPermission }
) => {
  const inputDefaults = {
    deployHeadRef: null,
    deployTitle: null
  };
=======
  { input: unformattedInput },
  { sqlClient, hasPermission, userActivityLogger },
) => {
  const input = R.compose(
    R.over(R.lensProp('environmentType'), envTypeToString),
    // @ts-ignore
    R.over(R.lensProp('deployType'), deployTypeToString),
    R.over(R.lensProp('deployHeadRef'), R.defaultTo(null)),
    R.over(R.lensProp('deployTitle'), R.defaultTo(null)),
    // @ts-ignore
  )(unformattedInput);
>>>>>>> c8d11953

  // @ts-ignore
  const pid = input.project.toString();
<<<<<<< HEAD
  const openshiftProjectName =
    input.kubernetesNamespaceName || input.openshiftProjectName;
=======
  // @ts-ignore
  const openshiftProjectName = input.kubernetesNamespaceName || input.openshiftProjectName;
>>>>>>> c8d11953
  if (!openshiftProjectName) {
    throw new Error(
      'Must provide kubernetesNamespaceName or openshiftProjectName'
    );
  }

  await hasPermission('environment', `addOrUpdate:${input.environmentType}`, {
    project: pid
  });

  const rows = await query(
    sqlClientPool,
    `CALL CreateOrUpdateEnvironment(
      ${input.id ? ':id' : 'NULL'},
      :name,
      :project,
      :deploy_type,
      :deploy_base_ref,
      :deploy_head_ref,
      :deploy_title,
      :environment_type,
      :openshift_project_name
    );`,
    {
      ...inputDefaults,
      ...input,
      openshiftProjectName
    }
  );
  const withK8s = Helpers(sqlClientPool).aliasOpenshiftToK8s([
    R.path([0, 0], rows)
  ]);
  const environment = withK8s[0];

  userActivityLogger.user_action(`User added or updated environment on project '${openshiftProjectName}'`, {
    payload: {
      input,
      data: environment
    }
  });

  return environment;
};

export const addOrUpdateEnvironmentStorage: ResolverFn = async (
  root,
  { input: unformattedInput },
<<<<<<< HEAD
  { sqlClientPool, hasPermission }
=======
  { sqlClient, hasPermission , userActivityLogger},
>>>>>>> c8d11953
) => {
  await hasPermission('environment', 'storage');

  const input = {
    ...unformattedInput,
    updated: unformattedInput.updated
      ? unformattedInput.updated
      : convertDateToMYSQLDateTimeFormat(new Date().toISOString())
  };

  const rows = await query(
    sqlClientPool,
    `CALL CreateOrUpdateEnvironmentStorage(
      :environment,
      :persistent_storage_claim,
      :bytes_used,
      :updated
    );`,
    input
  );
  const environment = R.path([0, 0], rows);
  const { name: projectName } = await projectHelpers(sqlClient).getProjectByEnvironmentId(environment['environment']);

  userActivityLogger.user_action(`User updated environment storage on project '${projectName}'`, {
    payload: {
      projectName,
      input
    }
  });

  return environment;
};

export const deleteEnvironment: ResolverFn = async (
  root,
  { input: { project: projectName, name, execute } },
<<<<<<< HEAD
  { sqlClientPool, hasPermission }
=======
  { sqlClient, hasPermission, userActivityLogger },
>>>>>>> c8d11953
) => {
  const projectId = await projectHelpers(sqlClientPool).getProjectIdByName(
    projectName
  );

  const projectRows = await query(
    sqlClientPool,
    projectSql.selectProject(projectId)
  );
  const project = projectRows[0];

  const environmentRows = await query(
    sqlClientPool,
    Sql.selectEnvironmentByNameAndProject(name, projectId)
  );
  const environment = environmentRows[0];

  if (!environment) {
    throw new Error(
      `Environment "${name}" does not exist in project "${projectId}"`
    );
  }

  await hasPermission('environment', `delete:${environment.environmentType}`, {
    project: projectId
  });

  // Deleting environment in api w/o executing the openshift remove.
  // This gets called after successful removal from cluster.
  if (execute === false) {
    try {
      await hasPermission('environment', 'deleteNoExec', {
        project: projectId
      });

      await query(sqlClientPool, 'CALL DeleteEnvironment(:name, :project)', {
        name,
        project: projectId
      });

      return 'success';
    } catch (err) {
      // Not allowed to stop execution.
    }
  }

  let canDeleteProduction;
  try {
    await hasPermission('environment', 'delete:production', {
      project: projectId
    });
    canDeleteProduction = true;
  } catch (err) {
    canDeleteProduction = false;
  }

  let data: {
    [key: string]: any;
  } = {
    projectName: project.name,
    type: environment.deployType,
    openshiftProjectName: environment.openshiftProjectName,
    forceDeleteProductionEnvironment: canDeleteProduction
  };

  const meta: {
    [key: string]: any;
  } = {
    projectName: data.projectName,
    environmentName: environment.name
  };

  switch (environment.deployType) {
    case 'branch':
    case 'promote':
      data = {
        ...data,
        branch: name
      };
      break;

    case 'pullrequest':
      data = {
        ...data,
        pullrequestNumber: environment.name.replace('pr-', '')
      };
      break;

    default:
      sendToLagoonLogs(
        'error',
        data.projectName,
        '',
        'api:deleteEnvironment:error',
        meta,
        `*[${data.projectName}]* Unknown deploy type ${environment.deployType} \`${environment.name}\``
      );
      return `Error: unknown deploy type ${environment.deployType}`;
  }

  await createRemoveTask(data);
  sendToLagoonLogs(
    'info',
    data.projectName,
    '',
    'api:deleteEnvironment',
    meta,
    `*[${data.projectName}]* Deleting environment \`${environment.name}\``
  );

  userActivityLogger.user_action(`User deleted environment '${environment.name}' on project '${projectName}'`, {
    payload: {
      projectName,
      environment,
      data
    }
  });

  return 'success';
};

export const updateEnvironment: ResolverFn = async (
  root,
<<<<<<< HEAD
  { input },
  { sqlClientPool, hasPermission }
=======
  { input: unformattedInput },
  { sqlClient, hasPermission, userActivityLogger },
>>>>>>> c8d11953
) => {
  if (isPatchEmpty(input)) {
    throw new Error('input.patch requires at least 1 attribute');
  }

  const id = input.id;
  const curEnv = await Helpers(sqlClientPool).getEnvironmentById(id);
  const openshiftProjectName =
    input.patch.kubernetesNamespaceName || input.patch.openshiftProjectName;

  await hasPermission('environment', `update:${curEnv.environmentType}`, {
    project: curEnv.project
  });

  const newType = R.pathOr(
    curEnv.environment_type,
    ['patch', 'environmentType'],
    input
  );
  const newProject = R.pathOr(curEnv.project, ['patch', 'project'], input);

  await hasPermission('environment', `update:${newType}`, {
    project: newProject
  });

  await query(
    sqlClientPool,
    Sql.updateEnvironment({
      id,
      patch: {
        project: input.patch.project,
        deployType: input.patch.deployType,
        deployBaseRef: input.patch.deployBaseRef,
        deployHeadRef: input.patch.deployHeadRef,
        deployTitle: input.patch.deployTitle,
        environmentType: input.patch.environmentType,
        openshiftProjectName,
        route: input.patch.route,
        routes: input.patch.routes,
        monitoringUrls: input.patch.monitoringUrls,
        autoIdle: input.patch.autoIdle
      }
    })
  );

  const rows = await query(sqlClientPool, Sql.selectEnvironmentById(id));
  const withK8s = Helpers(sqlClientPool).aliasOpenshiftToK8s(rows);

  userActivityLogger.user_action(`User updated environment '${curEnv.name}' on project '${curEnv.project}'`, {
    payload: {
      openshiftProjectName,
      patch: {
        project: input.patch.project,
        deployType: input.patch.deployType,
        deployBaseRef: input.patch.deployBaseRef,
        deployHeadRef: input.patch.deployHeadRef,
        deployTitle: input.patch.deployTitle,
        environmentType: input.patch.environmentType,
        openshiftProjectName,
        route: input.patch.route,
        routes: input.patch.routes,
        monitoringUrls: input.patch.monitoringUrls,
        autoIdle: input.patch.autoIdle,
      },
      data: withK8s
    }
  });

  return R.prop(0, withK8s);
};

export const getAllEnvironments: ResolverFn = async (
  root,
  { createdAfter, type, order },
  { sqlClientPool, hasPermission }
) => {
  await hasPermission('environment', 'viewAll');

  let queryBuilder = knex('environment').where('deleted', '0000-00-00 00:00:00');

  if (createdAfter) {
    queryBuilder = queryBuilder.andWhere('created', '>=', createdAfter);
  }

  if (type) {
    queryBuilder = queryBuilder.andWhere('environment_type', type);
  }

  if (order) {
    queryBuilder = queryBuilder.orderBy(order);
  }

  const rows = await query(sqlClientPool, queryBuilder.toString());
  const withK8s = Helpers(sqlClientPool).aliasOpenshiftToK8s(rows);
  return withK8s;
};

export const deleteAllEnvironments: ResolverFn = async (
  root,
  args,
<<<<<<< HEAD
  { sqlClientPool, hasPermission }
=======
  { sqlClient, hasPermission, userActivityLogger },
>>>>>>> c8d11953
) => {
  await hasPermission('environment', 'deleteAll');

  await query(sqlClientPool, Sql.truncateEnvironment());

  userActivityLogger.user_action(`User deleted all environments'`, {
    payload: {
      args
    }
  });

  // TODO: Check rows for success
  return 'success';
};

export const setEnvironmentServices: ResolverFn = async (
  root,
  { input: { environment: environmentId, services } },
<<<<<<< HEAD
  { sqlClientPool, hasPermission }
=======
  { sqlClient, hasPermission, userActivityLogger },
>>>>>>> c8d11953
) => {
  const environment = await Helpers(sqlClientPool).getEnvironmentById(
    environmentId
  );
  await hasPermission('environment', `update:${environment.environmentType}`, {
    project: environment.project
  });

  await query(sqlClientPool, Sql.deleteServices(environmentId));

  for (const service of services) {
    await query(sqlClientPool, Sql.insertService(environmentId, service));
  }

<<<<<<< HEAD
  return query(
    sqlClientPool,
    Sql.selectServicesByEnvironmentId(environmentId)
  );
=======
  userActivityLogger.user_action(`User set environment services for '${environment.name}'`, {
    payload: {
      environment,
      services
    }
  });

  return query(sqlClient, Sql.selectServicesByEnvironmentId(environmentId));
>>>>>>> c8d11953
};

export const userCanSshToEnvironment: ResolverFn = async (
  root,
  args,
  { sqlClientPool, hasPermission }
) => {
  const openshiftProjectName =
    args.kubernetesNamespaceName || args.openshiftProjectName;

  const rows = await query(
    sqlClientPool,
    `SELECT e.*
    FROM
    environment e
    JOIN project p ON e.project = p.id
    WHERE e.openshift_project_name = :openshift_project_name`,
    { openshiftProjectName }
  );
  const withK8s = Helpers(sqlClientPool).aliasOpenshiftToK8s(rows);
  const environment = withK8s[0];

  if (!environment) {
    return null;
  }

  try {
    await hasPermission('environment', `ssh:${environment.environmentType}`, {
      project: environment.project
    });

    return environment;
  } catch (err) {
    return null;
  }
};<|MERGE_RESOLUTION|>--- conflicted
+++ resolved
@@ -11,23 +11,6 @@
 import { Sql as projectSql } from '../project/sql';
 import { Helpers as projectHelpers } from '../project/helpers';
 
-<<<<<<< HEAD
-=======
-
-const deployTypeToString = R.cond([
-  [R.equals('BRANCH'), R.toLower],
-  [R.equals('PULLREQUEST'), R.toLower],
-  [R.equals('PROMOTE'), R.toLower],
-  [R.T, R.identity],
-]);
-
-const envTypeToString = R.cond([
-  [R.equals('PRODUCTION'), R.toLower],
-  [R.equals('DEVELOPMENT'), R.toLower],
-  [R.T, R.identity],
-]);
-
->>>>>>> c8d11953
 export const getEnvironmentByName: ResolverFn = async (
   root,
   args,
@@ -316,37 +299,18 @@
 
 export const addOrUpdateEnvironment: ResolverFn = async (
   root,
-<<<<<<< HEAD
   { input },
-  { sqlClientPool, hasPermission }
+  { sqlClientPool, hasPermission, userActivityLogger }
 ) => {
   const inputDefaults = {
     deployHeadRef: null,
     deployTitle: null
   };
-=======
-  { input: unformattedInput },
-  { sqlClient, hasPermission, userActivityLogger },
-) => {
-  const input = R.compose(
-    R.over(R.lensProp('environmentType'), envTypeToString),
-    // @ts-ignore
-    R.over(R.lensProp('deployType'), deployTypeToString),
-    R.over(R.lensProp('deployHeadRef'), R.defaultTo(null)),
-    R.over(R.lensProp('deployTitle'), R.defaultTo(null)),
-    // @ts-ignore
-  )(unformattedInput);
->>>>>>> c8d11953
 
   // @ts-ignore
   const pid = input.project.toString();
-<<<<<<< HEAD
   const openshiftProjectName =
     input.kubernetesNamespaceName || input.openshiftProjectName;
-=======
-  // @ts-ignore
-  const openshiftProjectName = input.kubernetesNamespaceName || input.openshiftProjectName;
->>>>>>> c8d11953
   if (!openshiftProjectName) {
     throw new Error(
       'Must provide kubernetesNamespaceName or openshiftProjectName'
@@ -394,11 +358,7 @@
 export const addOrUpdateEnvironmentStorage: ResolverFn = async (
   root,
   { input: unformattedInput },
-<<<<<<< HEAD
-  { sqlClientPool, hasPermission }
-=======
-  { sqlClient, hasPermission , userActivityLogger},
->>>>>>> c8d11953
+  { sqlClientPool, hasPermission, userActivityLogger }
 ) => {
   await hasPermission('environment', 'storage');
 
@@ -420,7 +380,7 @@
     input
   );
   const environment = R.path([0, 0], rows);
-  const { name: projectName } = await projectHelpers(sqlClient).getProjectByEnvironmentId(environment['environment']);
+  const { name: projectName } = await projectHelpers(sqlClientPool).getProjectByEnvironmentId(environment['environment']);
 
   userActivityLogger.user_action(`User updated environment storage on project '${projectName}'`, {
     payload: {
@@ -435,11 +395,7 @@
 export const deleteEnvironment: ResolverFn = async (
   root,
   { input: { project: projectName, name, execute } },
-<<<<<<< HEAD
-  { sqlClientPool, hasPermission }
-=======
-  { sqlClient, hasPermission, userActivityLogger },
->>>>>>> c8d11953
+  { sqlClientPool, hasPermission, userActivityLogger }
 ) => {
   const projectId = await projectHelpers(sqlClientPool).getProjectIdByName(
     projectName
@@ -563,13 +519,8 @@
 
 export const updateEnvironment: ResolverFn = async (
   root,
-<<<<<<< HEAD
   { input },
-  { sqlClientPool, hasPermission }
-=======
-  { input: unformattedInput },
-  { sqlClient, hasPermission, userActivityLogger },
->>>>>>> c8d11953
+  { sqlClientPool, hasPermission, userActivityLogger }
 ) => {
   if (isPatchEmpty(input)) {
     throw new Error('input.patch requires at least 1 attribute');
@@ -670,11 +621,7 @@
 export const deleteAllEnvironments: ResolverFn = async (
   root,
   args,
-<<<<<<< HEAD
-  { sqlClientPool, hasPermission }
-=======
-  { sqlClient, hasPermission, userActivityLogger },
->>>>>>> c8d11953
+  { sqlClientPool, hasPermission, userActivityLogger }
 ) => {
   await hasPermission('environment', 'deleteAll');
 
@@ -693,11 +640,7 @@
 export const setEnvironmentServices: ResolverFn = async (
   root,
   { input: { environment: environmentId, services } },
-<<<<<<< HEAD
-  { sqlClientPool, hasPermission }
-=======
-  { sqlClient, hasPermission, userActivityLogger },
->>>>>>> c8d11953
+  { sqlClientPool, hasPermission, userActivityLogger }
 ) => {
   const environment = await Helpers(sqlClientPool).getEnvironmentById(
     environmentId
@@ -712,12 +655,6 @@
     await query(sqlClientPool, Sql.insertService(environmentId, service));
   }
 
-<<<<<<< HEAD
-  return query(
-    sqlClientPool,
-    Sql.selectServicesByEnvironmentId(environmentId)
-  );
-=======
   userActivityLogger.user_action(`User set environment services for '${environment.name}'`, {
     payload: {
       environment,
@@ -725,8 +662,10 @@
     }
   });
 
-  return query(sqlClient, Sql.selectServicesByEnvironmentId(environmentId));
->>>>>>> c8d11953
+  return query(
+    sqlClientPool,
+    Sql.selectServicesByEnvironmentId(environmentId)
+  );
 };
 
 export const userCanSshToEnvironment: ResolverFn = async (
