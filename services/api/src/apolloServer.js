const R = require('ramda');
const {
  ApolloServer,
  AuthenticationError,
  makeExecutableSchema
} = require('apollo-server-express');
const NodeCache = require('node-cache');
const gql = require('graphql-tag');
const newrelic = require('newrelic');
const { getConfigFromEnv } = require('./util/config');
const {
  getCredentialsForLegacyToken,
  getGrantForKeycloakToken,
  legacyHasPermission,
  keycloakHasPermission
} = require('./util/auth');
const { sqlClientPool } = require('./clients/sqlClient');
const esClient = require('./clients/esClient');
const redisClient = require('./clients/redisClient');
const { getKeycloakAdminClient } = require('./clients/keycloak-admin');
const { logger } = require('./loggers/logger');
const { getUserActivityLogger } = require('./loggers/userActivityLogger');
const typeDefs = require('./typeDefs');
const resolvers = require('./resolvers');

const User = require('./models/user');
const Group = require('./models/group');
const BillingModel = require('./models/billing');
const ProjectModel = require('./models/project');
const EnvironmentModel = require('./models/environment');

const schema = makeExecutableSchema({ typeDefs, resolvers });

const getGrantOrLegacyCredsFromToken = async (token) => {
  let grant, legacyCredentials;

  const sqlClientKeycloak = getSqlClient();
  try {
    grant = await getGrantForKeycloakToken(sqlClientKeycloak, token);

    if (grant.access_token) {
      const userActivityLogger = getUserActivityLogger(
        grant ? grant.access_token.content : null
      );

      const { sub: currentUserId, azp: source, preferred_username, email, aud } = grant.access_token.content;
      const username = preferred_username ? preferred_username : 'unknown';

      userActivityLogger.user_auth(`Authentication granted for '${username} (${email ? email : 'unknown'})' from '${source}'`);
    }
    sqlClientKeycloak.end();
  } catch (e) {
    // It might be a legacy token, so continue on.
    sqlClientKeycloak.end();
    logger.debug(`Keycloak token auth failed: ${e.message}`);
  }

  const sqlClientLegacy = getSqlClient();
  try {
    if (!grant) {
      legacyCredentials = await getCredentialsForLegacyToken(
        sqlClientLegacy,
        token
      );

      const userActivityLogger = getUserActivityLogger(legacyCredentials);
      const { sub, iss } = legacyCredentials;
      const username = sub ? sub : 'unknown';
      const source = iss ? iss : 'unknown';
      userActivityLogger.user_auth(`Authentication granted for '${username}' from '${source}'`);

      sqlClientLegacy.end();
    }
  } catch (e) {
    sqlClientLegacy.end();
    logger.debug(`Keycloak legacy auth failed: ${e.message}`);
    throw new AuthenticationError(e.message);
  }

  return {
    grant: grant ? grant : null,
    legacyCredentials: legacyCredentials ? legacyCredentials : null
  }
}

const apolloServer = new ApolloServer({
  schema,
  debug: getConfigFromEnv('NODE_ENV') === 'development',
  introspection: true,
  subscriptions: {
    onConnect: async (connectionParams, webSocket) => {
      const token = R.prop('authToken', connectionParams);

      if (!token) {
        throw new AuthenticationError('Auth token missing.');
      }

<<<<<<< HEAD
      try {
        grant = await getGrantForKeycloakToken(token);
      } catch (e) {
        // It might be a legacy token, so continue on.
        logger.debug(`Keycloak token auth failed: ${e.message}`);
      }

      try {
        if (!grant) {
          legacyCredentials = await getCredentialsForLegacyToken(token);
        }
      } catch (e) {
        throw new AuthenticationError(e.message);
      }

=======
      const { grant, legacyCredentials } = await getGrantOrLegacyCredsFromToken(token);
>>>>>>> c8d11953
      const keycloakAdminClient = await getKeycloakAdminClient();
      const requestCache = new NodeCache({
        stdTTL: 0,
        checkperiod: 0
      });

      const modelClients = {
        sqlClientPool,
        keycloakAdminClient,
        esClient,
        redisClient
      };

      return {
        keycloakAdminClient,
        sqlClientPool,
        hasPermission: grant
          ? keycloakHasPermission(grant, requestCache, modelClients)
          : legacyHasPermission(legacyCredentials),
        keycloakGrant: grant,
        requestCache,
        models: {
          UserModel: User.User(modelClients),
          GroupModel: Group.Group(modelClients),
          BillingModel: BillingModel.BillingModel(modelClients),
          ProjectModel: ProjectModel.ProjectModel(modelClients),
          EnvironmentModel: EnvironmentModel.EnvironmentModel(modelClients)
        }
      };
    },
    onDisconnect: (websocket, context) => {
      if (context.requestCache) {
        context.requestCache.flushAll();
      }
    }
  },
  context: async ({ req, connection }) => {
    // Websocket requests
    if (connection) {
      // onConnect must always provide connection.context.
      return {
        ...connection.context
      };
    }

    // HTTP requests
    if (!connection) {
      const keycloakAdminClient = await getKeycloakAdminClient();
      const requestCache = new NodeCache({
        stdTTL: 0,
        checkperiod: 0
      });

      const modelClients = {
        sqlClientPool,
        keycloakAdminClient,
        esClient,
        redisClient
      };

      return {
        keycloakAdminClient,
        sqlClientPool,
        hasPermission: req.kauth
          ? keycloakHasPermission(req.kauth.grant, requestCache, modelClients)
          : legacyHasPermission(req.legacyCredentials),
        keycloakGrant: req.kauth ? req.kauth.grant : null,
        requestCache,
        userActivityLogger: getUserActivityLogger(
          req.kauth ?
            req.kauth.grant
            : req.legacyCredentials ? req.legacyCredentials : null,
          req.headers
        ),
        models: {
          UserModel: User.User(modelClients),
          GroupModel: Group.Group(modelClients),
          BillingModel: BillingModel.BillingModel(modelClients),
          ProjectModel: ProjectModel.ProjectModel(modelClients),
          EnvironmentModel: EnvironmentModel.EnvironmentModel(modelClients)
        }
      };
    }
  },
  formatError: error => {
    logger.warn(error.message);
    return {
      message: error.message,
      locations: error.locations,
      path: error.path,
      ...(getConfigFromEnv('NODE_ENV') === 'development'
        ? { extensions: error.extensions }
        : {})
    };
  },
  plugins: [
    {
      requestDidStart: () => ({
        willSendResponse: response => {
          if (response.context.requestCache) {
            response.context.requestCache.flushAll();
          }
        }
      })
    },
    // newrelic instrumentation plugin. Based heavily on https://github.com/essaji/apollo-newrelic-extension-plus
    {
      requestDidStart({ request }) {
        const operationName = R.prop('operationName', request);
        const queryString = R.prop('query', request);
        const variables = R.prop('variables', request);

        const queryObject = gql`
          ${queryString}
        `;
        const rootFieldName = queryObject.definitions[0].selectionSet.selections.reduce(
          (init, q, idx) =>
            idx === 0 ? `${q.name.value}` : `${init}, ${q.name.value}`,
          ''
        );

        // operationName is set by the client and optional. rootFieldName is
        // set by the API type defs.
        // operationName would be "getHighCottonProjectId" and rootFieldName
        // would be "getProjectByName" with a query like:
        // query getHighCottonProjectId { getProjectByName(name: "high-cotton") { id } }
        const transactionName = operationName ? operationName : rootFieldName;
        newrelic.setTransactionName(`graphql (${transactionName})`);
        newrelic.addCustomAttribute('gqlQuery', queryString);
        newrelic.addCustomAttribute('gqlVars', JSON.stringify(variables));

        return {
          willSendResponse: data => {
            const { response } = data;
            newrelic.addCustomAttribute(
              'errorCount',
              R.pipe(
                R.propOr([], 'errors'),
                R.length
              )(response)
            );
          }
        };
      }
    }
  ]
});

module.exports = apolloServer;<|MERGE_RESOLUTION|>--- conflicted
+++ resolved
@@ -95,25 +95,7 @@
         throw new AuthenticationError('Auth token missing.');
       }
 
-<<<<<<< HEAD
-      try {
-        grant = await getGrantForKeycloakToken(token);
-      } catch (e) {
-        // It might be a legacy token, so continue on.
-        logger.debug(`Keycloak token auth failed: ${e.message}`);
-      }
-
-      try {
-        if (!grant) {
-          legacyCredentials = await getCredentialsForLegacyToken(token);
-        }
-      } catch (e) {
-        throw new AuthenticationError(e.message);
-      }
-
-=======
       const { grant, legacyCredentials } = await getGrantOrLegacyCredsFromToken(token);
->>>>>>> c8d11953
       const keycloakAdminClient = await getKeycloakAdminClient();
       const requestCache = new NodeCache({
         stdTTL: 0,
