--- conflicted
+++ resolved
@@ -1,4 +1,3 @@
-const R = require('ramda');
 const { makeExecutableSchema } = require('graphql-tools');
 
 const typeDefs = `
@@ -209,13 +208,10 @@
       const dao = getDao(req);
       return await dao.getAllCustomers(req.credentials, args);
     },
-<<<<<<< HEAD
-=======
     allOpenshifts: async (root, args, req) => {
       const dao = getDao(req);
       return await dao.getAllOpenshifts(req.credentials, args);
-    }
->>>>>>> 8522993d
+    },
   },
   Mutation: {
     addProject: async (root, args, req) => {
