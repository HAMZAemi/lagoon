--- conflicted
+++ resolved
@@ -172,7 +172,7 @@
     """
     How many environments can be deployed at one timeout
     """
-    environment_limit: Int
+    EnvironmentLimit: Int
     """
     Deployed Environments for this Project
     """
@@ -272,16 +272,11 @@
     activeSystemsRemove: String
     branches: String
     pullrequests: String
-<<<<<<< HEAD
-    production_environment: String
-    auto_idle: Int
-    storage_calc: Int
-    environment_limit: Int
-=======
     productionEnvironment: String
     autoIdle: Int
     storageCalc: Int
->>>>>>> 038ef023
+    EnvironmentLimit: Int
+
   }
 
   input EnvironmentInput {
@@ -393,12 +388,9 @@
     storageCalc: Int
     pullrequests: String
     openshift: Int
-<<<<<<< HEAD
-    openshift_project_pattern: String
-    environment_limit: Int
-=======
     openshiftProjectPattern: String
->>>>>>> 038ef023
+    EnvironmentLimit: Int
+
   }
 
   input UpdateProjectInput {
