--- conflicted
+++ resolved
@@ -7,12 +7,6 @@
   knex,
   prepare,
   query,
-<<<<<<< HEAD
-} = require('./utils');
-const { validateSshKey } = require('@lagoon/commons/src/jwt');
-
-=======
-  whereAnd,
   hasSshKeyPatch,
 } = require('./utils');
 const { validateSshKey } = require('@lagoon/commons/src/jwt');
@@ -20,19 +14,18 @@
 const { getProjectIdByName } = require('./project').Helpers;
 const { getCustomerIdByName } = require('./customer').Helpers;
 
->>>>>>> 8d9db91a
 const fullSshKey = ({ keyType, keyValue }) => `${keyType} ${keyValue}`;
 
 const Sql = {
   allowedToModify: (cred, id) => {
-    let query = knex('ssh_key AS sk')
+    const query = knex('ssh_key AS sk')
       .leftJoin('project_ssh_key AS ps', 'sk.id', '=', 'ps.skid')
       .leftJoin('customer_ssh_key AS cs', 'sk.id', '=', 'cs.skid');
 
     if (cred.role != 'admin') {
       const { customers, projects } = cred.permissions;
-      query.where('sk.id', '=', id).andWhere(function() {
-        this.where(function() {
+      query.where('sk.id', '=', id).andWhere(function () {
+        this.where(function () {
           this.whereIn('cs.cid', customers).orWhereIn('ps.pid', projects);
         });
         this.orWhereRaw('(cs.cid IS NULL and ps.pid IS NULL)');
@@ -69,16 +62,16 @@
       .select('sk.*')
       .whereRaw('ps.pid IS NULL and cs.cid IS NULL')
       .toString(),
-  selectAllSshKeys: cred => {
+  selectAllSshKeys: (cred) => {
     const { customers, projects } = cred.permissions;
 
-    let query = knex('ssh_key AS sk')
+    const query = knex('ssh_key AS sk')
       .leftJoin('project_ssh_key AS ps', 'sk.id', '=', 'ps.skid')
       .leftJoin('customer_ssh_key AS cs', 'sk.id', '=', 'cs.skid');
 
     if (cred.role != 'admin') {
-      query.where(function() {
-        this.where(function() {
+      query.where(function () {
+        this.where(function () {
           this.whereIn('cs.cid', customers).orWhereIn('ps.pid', projects);
         });
         this.orWhereRaw('(cs.cid IS NULL and ps.pid IS NULL)');
@@ -89,11 +82,6 @@
   },
 };
 
-<<<<<<< HEAD
-const getCustomerSshKeys = sqlClient => async (cred) => {
-  if (cred.role !== 'admin') {
-    throw new Error('Unauthorized');
-=======
 // Helper function to map from sshKey name to id
 // Will throw on several error cases, which is nasty, but
 // there is no idiomatic way to handle this better in JS
@@ -105,7 +93,6 @@
     throw new Error(
       `Multiple sshKey candidates for '${name}' (${amount} found). Do nothing.`,
     );
->>>>>>> 8d9db91a
   }
 
   if (amount === 0) {
@@ -151,7 +138,7 @@
   return rows || null;
 };
 
-const getCustomerSshKeys = sqlClient => async cred => {
+const getCustomerSshKeys = sqlClient => async (cred) => {
   if (cred.role !== 'admin') {
     throw new Error('Unauthorized');
   }
@@ -187,12 +174,12 @@
   return rows;
 };
 
-const getAllSshKeys = sqlClient => async cred => {
+const getAllSshKeys = sqlClient => async (cred) => {
   const rows = await query(sqlClient, Sql.selectAllSshKeys(cred));
   return rows;
 };
 
-const getUnassignedSshKeys = sqlClient => async cred => {
+const getUnassignedSshKeys = sqlClient => async (cred) => {
   const rows = await query(sqlClient, Sql.selectUnassignedSshKeys());
 
   return rows;
@@ -212,10 +199,6 @@
   const prep = prepare(sqlClient, 'CALL DeleteSshKey(:name)');
   const rows = await query(sqlClient, prep(input));
 
-<<<<<<< HEAD
-  // TODO: maybe check rows for any changed rows?
-=======
->>>>>>> 8d9db91a
   return 'success';
 };
 
