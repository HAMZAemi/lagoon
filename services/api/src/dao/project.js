--- conflicted
+++ resolved
@@ -59,16 +59,11 @@
   // We need one "WHERE" keyword, but we have multiple optional conditions
   const where = whereAnd([
     args.createdAfter ? 'created >= :createdAfter' : '',
-    args.gitUrl ? 'git_url = :git_url' : '',
-    `(${ifNotAdmin(
+    args.gitUrl ? 'git_url = :gitUrl' : '',
+    ifNotAdmin(
       cred.role,
-<<<<<<< HEAD
-      inClauseOr([['customer', customers], ['project.id', projects]]),
-    )})`,
-=======
       `(${inClauseOr([['customer', customers], ['project.id', projects]])})`,
     ),
->>>>>>> 2a053fbe
   ]);
 
   const prep = prepare(sqlClient, `SELECT * FROM project ${where}`);
