const R = require('ramda');
const {
  ifNotAdmin,
  inClauseOr,
  isPatchEmpty,
  knex,
  prepare,
  query,
  whereAnd,
} = require('./utils');

const Sql = {
  updateEnvironment: (cred, input) => {
    const { id, patch } = input;

    return knex('environment')
      .where('id', '=', id)
      .update(patch)
      .toString();
  },
  selectEnvironmentById: id =>
    knex('environment')
      .where('id', '=', id)
      .toString(),
};

<<<<<<< HEAD
const getEnvironmentByName = ({ sqlClient }) => async (cred, args) => {
  const { customers, projects } = cred.permissions;
  const str = `
      SELECT
        *
      FROM environment
      WHERE name = :name
      ${ifNotAdmin(
    cred.role,
    `AND (${inClauseOr([
      ['customer', customers],
      ['project.id', projects],
    ])})`,
  )}
    `;

  const prep = prepare(sqlClient, str);

  const rows = await query(sqlClient, prep(args));

  return rows[0];
};

const getEnvironmentsByProjectId = ({ sqlClient }) => async (cred, pid, args) => {
=======
const getEnvironmentsByProjectId = ({ sqlClient }) => async (
  cred,
  pid,
  args,
) => {
>>>>>>> 2b4e03db
  const { projects } = cred.permissions;

  if (cred.role !== 'admin' && !R.contains(pid, projects)) {
    throw new Error('Unauthorized');
  }

  const prep = prepare(
    sqlClient,
    `SELECT
        *
      FROM environment e
      WHERE e.project = :pid
      ${args.include_deleted ? '' : 'AND deleted = "0000-00-00 00:00:00"'}
      ${args.type ? 'AND e.environment_type = :type' : ''}

    `,
  );

  const rows = await query(sqlClient, prep({ pid, type: args.type }));

  return rows;
};

const getEnvironmentStorageByEnvironmentId = ({ sqlClient }) => async (
  cred,
  eid,
) => {
  if (cred.role !== 'admin') {
    throw new Error('Unauthorized');
  }

  const prep = prepare(
    sqlClient,
    `SELECT
        *
      FROM environment_storage es
      WHERE es.environment = :eid
    `,
  );

  const rows = await query(sqlClient, prep({ eid }));

  return rows;
};

const getEnvironmentStorageMonthByEnvironmentId = ({ sqlClient }) => async (
  cred,
  eid,
  args,
) => {
  const str = `
      SELECT
        SUM(bytes_used) as bytes_used, max(DATE_FORMAT(updated, '%Y-%m')) as month
      FROM
        environment_storage
      WHERE
        environment = :eid
        AND YEAR(updated) = YEAR(STR_TO_DATE(:month, '%Y-%m'))
        AND MONTH(updated) = MONTH(STR_TO_DATE(:month, '%Y-%m'))
    `;

  const prep = prepare(sqlClient, str);

  const rows = await query(sqlClient, prep({ eid, month: args.month }));

  return rows[0];
};

const getEnvironmentHoursMonthByEnvironmentId = ({ sqlClient }) => async (
  cred,
  eid,
  args,
) => {
  const str = `
  SELECT
    e.created, e.deleted
  FROM
    environment e
  WHERE
    e.id = :eid
  `;

  const prep = prepare(sqlClient, str);

  const rows = await query(sqlClient, prep({ eid }));

  const { created, deleted } = rows[0];

  const created_date = new Date(created);
  const deleted_date = new Date(deleted);

  const now = new Date();

  // Generate date object of the requested month, but with the first day, hour, minute, seconds and milliseconds
  const interested_month_start = new Date(args.month) || new Date();
  interested_month_start.setDate(1);
  interested_month_start.setHours(0);
  interested_month_start.setMinutes(0);
  interested_month_start.setSeconds(0);
  interested_month_start.setMilliseconds(0);

  if (interested_month_start > now) {
    throw new Error("Can't predict the future, yet.");
  }

  // Generate Date Variable with the month we are interested in plus one month
  let interested_month_end = new Date(interested_month_start);
  interested_month_end.setMonth(interested_month_start.getMonth() + 1);

  // If the the the interested month end is in the future, we use the current time for real time cost calculations
  if (interested_month_end > now) {
    interested_month_end = now;
  }

  // calculate the month in format `YYYY-MM`. getMonth() does not return with a leading zero and starts its index at 0 as well.
  const month_leading_zero =
    interested_month_start.getMonth() + 1 < 10
      ? `0${interested_month_start.getMonth() + 1}`
      : interested_month_start.getMonth() + 1;
  const month = `${interested_month_start.getFullYear()}-${month_leading_zero}`;

  // Created Date is created after the interested month: Ran for 0 hours in the requested month
  if (created_date > interested_month_end) {
    return { month, hours: 0 };
  }

  // Environment was deleted before the month we are interested in: Ran for 0 hours in the requested month
  if (
    deleted_date < interested_month_start &&
    deleted_date !== '0000-00-00 00:00:00'
  ) {
    return { month, hours: 0 };
  }

  let date_from;
  let date_to;

  // Environment was created within the interested month
  if (created_date >= interested_month_start) {
    date_from = created_date;
  }

  // Environment was created before the interested month
  if (created_date < interested_month_start) {
    date_from = interested_month_start;
  }

  // Environment is not deleted yet or was deleted after the interested month
  if (
    deleted === '0000-00-00 00:00:00' ||
    deleted_date > interested_month_end
  ) {
    date_to = interested_month_end;
  }

  // Environment was deleted in the interested month
  if (deleted_date < interested_month_end) {
    date_to = deleted_date;
  }
  console.log({ date_from, date_to });
  const hours = Math.ceil(Math.abs(date_to - date_from) / 36e5);
  return { month, hours };
};

const getEnvironmentHitsMonthByEnvironmentId = ({ esClient }) => async (
  cred,
  openshift_projectname,
  args,
) => {
  const interested_month = args.month ? new Date(args.month) : new Date();
  const month_leading_zero =
    interested_month.getMonth() + 1 < 10
      ? `0${interested_month.getMonth() + 1}`
      : interested_month.getMonth() + 1;

  try {
    const result = await esClient.count({
      index: `router-logs-${openshift_projectname}-${interested_month.getFullYear()}.${month_leading_zero}`,
      body: {
        query: {
          bool: {
            must_not: [
              {
                match_phrase: {
                  request_header_useragent: {
                    query: 'StatusCake',
                  },
                },
              },
            ],
          },
        },
      },
    });

    const response = {
      total: result.count,
    };
    return response;
  } catch (e) {
    if (
      e.body.error.type &&
      e.body.error.type === 'index_not_found_exception'
    ) {
      return { total: 0 };
    }
    throw e;
  }
};

const getEnvironmentByOpenshiftProjectName = ({ sqlClient }) => async (
  cred,
  args,
) => {
  const { customers, projects } = cred.permissions;
  const str = `
      SELECT
        e.*
      FROM environment e
        JOIN project p ON e.project = p.id
        JOIN customer c ON p.customer = c.id
      WHERE e.openshift_projectname = :openshiftProjectName
      ${ifNotAdmin(
    cred.role,
    `AND (${inClauseOr([['c.id', customers], ['p.id', projects]])})`,
  )}
    `;

  const prep = prepare(sqlClient, str);

  const rows = await query(sqlClient, prep(args));

  return rows[0];
};

const addOrUpdateEnvironment = ({ sqlClient }) => async (cred, input) => {
  const { projects } = cred.permissions;
  const pid = input.project.toString();

  if (cred.role !== 'admin' && !R.contains(pid, projects)) {
    throw new Error('Project creation unauthorized.');
  }
  const prep = prepare(
    sqlClient,
    `CALL CreateOrUpdateEnvironment(
        :name,
        :project,
        :deploy_type,
        :environment_type,
        :openshift_projectname
      );
    `,
  );

  const rows = await query(sqlClient, prep(input));
  const environment = R.path([0, 0], rows);

  return environment;
};

const addOrUpdateEnvironmentStorage = ({ sqlClient }) => async (
  cred,
  input,
) => {
  if (cred.role !== 'admin') {
    throw new Error('EnvironmentStorage creation unauthorized.');
  }
  const prep = prepare(
    sqlClient,
    `CALL CreateOrUpdateEnvironmentStorage(
        :environment,
        :persistent_storage_claim,
        :bytes_used
      );
    `,
  );

  const rows = await query(sqlClient, prep(input));
  const environment = R.path([0, 0], rows);

  return environment;
};

const getEnvironmentByEnvironmentStorageId = ({ sqlClient }) => async (
  cred,
  esid,
) => {
  if (cred.role !== 'admin') {
    throw new Error('Unauthorized');
  }
  const prep = prepare(
    sqlClient,
    `SELECT
        e.*
      FROM environment_storage es
      JOIN environment e ON es.environment = e.id
      WHERE es.id = :esid
    `,
  );

  const rows = await query(sqlClient, prep({ esid }));

  return rows ? rows[0] : null;
};

const deleteEnvironment = ({ sqlClient }) => async (cred, input) => {
  if (cred.role !== 'admin') {
    throw new Error('Unauthorized');
  }

  const prep = prepare(sqlClient, 'CALL DeleteEnvironment(:name, :project)');
  await query(sqlClient, prep(input));

  // TODO: maybe check rows for changed result
  return 'success';
};

const updateEnvironment = ({ sqlClient }) => async (cred, input) => {
  if (cred.role !== 'admin') {
    throw new Error('Unauthorized');
  }

  if (isPatchEmpty(input)) {
    throw new Error('input.patch requires at least 1 attribute');
  }

  const id = input.id;
  await query(sqlClient, Sql.updateEnvironment(cred, input));

  const rows = await query(sqlClient, Sql.selectEnvironmentById(id));

  return R.prop(0, rows);
};

const getAllEnvironments = ({ sqlClient }) => async (cred, args) => {
  if (cred.role !== 'admin') {
    throw new Error('Unauthorized');
  }

  const where = whereAnd([
    args.createdAfter ? 'created >= :createdAfter' : '',
    'deleted = "0000-00-00 00:00:00"',
  ]);

  const prep = prepare(sqlClient, `SELECT * FROM environment ${where}`);
  const rows = await query(sqlClient, prep(args));
  return rows;
};

const Queries = {
  addOrUpdateEnvironment,
  addOrUpdateEnvironmentStorage,
  getEnvironmentByName,
  getEnvironmentByOpenshiftProjectName,
  getEnvironmentHoursMonthByEnvironmentId,
  getEnvironmentStorageByEnvironmentId,
  getEnvironmentStorageMonthByEnvironmentId,
  getEnvironmentHitsMonthByEnvironmentId,
  getEnvironmentByEnvironmentStorageId,
  deleteEnvironment,
  getEnvironmentsByProjectId,
  updateEnvironment,
  getAllEnvironments,
};

module.exports = {
  Sql,
  Queries,
};<|MERGE_RESOLUTION|>--- conflicted
+++ resolved
@@ -24,7 +24,6 @@
       .toString(),
 };
 
-<<<<<<< HEAD
 const getEnvironmentByName = ({ sqlClient }) => async (cred, args) => {
   const { customers, projects } = cred.permissions;
   const str = `
@@ -48,14 +47,11 @@
   return rows[0];
 };
 
-const getEnvironmentsByProjectId = ({ sqlClient }) => async (cred, pid, args) => {
-=======
 const getEnvironmentsByProjectId = ({ sqlClient }) => async (
   cred,
   pid,
   args,
 ) => {
->>>>>>> 2b4e03db
   const { projects } = cred.permissions;
 
   if (cred.role !== 'admin' && !R.contains(pid, projects)) {
