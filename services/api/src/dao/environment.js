// @flow

const R = require('ramda');
const {
  ifNotAdmin,
  inClauseOr,
  isPatchEmpty,
  knex,
  prepare,
  query,
  whereAnd,
} = require('./utils');

/* ::

import type {Cred, ResolversObj} from './';

*/

const Sql = {
  updateEnvironment: (
    cred /* : Cred */,
    input /* : {id: number, patch: Object} */,
  ) => {
    const { id, patch } = input;

    return knex('environment')
      .where('id', '=', id)
      .update(patch)
      .toString();
  },
  selectEnvironmentById: (id /* : number */) =>
    knex('environment')
      .where('id', '=', id)
      .toString(),
  truncateEnvironment: () =>
    knex('environment')
      .truncate()
      .toString(),
};

const getEnvironmentByName = ({ sqlClient }) => async (cred, args) => {
  const { customers, projects } = cred.permissions;
  const str = `
    SELECT *
    FROM environment
    WHERE name = :name AND
    project = :project
    ${ifNotAdmin(
    cred.role,
    `AND (${inClauseOr([
      ['customer', customers],
      ['project.id', projects],
    ])})`,
  )}
  `;

  const prep = prepare(sqlClient, str);

  const rows = await query(sqlClient, prep(args));

  return rows[0];
};

const getEnvironmentsByProjectId = ({ sqlClient }) => async (
  cred,
  pid,
  args,
) => {
  const { projects } = cred.permissions;

  if (cred.role !== 'admin' && !R.contains(pid, projects)) {
    throw new Error('Unauthorized');
  }

  const prep = prepare(
    sqlClient,
    `
      SELECT *
      FROM environment e
      WHERE e.project = :pid
      ${args.includeDeleted ? '' : 'AND deleted = "0000-00-00 00:00:00"'}
      ${args.type ? 'AND e.environment_type = :type' : ''}
    `,
  );

  const rows = await query(sqlClient, prep({ pid, type: args.type }));

  return rows;
};

const getEnvironmentByDeploymentId = ({ sqlClient }) => async (
  cred,
  deployment_id,
) => {
  const { customers, projects } = cred.permissions;
  const prep = prepare(
    sqlClient,
    `SELECT
        e.*
      FROM deployment d
      JOIN environment e on d.environment = e.id
      JOIN project p ON e.project = p.id
      WHERE d.id = :deployment_id
      ${ifNotAdmin(
    cred.role,
    `AND (${inClauseOr([
      ['p.customer', customers],
      ['p.id', projects],
    ])})`,
  )}
      LIMIT 1
    `,
  );

  const rows = await query(sqlClient, prep({ deployment_id }));

  return rows ? rows[0] : null;
};

const getEnvironmentStorageByEnvironmentId = ({ sqlClient }) => async (
  cred,
  eid,
) => {
  if (cred.role !== 'admin') {
    throw new Error('Unauthorized');
  }

  const prep = prepare(
    sqlClient,
    `
      SELECT *
      FROM environment_storage es
      WHERE es.environment = :eid
    `,
  );

  const rows = await query(sqlClient, prep({ eid }));

  return rows;
};

const getEnvironmentStorageMonthByEnvironmentId = ({ sqlClient }) => async (
  cred,
  eid,
  args,
) => {
  const str = `
    SELECT
      SUM(bytes_used) as bytes_used, max(DATE_FORMAT(updated, '%Y-%m')) as month
    FROM
      environment_storage
    WHERE
      environment = :eid
      AND YEAR(updated) = YEAR(STR_TO_DATE(:month, '%Y-%m'))
      AND MONTH(updated) = MONTH(STR_TO_DATE(:month, '%Y-%m'))
  `;

  const prep = prepare(sqlClient, str);

  const rows = await query(sqlClient, prep({ eid, month: args.month }));

  return rows[0];
};

const getEnvironmentHoursMonthByEnvironmentId = ({ sqlClient }) => async (
  cred,
  eid,
  args,
) => {
  const str = `
    SELECT
      e.created, e.deleted
    FROM
      environment e
    WHERE
      e.id = :eid
  `;

  const prep = prepare(sqlClient, str);

  const rows = await query(sqlClient, prep({ eid }));

  const { created, deleted } = rows[0];

  const created_date = new Date(created);
  const deleted_date = new Date(deleted);

  const now = new Date();

  // Generate date object of the requested month, but with the first day, hour, minute, seconds and milliseconds
  const interested_month_start = new Date(args.month) || new Date();
  interested_month_start.setDate(1);
  interested_month_start.setHours(0);
  interested_month_start.setMinutes(0);
  interested_month_start.setSeconds(0);
  interested_month_start.setMilliseconds(0);

  if (interested_month_start > now) {
    throw new Error("Can't predict the future, yet.");
  }

  // Generate Date Variable with the month we are interested in plus one month
  let interested_month_end = new Date(interested_month_start);
  interested_month_end.setMonth(interested_month_start.getMonth() + 1);

  // If the the the interested month end is in the future, we use the current time for real time cost calculations
  if (interested_month_end > now) {
    interested_month_end = now;
  }

  // calculate the month in format `YYYY-MM`. getMonth() does not return with a leading zero and starts its index at 0 as well.
  const month_leading_zero =
    interested_month_start.getMonth() + 1 < 10
      ? `0${interested_month_start.getMonth() + 1}`
      : interested_month_start.getMonth() + 1;
  const month = `${interested_month_start.getFullYear()}-${month_leading_zero}`;

  // Created Date is created after the interested month: Ran for 0 hours in the requested month
  if (created_date > interested_month_end) {
    return { month, hours: 0 };
  }

  // Environment was deleted before the month we are interested in: Ran for 0 hours in the requested month
  if (
    deleted_date < interested_month_start &&
    deleted_date !== '0000-00-00 00:00:00'
  ) {
    return { month, hours: 0 };
  }

  let date_from;
  let date_to;

  if (created_date >= interested_month_start) {
    // Environment was created within the interested month
    date_from = created_date;
  } else {
    // Environment was created before the interested month
    date_from = interested_month_start;
  }

  if (
    deleted === '0000-00-00 00:00:00' ||
    deleted_date > interested_month_end
  ) {
    // Environment is not deleted yet or was deleted after the interested month
    date_to = interested_month_end;
  } else {
    // Environment was deleted in the interested month
    date_to = deleted_date;
  }

  const hours = Math.ceil(Math.abs(date_to - date_from) / 36e5);
  return { month, hours };
};

const getEnvironmentHitsMonthByEnvironmentId = ({ esClient }) => async (
  cred,
  openshiftProjectName,
  args,
) => {
  const interested_month = args.month ? new Date(args.month) : new Date();
  const now = new Date();
  const interested_month_relative =
    interested_month.getMonth() - now.getMonth();
  // Elasticsearch needs relative numbers with + or - in front. The - already exists, so we add the + if it's a positive number.
  const interested_month_relative_plus_sign =
    (interested_month_relative < 0 ? '' : '+') + interested_month_relative;

  try {
    const result = await esClient.count({
      index: `router-logs-${openshiftProjectName}-*`,
      body: {
        query: {
          bool: {
            must: [
              {
                range: {
                  '@timestamp': {
                    gte: `now${interested_month_relative_plus_sign}M/M`,
                    lte: `now${interested_month_relative_plus_sign}M/M`,
                  },
                },
              },
            ],
            must_not: [
              {
                match_phrase: {
                  request_header_useragent: {
                    query: 'StatusCake',
                  },
                },
              },
            ],
          },
        },
      },
    });

    const response = {
      total: result.count,
    };
    return response;
  } catch (e) {
    if (
      e.body.error.type &&
      e.body.error.type === 'index_not_found_exception'
    ) {
      return { total: 0 };
    }
    throw e;
  }
};

const getEnvironmentByOpenshiftProjectName = ({ sqlClient }) => async (
  cred,
  args,
) => {
  const { customers, projects } = cred.permissions;
  const str = `
    SELECT
      e.*
    FROM
      environment e
      JOIN project p ON e.project = p.id
      JOIN customer c ON p.customer = c.id
    WHERE e.openshift_project_name = :openshift_project_name
    ${ifNotAdmin(
    cred.role,
    `AND (${inClauseOr([['c.id', customers], ['p.id', projects]])})`,
  )}
  `;

  const prep = prepare(sqlClient, str);

  const rows = await query(sqlClient, prep(args));

  return rows[0];
};

const addOrUpdateEnvironment = ({ sqlClient }) => async (cred, input) => {
  const { projects } = cred.permissions;
  const pid = input.project.toString();

  if (cred.role !== 'admin' && !R.contains(pid, projects)) {
    throw new Error('Project creation unauthorized.');
  }
  const prep = prepare(
    sqlClient,
    `
      CALL CreateOrUpdateEnvironment(
        :name,
        :project,
        :deploy_type,
        :environment_type,
        :openshift_project_name
      );
    `,
  );

  const rows = await query(sqlClient, prep(input));
  const environment = R.path([0, 0], rows);

  return environment;
};

const addOrUpdateEnvironmentStorage = ({ sqlClient }) => async (
  cred,
  input,
) => {
  if (cred.role !== 'admin') {
    throw new Error('EnvironmentStorage creation unauthorized.');
  }
  const prep = prepare(
    sqlClient,
    `
      CALL CreateOrUpdateEnvironmentStorage(
        :environment,
        :persistent_storage_claim,
        :bytes_used
      );
    `,
  );

  const rows = await query(sqlClient, prep(input));
  const environment = R.path([0, 0], rows);

  return environment;
};

const getEnvironmentByEnvironmentStorageId = ({ sqlClient }) => async (
  cred,
  esid,
) => {
  if (cred.role !== 'admin') {
    throw new Error('Unauthorized');
  }
  const prep = prepare(
    sqlClient,
    `
      SELECT e.*
      FROM environment_storage es
      JOIN environment e ON es.environment = e.id
      WHERE es.id = :esid
    `,
  );

  const rows = await query(sqlClient, prep({ esid }));

  return rows ? rows[0] : null;
};

const deleteEnvironment = ({ sqlClient }) => async (cred, input) => {
  if (cred.role !== 'admin') {
    throw new Error('Unauthorized');
  }

  const prep = prepare(sqlClient, 'CALL DeleteEnvironment(:name, :project)');
  await query(sqlClient, prep(input));

  // TODO: maybe check rows for changed result
  return 'success';
};

const updateEnvironment = ({ sqlClient }) => async (cred, input) => {
  if (cred.role !== 'admin') {
    throw new Error('Unauthorized');
  }

  if (isPatchEmpty(input)) {
    throw new Error('input.patch requires at least 1 attribute');
  }

  const id = input.id;
  await query(sqlClient, Sql.updateEnvironment(cred, input));

  const rows = await query(sqlClient, Sql.selectEnvironmentById(id));

  return R.prop(0, rows);
};

const getAllEnvironments = ({ sqlClient }) => async (cred, args) => {
  if (cred.role !== 'admin') {
    throw new Error('Unauthorized');
  }

  const where = whereAnd([
    args.createdAfter ? 'created >= :created_after' : '',
    args.type ? 'environment_type = :type' : '',
    'deleted = "0000-00-00 00:00:00"',
  ]);

  const prep = prepare(sqlClient, `SELECT * FROM environment ${where}`);
  const rows = await query(sqlClient, prep(args));
  return rows;
};

const deleteAllEnvironments = ({ sqlClient }) => async ({ role }) => {
  if (role !== 'admin') {
    throw new Error('Unauthorized.');
  }

  await query(sqlClient, Sql.truncateEnvironment());

  // TODO: Check rows for success
  return 'success';
};

const Resolvers /* : ResolversObj */ = {
  addOrUpdateEnvironment,
  addOrUpdateEnvironmentStorage,
  getEnvironmentByName,
  getEnvironmentByOpenshiftProjectName,
  getEnvironmentHoursMonthByEnvironmentId,
  getEnvironmentStorageByEnvironmentId,
  getEnvironmentStorageMonthByEnvironmentId,
  getEnvironmentHitsMonthByEnvironmentId,
  getEnvironmentByEnvironmentStorageId,
  deleteEnvironment,
  getEnvironmentsByProjectId,
  updateEnvironment,
  getAllEnvironments,
  deleteAllEnvironments,
};

module.exports = {
  Sql,
<<<<<<< HEAD
  Resolvers: {
    addOrUpdateEnvironment,
    addOrUpdateEnvironmentStorage,
    getEnvironmentByName,
    getEnvironmentByOpenshiftProjectName,
    getEnvironmentHoursMonthByEnvironmentId,
    getEnvironmentStorageByEnvironmentId,
    getEnvironmentStorageMonthByEnvironmentId,
    getEnvironmentHitsMonthByEnvironmentId,
    getEnvironmentByEnvironmentStorageId,
    deleteEnvironment,
    getEnvironmentsByProjectId,
    updateEnvironment,
    getAllEnvironments,
    getEnvironmentByDeploymentId,
    deleteAllEnvironments,
  },
=======
  Resolvers,
>>>>>>> 9c8e7a11
};<|MERGE_RESOLUTION|>--- conflicted
+++ resolved
@@ -104,10 +104,7 @@
       WHERE d.id = :deployment_id
       ${ifNotAdmin(
     cred.role,
-    `AND (${inClauseOr([
-      ['p.customer', customers],
-      ['p.id', projects],
-    ])})`,
+    `AND (${inClauseOr([['p.customer', customers], ['p.id', projects]])})`,
   )}
       LIMIT 1
     `,
@@ -477,6 +474,7 @@
   getEnvironmentStorageMonthByEnvironmentId,
   getEnvironmentHitsMonthByEnvironmentId,
   getEnvironmentByEnvironmentStorageId,
+  getEnvironmentByDeploymentId,
   deleteEnvironment,
   getEnvironmentsByProjectId,
   updateEnvironment,
@@ -486,25 +484,5 @@
 
 module.exports = {
   Sql,
-<<<<<<< HEAD
-  Resolvers: {
-    addOrUpdateEnvironment,
-    addOrUpdateEnvironmentStorage,
-    getEnvironmentByName,
-    getEnvironmentByOpenshiftProjectName,
-    getEnvironmentHoursMonthByEnvironmentId,
-    getEnvironmentStorageByEnvironmentId,
-    getEnvironmentStorageMonthByEnvironmentId,
-    getEnvironmentHitsMonthByEnvironmentId,
-    getEnvironmentByEnvironmentStorageId,
-    deleteEnvironment,
-    getEnvironmentsByProjectId,
-    updateEnvironment,
-    getAllEnvironments,
-    getEnvironmentByDeploymentId,
-    deleteAllEnvironments,
-  },
-=======
   Resolvers,
->>>>>>> 9c8e7a11
 };