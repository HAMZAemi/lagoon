const http = require('http');
const util = require('util');
<<<<<<< HEAD
const logger = require('./logger');
const { toNumber } = require('./util/func');
const { getConfigFromEnv } = require('./util/config');
=======
const { logger } = require('./loggers/logger');
>>>>>>> c8d11953
const app = require('./app');
const apolloServer = require('./apolloServer');

const createServer = async () => {
  logger.debug('Starting to boot the server.');

  const port = toNumber(getConfigFromEnv('PORT', '3000'));
  const server = http.createServer(app);
  server.setTimeout(900000) // higher Server timeout: 15min instead of default 2min

  apolloServer.installSubscriptionHandlers(server);

  const listen = util.promisify(server.listen).bind(server);
  await listen(port);

  logger.debug(
    `Finished booting the server. The server is reachable at port ${port.toString()}.`,
  );

  return server;
};

module.exports = createServer;<|MERGE_RESOLUTION|>--- conflicted
+++ resolved
@@ -1,12 +1,8 @@
 const http = require('http');
 const util = require('util');
-<<<<<<< HEAD
-const logger = require('./logger');
+const { logger } = require('./loggers/logger');
 const { toNumber } = require('./util/func');
 const { getConfigFromEnv } = require('./util/config');
-=======
-const { logger } = require('./loggers/logger');
->>>>>>> c8d11953
 const app = require('./app');
 const apolloServer = require('./apolloServer');
 
