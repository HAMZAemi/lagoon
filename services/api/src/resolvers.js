const GraphQLDate = require('graphql-iso-date');
const GraphQLJSON = require('graphql-type-json');
const { GraphQLUpload } = require('graphql-upload');

const {
  getAllProblems,
  getProblemsByEnvironmentId,
  addProblem,
  deleteProblem,
  deleteProblemsFromSource,
  addProblemsFromSource,
  getProblemSources,
  getProblemHarborScanMatches,
  addProblemHarborScanMatch,
  deleteProblemHarborScanMatch,
} = require('./resources/problem/resolvers');

const {
  getFactsByEnvironmentId,
  addFact,
  addFacts,
  deleteFact,
  deleteFactsFromSource,
  addFactReference,
  deleteFactReference,
  deleteAllFactReferencesByFactId,
  getFactReferencesByFactId,
  getProjectsByFactSearch,
  getEnvironmentsByFactSearch,
} = require('./resources/fact/resolvers');

const { SeverityScoreType } = require('./resources/problem/types');

const { getLagoonVersion } = require('./resources/lagoon/resolvers');

const {
  getDeploymentsByEnvironmentId,
  getDeploymentByRemoteId,
  addDeployment,
  deleteDeployment,
  updateDeployment,
  cancelDeployment,
  deployEnvironmentLatest,
  deployEnvironmentBranch,
  deployEnvironmentPullrequest,
  deployEnvironmentPromote,
  switchActiveStandby,
  deploymentSubscriber,
  getDeploymentUrl,
  getBuildLog,
} = require('./resources/deployment/resolvers');

const {
  getTasksByEnvironmentId,
  getTaskByRemoteId,
  getTaskById,
  addTask,
  deleteTask,
  updateTask,
  taskDrushArchiveDump,
  taskDrushSqlDump,
  taskDrushCacheClear,
  taskDrushCron,
  taskDrushSqlSync,
  taskDrushRsyncFiles,
  taskDrushUserLogin,
  taskSubscriber,
  getTaskLog,
} = require('./resources/task/resolvers');

const {
  addAdvancedTaskDefinition,
  updateAdvancedTaskDefinition,
  advancedTaskDefinitionById,
  resolveTasksForEnvironment,
  getRegisteredTasksByEnvironmentId,
  advancedTaskDefinitionArgumentById,
  invokeRegisteredTask,
  deleteAdvancedTaskDefinition,
  allAdvancedTaskDefinitions,
} = require('./resources/task/task_definition_resolvers');

const {
  getFilesByTaskId,
  uploadFilesForTask,
  deleteFilesForTask,
  getDownloadLink,
} = require('./resources/file/resolvers');

const {
  addOrUpdateEnvironment,
  addOrUpdateEnvironmentStorage,
  getEnvironmentByName,
  getEnvironmentById,
  getEnvironmentByOpenshiftProjectName,
  getEnvironmentByKubernetesNamespaceName,
  getEnvironmentHoursMonthByEnvironmentId,
  getEnvironmentStorageByEnvironmentId,
  getEnvironmentStorageMonthByEnvironmentId,
  getEnvironmentHitsMonthByEnvironmentId,
  getEnvironmentByDeploymentId,
  getEnvironmentByTaskId,
  getEnvironmentByBackupId,
  getEnvironmentServicesByEnvironmentId,
  setEnvironmentServices,
  deleteEnvironment,
  getEnvironmentsByProjectId,
  updateEnvironment,
  getAllEnvironments,
  deleteAllEnvironments,
  userCanSshToEnvironment,
  getEnvironmentUrl,
} = require('./resources/environment/resolvers');

const {
  getDeployTargetConfigById,
  getDeployTargetConfigsByProjectId,
  getDeployTargetConfigsByDeployTarget,
  addDeployTargetConfig,
  deleteDeployTargetConfig,
  updateDeployTargetConfig,
} = require('./resources/deploytargetconfig/resolvers');

const {
  addNotificationMicrosoftTeams,
  addNotificationRocketChat,
  addNotificationSlack,
  addNotificationWebhook,
  addNotificationToProject,
  deleteNotificationMicrosoftTeams,
  deleteNotificationRocketChat,
  deleteNotificationSlack,
  deleteNotificationWebhook,
  getNotificationsByProjectId,
  removeNotificationFromProject,
  updateNotificationMicrosoftTeams,
  updateNotificationRocketChat,
  updateNotificationSlack,
  updateNotificationWebhook,
  addNotificationEmail,
  updateNotificationEmail,
  deleteNotificationEmail,
  deleteAllNotificationEmails,
  deleteAllNotificationSlacks,
  deleteAllNotificationMicrosoftTeams,
  deleteAllNotificationRocketChats,
  deleteAllNotificationWebhook,
  removeAllNotificationsFromAllProjects,
} = require('./resources/notification/resolvers');

const {
  addOpenshift,
  deleteOpenshift,
  getAllOpenshifts,
  getOpenshiftByProjectId,
  getOpenshiftByDeployTargetId,
  getOpenshiftByEnvironmentId,
  updateOpenshift,
  deleteAllOpenshifts,
} = require('./resources/openshift/resolvers');

const {
  deleteProject,
  addProject,
  getProjectByName,
  getProjectById,
  getProjectByGitUrl,
  getProjectByEnvironmentId,
  getProjectsByMetadata,
  getAllProjects,
  updateProject,
  deleteAllProjects,
  getProjectUrl,
  updateProjectMetadata,
  removeProjectMetadataByKey,
  getPrivateKey,
} = require('./resources/project/resolvers');

const {
  getUserSshKeys,
  addSshKey,
  updateSshKey,
  deleteSshKey,
  deleteSshKeyById,
  deleteAllSshKeys,
  removeAllSshKeysFromAllUsers,
} = require('./resources/sshKey/resolvers');

const {
  getMe,
  getUserBySshKey,
  addUser,
  updateUser,
  deleteUser,
  deleteAllUsers,
} = require('./resources/user/resolvers');

const {
  getAllGroups,
  getGroupsByProjectId,
  getGroupsByUserId,
  getGroupByName,
  addGroup,
  getAllProjectsInGroup,
  getAllProjectsByGroupId,
  updateGroup,
  deleteGroup,
  deleteAllGroups,
  addUserToGroup,
  removeUserFromGroup,
  addGroupsToProject,
  removeGroupsFromProject,
} = require('./resources/group/resolvers');

const {
  addBackup,
  getBackupsByEnvironmentId,
  deleteBackup,
  deleteAllBackups,
  addRestore,
  getRestoreByBackupId,
  updateRestore,
  backupSubscriber,
  getRestoreLocation,
} = require('./resources/backup/resolvers');

const {
  getEnvVarsByProjectId,
  getEnvVarsByEnvironmentId,
  addEnvVariable,
  deleteEnvVariable,
} = require('./resources/env-variables/resolvers');

const {
  addWorkflow,
  updateWorkflow,
  deleteWorkflow,
  resolveWorkflowsForEnvironment,
  getWorkflowsByEnvironmentId,
  resolveAdvancedTaskDefinitionsForWorkflow,
} = require("./resources/workflow/resolvers");

const resolvers = {
  Upload: GraphQLUpload,
  GroupRole: {
    GUEST: 'guest',
    REPORTER: 'reporter',
    DEVELOPER: 'developer',
    MAINTAINER: 'maintainer',
    OWNER: 'owner',
  },
  ProjectOrderType: {
    NAME: 'name',
    CREATED: 'created',
  },
  EnvOrderType: {
    NAME: 'name',
    UPDATED: 'updated',
  },
  DeployType: {
    BRANCH: 'branch',
    PULLREQUEST: 'pullrequest',
    PROMOTE: 'promote',
  },
  EnvType: {
    PRODUCTION: 'production',
    DEVELOPMENT: 'development',
  },
  EnvVariableType: {
    PROJECT: 'project',
    ENVIRONMENT: 'environment',
  },
  EnvVariableScope: {
    BUILD: 'build',
    RUNTIME: 'runtime',
    GLOBAL: 'global',
    CONTAINER_REGISTRY: 'container_registry',
    INTERNAL_CONTAINER_REGISTRY: 'internal_container_registry',
  },
  RestoreStatusType: {
    PENDING: 'pending',
    SUCCESSFUL: 'successful',
    FAILED: 'failed',
  },
  DeploymentStatusType: {
    NEW: 'new',
    PENDING: 'pending',
    RUNNING: 'running',
    CANCELLED: 'cancelled',
    ERROR: 'error',
    FAILED: 'failed',
    COMPLETE: 'complete',
  },
  NotificationType: {
    SLACK: 'slack',
    ROCKETCHAT: 'rocketchat',
    MICROSOFTTEAMS: 'microsoftteams',
    EMAIL: 'email',
    WEBHOOK: 'webhook',
  },
  NotificationContentType: {
    DEPLOYMENT: 'deployment',
    PROBLEM: 'problem',
  },
  TaskStatusType: {
    ACTIVE: 'active',
    SUCCEEDED: 'succeeded',
    FAILED: 'failed',
  },
  Project: {
    notifications: getNotificationsByProjectId,
    openshift: getOpenshiftByProjectId,
    kubernetes: getOpenshiftByProjectId,
    environments: getEnvironmentsByProjectId,
    deployTargetConfigs: getDeployTargetConfigsByProjectId,
    envVariables: getEnvVarsByProjectId,
    groups: getGroupsByProjectId,
    privateKey: getPrivateKey,
  },
  GroupInterface: {
    __resolveType(group) {
      return 'Group';
    },
  },
  Group: {
    projects: getAllProjectsByGroupId
  },
  DeployTargetConfig: {
    project: getProjectById,
    deployTarget: getOpenshiftByDeployTargetId,
  },
  Environment: {
    project: getProjectByEnvironmentId,
    deployments: getDeploymentsByEnvironmentId,
    tasks: getTasksByEnvironmentId,
    advancedTasks: getRegisteredTasksByEnvironmentId,
    hoursMonth: getEnvironmentHoursMonthByEnvironmentId,
    storages: getEnvironmentStorageByEnvironmentId,
    storageMonth: getEnvironmentStorageMonthByEnvironmentId,
    hitsMonth: getEnvironmentHitsMonthByEnvironmentId,
    backups: getBackupsByEnvironmentId,
    envVariables: getEnvVarsByEnvironmentId,
    services: getEnvironmentServicesByEnvironmentId,
    problems: getProblemsByEnvironmentId,
    facts: getFactsByEnvironmentId,
    openshift: getOpenshiftByEnvironmentId,
    kubernetes: getOpenshiftByEnvironmentId,
    workflows: getWorkflowsByEnvironmentId,
  },
  Fact: {
    references: getFactReferencesByFactId,
  },
  Deployment: {
    environment: getEnvironmentByDeploymentId,
    uiLink: getDeploymentUrl,
    buildLog: getBuildLog,
  },
  Task: {
    environment: getEnvironmentByTaskId,
    files: getFilesByTaskId,
    logs: getTaskLog
  },
  File: {
    download: getDownloadLink
  },
  Notification: {
    __resolveType(obj) {
      switch (obj.type) {
        case 'slack':
          return 'NotificationSlack';
        case 'rocketchat':
          return 'NotificationRocketChat';
        case 'microsoftteams':
          return 'NotificationMicrosoftTeams';
        case 'email':
          return 'NotificationEmail';
        case 'webhook':
          return 'NotificationWebhook';
        default:
          return null;
      }
    }
  },
  AdvancedTaskDefinition: {
    __resolveType (obj) {
      switch(obj.type) {
        case 'IMAGE':
          return 'AdvancedTaskDefinitionImage';
        case 'COMMAND':
          return 'AdvancedTaskDefinitionCommand';
        default:
          return null;
      }
    },
  },
  User: {
    sshKeys: getUserSshKeys,
    groups: getGroupsByUserId,
  },
  Backup: {
    restore: getRestoreByBackupId,
    environment: getEnvironmentByBackupId,
  },
  Restore: {
    restoreLocation: getRestoreLocation,
  },
  Workflow: {
    advancedTaskDefinition: resolveAdvancedTaskDefinitionsForWorkflow,
  },
  Query: {
    me: getMe,
    lagoonVersion: getLagoonVersion,
    userBySshKey: getUserBySshKey,
    projectByGitUrl: getProjectByGitUrl,
    projectByName: getProjectByName,
    groupByName: getGroupByName,
    problemSources: getProblemSources,
    environmentByName: getEnvironmentByName,
    environmentById: getEnvironmentById,
    environmentByOpenshiftProjectName: getEnvironmentByOpenshiftProjectName,
    environmentByKubernetesNamespaceName: getEnvironmentByKubernetesNamespaceName,
    environmentsByFactSearch: getEnvironmentsByFactSearch,
    userCanSshToEnvironment,
    deploymentByRemoteId: getDeploymentByRemoteId,
    taskByRemoteId: getTaskByRemoteId,
    taskById: getTaskById,
    advancedTaskDefinitionById,
    advancedTasksForEnvironment: resolveTasksForEnvironment,
    allAdvancedTaskDefinitions,
    advancedTaskDefinitionArgumentById,
    allProjects: getAllProjects,
    allOpenshifts: getAllOpenshifts,
    allKubernetes: getAllOpenshifts,
    allEnvironments: getAllEnvironments,
    allProblems: getAllProblems,
    allGroups: getAllGroups,
    allProjectsInGroup: getAllProjectsInGroup,
    allProblemHarborScanMatchers: getProblemHarborScanMatches,
    projectsByMetadata: getProjectsByMetadata,
    projectsByFactSearch: getProjectsByFactSearch,
    workflowsForEnvironment: resolveWorkflowsForEnvironment,
    deployTargetConfigById: getDeployTargetConfigById,
    deployTargetConfigsByProjectId: getDeployTargetConfigsByProjectId,
    deployTargetConfigsByDeployTarget: getDeployTargetConfigsByDeployTarget,
  },
  Mutation: {
    addProblem,
    addProblemHarborScanMatch,
    deleteProblem,
    deleteProblemsFromSource,
    deleteProblemHarborScanMatch,
    addFact,
    addFacts,
    deleteFact,
    deleteFactsFromSource,
    addFactReference,
    deleteFactReference,
    deleteAllFactReferencesByFactId,
    addOrUpdateEnvironment,
    updateEnvironment,
    deleteEnvironment,
    deleteAllEnvironments,
    addOrUpdateEnvironmentStorage,
    addNotificationSlack,
    updateNotificationSlack,
    deleteNotificationSlack,
    addNotificationWebhook,
    updateNotificationWebhook,
    deleteNotificationWebhook,
    deleteAllNotificationSlacks,
    deleteAllNotificationWebhook,
    addNotificationRocketChat,
    updateNotificationRocketChat,
    deleteNotificationRocketChat,
    deleteAllNotificationRocketChats,
    addNotificationMicrosoftTeams,
    updateNotificationMicrosoftTeams,
    deleteNotificationMicrosoftTeams,
    deleteAllNotificationMicrosoftTeams,
    addNotificationEmail,
    updateNotificationEmail,
    deleteNotificationEmail,
    deleteAllNotificationEmails,
    addNotificationToProject,
    removeNotificationFromProject,
    removeAllNotificationsFromAllProjects,
    addOpenshift,
    updateOpenshift,
    deleteOpenshift,
    deleteAllOpenshifts,
    addKubernetes: addOpenshift,
    updateKubernetes: updateOpenshift,
    deleteKubernetes: deleteOpenshift,
    deleteAllKubernetes: deleteAllOpenshifts,
    addProject,
    updateProject,
    deleteProject,
    deleteAllProjects,
    updateProjectMetadata,
    removeProjectMetadataByKey,
    addSshKey,
    updateSshKey,
    deleteSshKey,
    deleteSshKeyById,
    deleteAllSshKeys,
    removeAllSshKeysFromAllUsers,
    addUser,
    updateUser,
    deleteUser,
    deleteAllUsers,
    addDeployment,
    deleteDeployment,
    updateDeployment,
    cancelDeployment,
    addBackup,
    deleteBackup,
    deleteAllBackups,
    addRestore,
    updateRestore,
    addEnvVariable,
    deleteEnvVariable,
    addTask,
    addAdvancedTaskDefinition,
    updateAdvancedTaskDefinition,
    deleteAdvancedTaskDefinition,
    invokeRegisteredTask,
    taskDrushArchiveDump,
    taskDrushSqlDump,
    taskDrushCacheClear,
    taskDrushCron,
    taskDrushSqlSync,
    taskDrushRsyncFiles,
    taskDrushUserLogin,
    deleteTask,
    updateTask,
    setEnvironmentServices,
    uploadFilesForTask,
    deleteFilesForTask,
    deployEnvironmentLatest,
    deployEnvironmentBranch,
    deployEnvironmentPullrequest,
    deployEnvironmentPromote,
    switchActiveStandby,
    addGroup,
    updateGroup,
    deleteGroup,
    deleteAllGroups,
    addUserToGroup,
    removeUserFromGroup,
    addGroupsToProject,
    removeGroupsFromProject,
<<<<<<< HEAD
    addBillingModifier,
    updateBillingModifier,
    deleteBillingModifier,
    deleteAllBillingModifiersByBillingGroup,
    addWorkflow,
    updateWorkflow,
    deleteWorkflow,
=======
>>>>>>> 0c647716
    addDeployTargetConfig,
    deleteDeployTargetConfig,
    updateDeployTargetConfig,
  },
  Subscription: {
    backupChanged: backupSubscriber,
    deploymentChanged: deploymentSubscriber,
    taskChanged: taskSubscriber,
  },
  Date: GraphQLDate,
  JSON: GraphQLJSON,
  SeverityScore: SeverityScoreType,
};

module.exports = resolvers;<|MERGE_RESOLUTION|>--- conflicted
+++ resolved
@@ -549,16 +549,9 @@
     removeUserFromGroup,
     addGroupsToProject,
     removeGroupsFromProject,
-<<<<<<< HEAD
-    addBillingModifier,
-    updateBillingModifier,
-    deleteBillingModifier,
-    deleteAllBillingModifiersByBillingGroup,
     addWorkflow,
     updateWorkflow,
     deleteWorkflow,
-=======
->>>>>>> 0c647716
     addDeployTargetConfig,
     deleteDeployTargetConfig,
     updateDeployTargetConfig,
