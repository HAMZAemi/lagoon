// @flow

const GraphQLDate = require('graphql-iso-date');

const {
  getDeploymentsByEnvironmentId,
  getDeploymentByRemoteId,
  addDeployment,
  deleteDeployment,
  updateDeployment,
  deployEnvironmentLatest,
  deployEnvironmentBranch,
  deployEnvironmentPullrequest,
  deployEnvironmentPromote,
  deploymentSubscriber,
} = require('./resources/deployment/resolvers');

const {
  getTasksByEnvironmentId,
  getTaskByRemoteId,
  addTask,
  deleteTask,
  updateTask,
  taskDrushArchiveDump,
  taskDrushSqlDump,
  taskDrushCacheClear,
  taskDrushSqlSync,
  taskDrushRsyncFiles,
  taskSubscriber,
} = require('./resources/task/resolvers');

const {
  getFilesByTaskId,
  uploadFilesForTask,
  deleteFilesForTask,
} = require('./resources/file/resolvers');

const {
  addOrUpdateEnvironment,
  addOrUpdateEnvironmentStorage,
  getEnvironmentByName,
  getEnvironmentByOpenshiftProjectName,
  getEnvironmentHoursMonthByEnvironmentId,
  getEnvironmentStorageByEnvironmentId,
  getEnvironmentStorageMonthByEnvironmentId,
  getEnvironmentHitsMonthByEnvironmentId,
  getEnvironmentByDeploymentId,
  getEnvironmentByTaskId,
  getEnvironmentByBackupId,
  getEnvironmentServicesByEnvironmentId,
  setEnvironmentServices,
  deleteEnvironment,
  getEnvironmentsByProjectId,
  updateEnvironment,
  getAllEnvironments,
  deleteAllEnvironments,
  userCanSshToEnvironment,
} = require('./resources/environment/resolvers');

const {
  addNotificationMicrosoftTeams,
  addNotificationRocketChat,
  addNotificationSlack,
  addNotificationToProject,
  deleteNotificationMicrosoftTeams,
  deleteNotificationRocketChat,
  deleteNotificationSlack,
  getNotificationsByProjectId,
  removeNotificationFromProject,
  updateNotificationMicrosoftTeams,
  updateNotificationRocketChat,
  updateNotificationSlack,
  addNotificationEmail,
  updateNotificationEmail,
  deleteNotificationEmail,
  deleteAllNotificationEmails,
  deleteAllNotificationSlacks,
  deleteAllNotificationMicrosoftTeams,
  deleteAllNotificationRocketChats,
  removeAllNotificationsFromAllProjects,
} = require('./resources/notification/resolvers');

const {
  addOpenshift,
  deleteOpenshift,
  getAllOpenshifts,
  getOpenshiftByProjectId,
  updateOpenshift,
  deleteAllOpenshifts,
} = require('./resources/openshift/resolvers');

const {
  deleteProject,
  addProject,
  getProjectByName,
  getProjectByGitUrl,
  getProjectByEnvironmentId,
  getAllProjects,
  updateProject,
  deleteAllProjects,
} = require('./resources/project/resolvers');

const {
  getUserSshKeys,
  addSshKey,
  updateSshKey,
  deleteSshKey,
  deleteAllSshKeys,
  removeAllSshKeysFromAllUsers,
} = require('./resources/sshKey/resolvers');

const {
  getUserBySshKey,
  addUser,
  updateUser,
  deleteUser,
  deleteAllUsers,
} = require('./resources/user/resolvers');

const {
  getAllGroups,
  getGroupsByProjectId,
  getGroupsByUserId,
  addGroup,
  updateGroup,
  deleteGroup,
  deleteAllGroups,
  addUserToGroup,
  removeUserFromGroup,
  addGroupsToProject,
  removeGroupsFromProject,
} = require('./resources/group/resolvers');

const {
  addBackup,
  getBackupsByEnvironmentId,
  deleteBackup,
  deleteAllBackups,
  addRestore,
  getRestoreByBackupId,
  updateRestore,
  backupSubscriber,
} = require('./resources/backup/resolvers');

const {
  getEnvVarsByProjectId,
  getEnvVarsByEnvironmentId,
  addEnvVariable,
  deleteEnvVariable,
} = require('./resources/env-variables/resolvers');

/* ::

import type {ResolversObj} from './resources';

*/

const resolvers /* : { [string]: ResolversObj | typeof GraphQLDate } */ = {
  GroupRole: {
    GUEST: 'guest',
    REPORTER: 'reporter',
    DEVELOPER: 'developer',
    MAINTAINER: 'maintainer',
    OWNER: 'owner',
  },
  Project: {
    notifications: getNotificationsByProjectId,
    openshift: getOpenshiftByProjectId,
    environments: getEnvironmentsByProjectId,
    envVariables: getEnvVarsByProjectId,
    groups: getGroupsByProjectId,
  },
  Environment: {
    project: getProjectByEnvironmentId,
    deployments: getDeploymentsByEnvironmentId,
    tasks: getTasksByEnvironmentId,
    hoursMonth: getEnvironmentHoursMonthByEnvironmentId,
    storages: getEnvironmentStorageByEnvironmentId,
    storageMonth: getEnvironmentStorageMonthByEnvironmentId,
    hitsMonth: getEnvironmentHitsMonthByEnvironmentId,
    backups: getBackupsByEnvironmentId,
    envVariables: getEnvVarsByEnvironmentId,
    services: getEnvironmentServicesByEnvironmentId,
  },
  Deployment: {
    environment: getEnvironmentByDeploymentId,
  },
  Task: {
    environment: getEnvironmentByTaskId,
    files: getFilesByTaskId,
  },
  Notification: {
    __resolveType(obj) {
      // $FlowFixMe
      switch (obj.type) {
        case 'slack':
          return 'NotificationSlack';
        case 'rocketchat':
          return 'NotificationRocketChat';
<<<<<<< HEAD
        case 'microsoftteams':
          return 'NotificationMicrosoftTeams';
=======
        case 'email':
          return 'NotificationEmail';
>>>>>>> e58436ce
        default:
          return null;
      }
    },
  },
  User: {
    sshKeys: getUserSshKeys,
    groups: getGroupsByUserId,
  },
  Backup: {
    restore: getRestoreByBackupId,
    environment: getEnvironmentByBackupId,
  },
  Query: {
    userBySshKey: getUserBySshKey,
    projectByGitUrl: getProjectByGitUrl,
    projectByName: getProjectByName,
    environmentByName: getEnvironmentByName,
    environmentByOpenshiftProjectName: getEnvironmentByOpenshiftProjectName,
    userCanSshToEnvironment,
    deploymentByRemoteId: getDeploymentByRemoteId,
    taskByRemoteId: getTaskByRemoteId,
    allProjects: getAllProjects,
    allOpenshifts: getAllOpenshifts,
    allEnvironments: getAllEnvironments,
    allGroups: getAllGroups,
  },
  Mutation: {
    addOrUpdateEnvironment,
    updateEnvironment,
    deleteEnvironment,
    deleteAllEnvironments,
    addOrUpdateEnvironmentStorage,
    addNotificationSlack,
    updateNotificationSlack,
    deleteNotificationSlack,
    deleteAllNotificationSlacks,
    addNotificationRocketChat,
    updateNotificationRocketChat,
    deleteNotificationRocketChat,
    deleteAllNotificationRocketChats,
<<<<<<< HEAD
    addNotificationMicrosoftTeams,
    updateNotificationMicrosoftTeams,
    deleteNotificationMicrosoftTeams,
    deleteAllNotificationMicrosoftTeams,
=======
    addNotificationEmail,
    updateNotificationEmail,
    deleteNotificationEmail,
    deleteAllNotificationEmails,
>>>>>>> e58436ce
    addNotificationToProject,
    removeNotificationFromProject,
    removeAllNotificationsFromAllProjects,
    addOpenshift,
    updateOpenshift,
    deleteOpenshift,
    deleteAllOpenshifts,
    addProject,
    updateProject,
    deleteProject,
    deleteAllProjects,
    addSshKey,
    updateSshKey,
    deleteSshKey,
    deleteAllSshKeys,
    removeAllSshKeysFromAllUsers,
    addUser,
    updateUser,
    deleteUser,
    deleteAllUsers,
    addDeployment,
    deleteDeployment,
    updateDeployment,
    addBackup,
    deleteBackup,
    deleteAllBackups,
    addRestore,
    updateRestore,
    addEnvVariable,
    deleteEnvVariable,
    addTask,
    taskDrushArchiveDump,
    taskDrushSqlDump,
    taskDrushCacheClear,
    taskDrushSqlSync,
    taskDrushRsyncFiles,
    deleteTask,
    updateTask,
    setEnvironmentServices,
    uploadFilesForTask,
    deleteFilesForTask,
    deployEnvironmentLatest,
    deployEnvironmentBranch,
    deployEnvironmentPullrequest,
    deployEnvironmentPromote,
    addGroup,
    updateGroup,
    deleteGroup,
    deleteAllGroups,
    addUserToGroup,
    removeUserFromGroup,
    addGroupsToProject,
    removeGroupsFromProject,
  },
  Subscription: {
    backupChanged: backupSubscriber,
    deploymentChanged: deploymentSubscriber,
    taskChanged: taskSubscriber,
  },
  Date: GraphQLDate,
};

module.exports = resolvers;<|MERGE_RESOLUTION|>--- conflicted
+++ resolved
@@ -197,13 +197,10 @@
           return 'NotificationSlack';
         case 'rocketchat':
           return 'NotificationRocketChat';
-<<<<<<< HEAD
         case 'microsoftteams':
           return 'NotificationMicrosoftTeams';
-=======
         case 'email':
           return 'NotificationEmail';
->>>>>>> e58436ce
         default:
           return null;
       }
@@ -245,17 +242,14 @@
     updateNotificationRocketChat,
     deleteNotificationRocketChat,
     deleteAllNotificationRocketChats,
-<<<<<<< HEAD
     addNotificationMicrosoftTeams,
     updateNotificationMicrosoftTeams,
     deleteNotificationMicrosoftTeams,
     deleteAllNotificationMicrosoftTeams,
-=======
     addNotificationEmail,
     updateNotificationEmail,
     deleteNotificationEmail,
     deleteAllNotificationEmails,
->>>>>>> e58436ce
     addNotificationToProject,
     removeNotificationFromProject,
     removeAllNotificationsFromAllProjects,
