const GraphQLDate = require('graphql-iso-date');
const GraphQLJSON = require('graphql-type-json');
const { GraphQLUpload } = require('graphql-upload');

const {
  getAllProblems,
  getProblemsByEnvironmentId,
  addProblem,
  deleteProblem,
  deleteProblemsFromSource,
  addProblemsFromSource,
  getProblemSources,
  getProblemHarborScanMatches,
  addProblemHarborScanMatch,
  deleteProblemHarborScanMatch,
} = require('./resources/problem/resolvers');

const {
  getFactsByEnvironmentId,
  addFact,
  addFacts,
  deleteFact,
  deleteFactsFromSource,
  addFactReference,
  deleteFactReference,
  deleteAllFactReferencesByFactId,
  getFactReferencesByFactId,
  getProjectsByFactSearch,
  getEnvironmentsByFactSearch,
} = require('./resources/fact/resolvers');

const {
  SeverityScoreType
} = require('./resources/problem/types');

const {
  getLagoonVersion,
} = require('./resources/lagoon/resolvers');

const {
  getDeploymentsByEnvironmentId,
  getDeploymentByRemoteId,
  addDeployment,
  deleteDeployment,
  updateDeployment,
  cancelDeployment,
  deployEnvironmentLatest,
  deployEnvironmentBranch,
  deployEnvironmentPullrequest,
  deployEnvironmentPromote,
  switchActiveStandby,
  deploymentSubscriber,
  getDeploymentUrl,
  getBuildLog,
} = require('./resources/deployment/resolvers');

const {
  getTasksByEnvironmentId,
  getTaskByRemoteId,
  getTaskById,
  addTask,
  deleteTask,
  updateTask,
  taskDrushArchiveDump,
  taskDrushSqlDump,
  taskDrushCacheClear,
  taskDrushCron,
  taskDrushSqlSync,
  taskDrushRsyncFiles,
  taskDrushUserLogin,
  taskSubscriber,
  getTaskLog,
} = require('./resources/task/resolvers');

const {
  addAdvancedTaskDefinition,
  advancedTaskDefinitionById,
  resolveTasksForEnvironment,
  getRegisteredTasksByEnvironmentId,
  advancedTaskDefinitionArgumentById,
  invokeRegisteredTask,
  deleteAdvancedTaskDefinition,
} = require('./resources/task/task_definition_resolvers');

const {
  getFilesByTaskId,
  uploadFilesForTask,
  deleteFilesForTask,
  getDownloadLink,
} = require('./resources/file/resolvers');

const {
  addOrUpdateEnvironment,
  addOrUpdateEnvironmentStorage,
  getEnvironmentByName,
  getEnvironmentById,
  getEnvironmentByOpenshiftProjectName,
  getEnvironmentByKubernetesNamespaceName,
  getEnvironmentHoursMonthByEnvironmentId,
  getEnvironmentStorageByEnvironmentId,
  getEnvironmentStorageMonthByEnvironmentId,
  getEnvironmentHitsMonthByEnvironmentId,
  getEnvironmentByDeploymentId,
  getEnvironmentByTaskId,
  getEnvironmentByBackupId,
  getEnvironmentServicesByEnvironmentId,
  setEnvironmentServices,
  deleteEnvironment,
  getEnvironmentsByProjectId,
  updateEnvironment,
  getAllEnvironments,
  deleteAllEnvironments,
  userCanSshToEnvironment,
  getEnvironmentUrl,
} = require('./resources/environment/resolvers');

const {
  getDeployTargetConfigById,
  getDeployTargetConfigsByProjectId,
  getDeployTargetConfigsByDeployTarget,
  addDeployTargetConfig,
  deleteDeployTargetConfig,
  updateDeployTargetConfig,
} = require('./resources/deploytargetconfig/resolvers');

const {
  addNotificationMicrosoftTeams,
  addNotificationRocketChat,
  addNotificationSlack,
  addNotificationWebhook,
  addNotificationToProject,
  deleteNotificationMicrosoftTeams,
  deleteNotificationRocketChat,
  deleteNotificationSlack,
  deleteNotificationWebhook,
  getNotificationsByProjectId,
  removeNotificationFromProject,
  updateNotificationMicrosoftTeams,
  updateNotificationRocketChat,
  updateNotificationSlack,
  updateNotificationWebhook,
  addNotificationEmail,
  updateNotificationEmail,
  deleteNotificationEmail,
  deleteAllNotificationEmails,
  deleteAllNotificationSlacks,
  deleteAllNotificationMicrosoftTeams,
  deleteAllNotificationRocketChats,
  deleteAllNotificationWebhook,
  removeAllNotificationsFromAllProjects,
} = require('./resources/notification/resolvers');

const {
  addOpenshift,
  deleteOpenshift,
  getAllOpenshifts,
  getOpenshiftByProjectId,
  getOpenshiftByDeployTargetId,
  getOpenshiftByEnvironmentId,
  updateOpenshift,
  deleteAllOpenshifts,
} = require('./resources/openshift/resolvers');

const {
  deleteProject,
  addProject,
  getProjectByName,
  getProjectById,
  getProjectByGitUrl,
  getProjectByEnvironmentId,
  getProjectsByMetadata,
  getAllProjects,
  updateProject,
  deleteAllProjects,
  getProjectUrl,
  updateProjectMetadata,
  removeProjectMetadataByKey
} = require('./resources/project/resolvers');

const {
  getUserSshKeys,
  addSshKey,
  updateSshKey,
  deleteSshKey,
  deleteSshKeyById,
  deleteAllSshKeys,
  removeAllSshKeysFromAllUsers,
} = require('./resources/sshKey/resolvers');

const {
  getMe,
  getUserBySshKey,
  addUser,
  updateUser,
  deleteUser,
  deleteAllUsers,
} = require('./resources/user/resolvers');

const {
  getAllGroups,
  getGroupsByProjectId,
  getGroupsByUserId,
  getGroupByName,
  addGroup,
  addBillingGroup,
  updateBillingGroup,
  addProjectToBillingGroup,
  updateProjectBillingGroup,
  removeProjectFromBillingGroup,
  getAllProjectsInGroup,
  getBillingGroupCost,
  getAllBillingGroupsCost,
  getAllProjectsByGroupId,
  updateGroup,
  deleteGroup,
  deleteAllGroups,
  addUserToGroup,
  removeUserFromGroup,
  addGroupsToProject,
  removeGroupsFromProject,
} = require('./resources/group/resolvers');

const {
  addBillingModifier,
  updateBillingModifier,
  deleteBillingModifier,
  deleteAllBillingModifiersByBillingGroup,
  getBillingModifiers,
  getAllModifiersByGroupId
} = require('./resources/billing/resolvers');

const {
  addBackup,
  getBackupsByEnvironmentId,
  deleteBackup,
  deleteAllBackups,
  addRestore,
  getRestoreByBackupId,
  updateRestore,
  backupSubscriber,
  getRestoreLocation,
} = require('./resources/backup/resolvers');

const {
  getEnvVarsByProjectId,
  getEnvVarsByEnvironmentId,
  addEnvVariable,
  deleteEnvVariable,
} = require('./resources/env-variables/resolvers');

const {
  addWorkflow,
  resolveWorkflowsForEnvironment,
} = require("./resources/workflow/resolvers");

const resolvers = {
  Upload: GraphQLUpload,
  GroupRole: {
    GUEST: 'guest',
    REPORTER: 'reporter',
    DEVELOPER: 'developer',
    MAINTAINER: 'maintainer',
    OWNER: 'owner',
  },
  ProjectOrderType: {
    NAME: 'name',
    CREATED: 'created',
  },
  EnvOrderType: {
    NAME: 'name',
    UPDATED: 'updated',
  },
  DeployType: {
    BRANCH: 'branch',
    PULLREQUEST: 'pullrequest',
    PROMOTE: 'promote',
  },
  EnvType: {
    PRODUCTION: 'production',
    DEVELOPMENT: 'development',
  },
  EnvVariableType: {
    PROJECT: 'project',
    ENVIRONMENT: 'environment',
  },
  EnvVariableScope: {
    BUILD: 'build',
    RUNTIME: 'runtime',
    GLOBAL: 'global',
    CONTAINER_REGISTRY: 'container_registry',
    INTERNAL_CONTAINER_REGISTRY: 'internal_container_registry',
  },
  RestoreStatusType: {
    PENDING: 'pending',
    SUCCESSFUL: 'successful',
    FAILED: 'failed',
  },
  DeploymentStatusType: {
    NEW: 'new',
    PENDING: 'pending',
    RUNNING: 'running',
    CANCELLED: 'cancelled',
    ERROR: 'error',
    FAILED: 'failed',
    COMPLETE: 'complete',
  },
  NotificationType: {
    SLACK: 'slack',
    ROCKETCHAT: 'rocketchat',
    MICROSOFTTEAMS: 'microsoftteams',
    EMAIL: 'email',
    WEBHOOK: 'webhook',
  },
  NotificationContentType: {
    DEPLOYMENT: 'deployment',
    PROBLEM: 'problem',
  },
  TaskStatusType: {
    ACTIVE: 'active',
    SUCCEEDED: 'succeeded',
    FAILED: 'failed',
  },
  Project: {
    notifications: getNotificationsByProjectId,
    openshift: getOpenshiftByProjectId,
    kubernetes: getOpenshiftByProjectId,
    environments: getEnvironmentsByProjectId,
    deployTargetConfigs: getDeployTargetConfigsByProjectId,
    envVariables: getEnvVarsByProjectId,
    groups: getGroupsByProjectId,
  },
  GroupInterface: {
    __resolveType(group) {
      switch (group.type) {
        case 'billing':
          return 'BillingGroup';
        default:
          return 'Group';
      }
    },
  },
  Group: {
    projects: getAllProjectsByGroupId,
  },
  BillingGroup: {
    projects: getAllProjectsByGroupId,
    modifiers: getAllModifiersByGroupId,
  },
  DeployTargetConfig: {
    project: getProjectById,
    deployTarget: getOpenshiftByDeployTargetId,
  },
  Environment: {
    project: getProjectByEnvironmentId,
    deployments: getDeploymentsByEnvironmentId,
    tasks: getTasksByEnvironmentId,
    advancedTasks: getRegisteredTasksByEnvironmentId,
    hoursMonth: getEnvironmentHoursMonthByEnvironmentId,
    storages: getEnvironmentStorageByEnvironmentId,
    storageMonth: getEnvironmentStorageMonthByEnvironmentId,
    hitsMonth: getEnvironmentHitsMonthByEnvironmentId,
    backups: getBackupsByEnvironmentId,
    envVariables: getEnvVarsByEnvironmentId,
    services: getEnvironmentServicesByEnvironmentId,
    problems: getProblemsByEnvironmentId,
    facts: getFactsByEnvironmentId,
    openshift: getOpenshiftByEnvironmentId,
    kubernetes: getOpenshiftByEnvironmentId,
  },
  Fact: {
    references: getFactReferencesByFactId,
  },
  Deployment: {
    environment: getEnvironmentByDeploymentId,
    uiLink: getDeploymentUrl,
    buildLog: getBuildLog,
  },
  Task: {
    environment: getEnvironmentByTaskId,
    files: getFilesByTaskId,
    logs: getTaskLog
  },
  File: {
    download: getDownloadLink
  },
  Notification: {
    __resolveType(obj) {
      switch (obj.type) {
        case 'slack':
          return 'NotificationSlack';
        case 'rocketchat':
          return 'NotificationRocketChat';
        case 'microsoftteams':
          return 'NotificationMicrosoftTeams';
        case 'email':
          return 'NotificationEmail';
        case 'webhook':
          return 'NotificationWebhook';
        default:
          return null;
      }
    },
  },
  AdvancedTaskDefinition: {
    __resolveType (obj) {
      switch(obj.type) {
        case 'IMAGE':
          return 'AdvancedTaskDefinitionImage';
        case 'COMMAND':
          return 'AdvancedTaskDefinitionCommand';
        default:
          return null;
      }
    },
  },
  User: {
    sshKeys: getUserSshKeys,
    groups: getGroupsByUserId,
  },
  Backup: {
    restore: getRestoreByBackupId,
    environment: getEnvironmentByBackupId,
  },
  Restore: {
    restoreLocation: getRestoreLocation,
  },
  Query: {
    me: getMe,
    lagoonVersion: getLagoonVersion,
    userBySshKey: getUserBySshKey,
    projectByGitUrl: getProjectByGitUrl,
    projectByName: getProjectByName,
    groupByName: getGroupByName,
    problemSources: getProblemSources,
    environmentByName: getEnvironmentByName,
    environmentById: getEnvironmentById,
    environmentByOpenshiftProjectName: getEnvironmentByOpenshiftProjectName,
    environmentByKubernetesNamespaceName: getEnvironmentByKubernetesNamespaceName,
    environmentsByFactSearch: getEnvironmentsByFactSearch,
    userCanSshToEnvironment,
    deploymentByRemoteId: getDeploymentByRemoteId,
    taskByRemoteId: getTaskByRemoteId,
    taskById: getTaskById,
    advancedTaskDefinitionById,
    advancedTasksForEnvironment: resolveTasksForEnvironment,
    advancedTaskDefinitionArgumentById,
    allProjects: getAllProjects,
    allOpenshifts: getAllOpenshifts,
    allKubernetes: getAllOpenshifts,
    allEnvironments: getAllEnvironments,
    allProblems: getAllProblems,
    allGroups: getAllGroups,
    allProjectsInGroup: getAllProjectsInGroup,
    billingGroupCost: getBillingGroupCost,
    allBillingGroupsCost: getAllBillingGroupsCost,
    allBillingModifiers: getBillingModifiers,
    allProblemHarborScanMatchers: getProblemHarborScanMatches,
    projectsByMetadata: getProjectsByMetadata,
    projectsByFactSearch: getProjectsByFactSearch,
<<<<<<< HEAD
    workflowsForEnvironment: resolveWorkflowsForEnvironment,
=======
    deployTargetConfigById: getDeployTargetConfigById,
    deployTargetConfigsByProjectId: getDeployTargetConfigsByProjectId,
    deployTargetConfigsByDeployTarget: getDeployTargetConfigsByDeployTarget,
>>>>>>> 9f67d54c
  },
  Mutation: {
    addProblem,
    addProblemHarborScanMatch,
    deleteProblem,
    deleteProblemsFromSource,
    deleteProblemHarborScanMatch,
    addFact,
    addFacts,
    deleteFact,
    deleteFactsFromSource,
    addFactReference,
    deleteFactReference,
    deleteAllFactReferencesByFactId,
    addOrUpdateEnvironment,
    updateEnvironment,
    deleteEnvironment,
    deleteAllEnvironments,
    addOrUpdateEnvironmentStorage,
    addNotificationSlack,
    updateNotificationSlack,
    deleteNotificationSlack,
    addNotificationWebhook,
    updateNotificationWebhook,
    deleteNotificationWebhook,
    deleteAllNotificationSlacks,
    deleteAllNotificationWebhook,
    addNotificationRocketChat,
    updateNotificationRocketChat,
    deleteNotificationRocketChat,
    deleteAllNotificationRocketChats,
    addNotificationMicrosoftTeams,
    updateNotificationMicrosoftTeams,
    deleteNotificationMicrosoftTeams,
    deleteAllNotificationMicrosoftTeams,
    addNotificationEmail,
    updateNotificationEmail,
    deleteNotificationEmail,
    deleteAllNotificationEmails,
    addNotificationToProject,
    removeNotificationFromProject,
    removeAllNotificationsFromAllProjects,
    addOpenshift,
    updateOpenshift,
    deleteOpenshift,
    deleteAllOpenshifts,
    addKubernetes: addOpenshift,
    updateKubernetes: updateOpenshift,
    deleteKubernetes: deleteOpenshift,
    deleteAllKubernetes: deleteAllOpenshifts,
    addProject,
    updateProject,
    deleteProject,
    deleteAllProjects,
    updateProjectMetadata,
    removeProjectMetadataByKey,
    addSshKey,
    updateSshKey,
    deleteSshKey,
    deleteSshKeyById,
    deleteAllSshKeys,
    removeAllSshKeysFromAllUsers,
    addUser,
    updateUser,
    deleteUser,
    deleteAllUsers,
    addDeployment,
    deleteDeployment,
    updateDeployment,
    cancelDeployment,
    addBackup,
    deleteBackup,
    deleteAllBackups,
    addRestore,
    updateRestore,
    addEnvVariable,
    deleteEnvVariable,
    addTask,
    addAdvancedTaskDefinition,
    deleteAdvancedTaskDefinition,
    invokeRegisteredTask,
    taskDrushArchiveDump,
    taskDrushSqlDump,
    taskDrushCacheClear,
    taskDrushCron,
    taskDrushSqlSync,
    taskDrushRsyncFiles,
    taskDrushUserLogin,
    deleteTask,
    updateTask,
    setEnvironmentServices,
    uploadFilesForTask,
    deleteFilesForTask,
    deployEnvironmentLatest,
    deployEnvironmentBranch,
    deployEnvironmentPullrequest,
    deployEnvironmentPromote,
    switchActiveStandby,
    addGroup,
    addBillingGroup,
    updateBillingGroup,
    deleteBillingGroup: deleteGroup,
    addProjectToBillingGroup,
    updateProjectBillingGroup,
    removeProjectFromBillingGroup,
    updateGroup,
    deleteGroup,
    deleteAllGroups,
    addUserToGroup,
    removeUserFromGroup,
    addGroupsToProject,
    removeGroupsFromProject,
    addBillingModifier,
    updateBillingModifier,
    deleteBillingModifier,
    deleteAllBillingModifiersByBillingGroup,
<<<<<<< HEAD
    addWorkflow,
=======
    addDeployTargetConfig,
    deleteDeployTargetConfig,
    updateDeployTargetConfig,
>>>>>>> 9f67d54c
  },
  Subscription: {
    backupChanged: backupSubscriber,
    deploymentChanged: deploymentSubscriber,
    taskChanged: taskSubscriber,
  },
  Date: GraphQLDate,
  JSON: GraphQLJSON,
  SeverityScore: SeverityScoreType,
};

module.exports = resolvers;<|MERGE_RESOLUTION|>--- conflicted
+++ resolved
@@ -457,13 +457,10 @@
     allProblemHarborScanMatchers: getProblemHarborScanMatches,
     projectsByMetadata: getProjectsByMetadata,
     projectsByFactSearch: getProjectsByFactSearch,
-<<<<<<< HEAD
     workflowsForEnvironment: resolveWorkflowsForEnvironment,
-=======
     deployTargetConfigById: getDeployTargetConfigById,
     deployTargetConfigsByProjectId: getDeployTargetConfigsByProjectId,
     deployTargetConfigsByDeployTarget: getDeployTargetConfigsByDeployTarget,
->>>>>>> 9f67d54c
   },
   Mutation: {
     addProblem,
@@ -580,13 +577,10 @@
     updateBillingModifier,
     deleteBillingModifier,
     deleteAllBillingModifiersByBillingGroup,
-<<<<<<< HEAD
     addWorkflow,
-=======
     addDeployTargetConfig,
     deleteDeployTargetConfig,
     updateDeployTargetConfig,
->>>>>>> 9f67d54c
   },
   Subscription: {
     backupChanged: backupSubscriber,
