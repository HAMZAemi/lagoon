--- conflicted
+++ resolved
@@ -251,11 +251,8 @@
 
 const {
   addWorkflow,
-<<<<<<< HEAD
-=======
   updateWorkflow,
   deleteWorkflow,
->>>>>>> c4ebd23f
   resolveWorkflowsForEnvironment,
   getWorkflowsByEnvironmentId,
   resolveAdvancedTaskDefinitionsForWorkflow,
@@ -591,11 +588,8 @@
     deleteBillingModifier,
     deleteAllBillingModifiersByBillingGroup,
     addWorkflow,
-<<<<<<< HEAD
-=======
     updateWorkflow,
     deleteWorkflow,
->>>>>>> c4ebd23f
     addDeployTargetConfig,
     deleteDeployTargetConfig,
     updateDeployTargetConfig,
