--- conflicted
+++ resolved
@@ -1,10 +1,5 @@
 // @ts-ignore
 import * as R from 'ramda';
-<<<<<<< HEAD
-import { getRedisCache, saveRedisCache } from '../clients/redisClient';
-// @ts-ignore
-=======
->>>>>>> c5708ed6
 import { verify } from 'jsonwebtoken';
 import { logger } from '../loggers/logger';
 import { getConfigFromEnv } from '../util/config';
