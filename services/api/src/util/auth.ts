--- conflicted
+++ resolved
@@ -1,29 +1,19 @@
 import * as R from 'ramda';
 import { getRedisCache, saveRedisCache } from '../clients/redisClient';
 import { verify } from 'jsonwebtoken';
-<<<<<<< HEAD
-import * as logger from '../logger';
+import { logger } from '../loggers/logger';
 import { getConfigFromEnv } from '../util/config';
 import { keycloakGrantManager } from '../clients/keycloakClient';
-=======
-import { logger } from '../loggers/logger';
-import { userActivityLogger } from '../loggers/userActivityLogger';
-import { keycloakGrantManager } from'../clients/keycloakClient';
->>>>>>> c8d11953
+const { getUserActivityLogger } = require('../loggers/userActivityLogger');
 import { User } from '../models/user';
 import { Group } from '../models/group';
 
 interface ILegacyToken {
-<<<<<<< HEAD
-  aud: string;
-  role: string;
-=======
   iat: string,
   iss: string,
   sub: string,
   aud: string,
   role: string,
->>>>>>> c8d11953
 }
 
 interface IKeycloakAuthAttributes {
@@ -102,6 +92,10 @@
 export const legacyHasPermission = legacyCredentials => {
   const { role } = legacyCredentials;
 
+  const userActivityLogger = getUserActivityLogger(
+    legacyCredentials ? legacyCredentials : null
+  );
+
   return async (resource, scope) => {
     if (role !== 'admin') {
       userActivityLogger.user_info(`User does not have permission to '${scope}' on '${resource}'`, {
@@ -122,6 +116,10 @@
 export const keycloakHasPermission = (grant, requestCache, modelClients) => {
   const UserModel = User(modelClients);
   const GroupModel = Group(modelClients);
+
+  const userActivityLogger = getUserActivityLogger(
+    grant ? grant.access_token.content : null
+  );
 
   return async (resource, scope, attributes: IKeycloakAuthAttributes = {}) => {
     const currentUserId: string = grant.access_token.content.sub;
@@ -137,16 +135,10 @@
     if (cachedPermissions === true) {
       return true;
     } else if (!cachedPermissions === false) {
-<<<<<<< HEAD
-      throw new KeycloakUnauthorizedError(
-        `Unauthorized: You don't have permission to "${scope}" on "${resource}".`
-      );
-=======
       userActivityLogger.user_info(`User does not have permission to '${scope}' on '${resource}'`, {
         user: grant.access_token.content
       });
       throw new KeycloakUnauthorizedError(`Unauthorized: You don't have permission to "${scope}" on "${resource}".`);
->>>>>>> c8d11953
     }
 
     // Check the redis cache before doing a full keycloak lookup.
@@ -162,20 +154,11 @@
     if (redisCacheResult === 1) {
       return true;
     } else if (redisCacheResult === 0) {
-<<<<<<< HEAD
-      logger.debug(
-        `Redis authz cache returned denied for ${JSON.stringify(resourceScope)}`
-      );
-      throw new KeycloakUnauthorizedError(
-        `Unauthorized: You don't have permission to "${scope}" on "${resource}".`
-      );
-=======
       logger.debug(`Redis authz cache returned denied for ${JSON.stringify(resourceScope)}`);
       userActivityLogger.user_info(`User does not have permission to '${scope}' on '${resource}'`, {
         user: grant.access_token.content
       });
       throw new KeycloakUnauthorizedError(`Unauthorized: You don't have permission to "${scope}" on "${resource}".`);
->>>>>>> c8d11953
     }
 
     const currentUser = await UserModel.loadUserById(currentUserId);
@@ -321,15 +304,8 @@
     };
 
     try {
-<<<<<<< HEAD
-      const newGrant = await keycloakGrantManager.checkPermissions(
-        authzRequest,
-        request
-      );
-=======
       // @ts-ignore
       const newGrant = await keycloakGrantManager.checkPermissions(authzRequest, request);
->>>>>>> c8d11953
 
       if (newGrant.access_token.hasPermission(resource, scope)) {
         requestCache.set(cacheKey, true);
@@ -344,16 +320,10 @@
     } catch (err) {
       // Keycloak library doesn't distinguish between a request error or access
       // denied conditions.
-<<<<<<< HEAD
-      logger.debug(
-        `keycloakHasPermission denied for "${scope}" on "${resource}": ${err.message}`
-      );
-=======
       userActivityLogger.user_info(`User does not have permission to '${scope}' on '${resource}'`, {
         user: currentUser
       });
       logger.debug(`keycloakHasPermission denied for '${currentUser.username}' trying to "${scope}" on "${resource}": ${err.message}`);
->>>>>>> c8d11953
     }
 
     requestCache.set(cacheKey, false);
@@ -363,15 +333,9 @@
     // } catch (err) {
     //   logger.warn(`Could not save authz cache: ${err.message}`);
     // }
-<<<<<<< HEAD
-    throw new KeycloakUnauthorizedError(
-      `Unauthorized: You don't have permission to "${scope}" on "${resource}".`
-    );
-=======
     userActivityLogger.user_info(`User does not have permission to '${scope}' on '${resource}'`, {
       user: grant.access_token.content
     });
     throw new KeycloakUnauthorizedError(`Unauthorized: You don't have permission to "${scope}" on "${resource}".`);
->>>>>>> c8d11953
   };
 };