--- conflicted
+++ resolved
@@ -1415,14 +1415,9 @@
     """
     Get an organization by its ID
     """
-<<<<<<< HEAD
     organizationById(organization: Int!): Organization
+    organizationByName(name: String!): Organization
     getGroupProjectOrganizationAssociation(input: AddGroupToOrganizationInput!): String
-=======
-    organizationById(id: Int!): Organization
-    organizationByName(name: String!): Organization
-    getGroupProjectOrganizationAssociation(input: AddGroupInput!): String
->>>>>>> 06f6da16
     getProjectGroupOrganizationAssociation(input: ProjectOrgGroupsInput!): String
     getEnvVariablesByProjectEnvironmentName(input: EnvVariableByProjectEnvironmentNameInput!): [EnvKeyValue]
   }
