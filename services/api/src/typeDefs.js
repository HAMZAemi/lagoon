const { gql } = require('./util/gql');

// TODO: Split up this file

// TODO: Re-enable Prettier after the problem with escaping interpolation in
// embedded GraphQL in JS is fixed and new version released.
// Ref: https://github.com/prettier/prettier/issues/4974
// prettier-ignore
const typeDefs = gql`
  scalar Upload
  scalar Date
  scalar JSON

  enum SshKeyType {
    SSH_RSA
    SSH_ED25519
    ECDSA_SHA2_NISTP256
    ECDSA_SHA2_NISTP384
    ECDSA_SHA2_NISTP521
  }

  enum DeployType {
    BRANCH
    PULLREQUEST
    PROMOTE
  }

  enum EnvType {
    PRODUCTION
    DEVELOPMENT
  }

  enum NotificationType {
    SLACK
    ROCKETCHAT
    MICROSOFTTEAMS
    EMAIL
    WEBHOOK
  }

  enum NotificationContentType {
    DEPLOYMENT
    PROBLEM
  }

  enum DeploymentStatusType {
    NEW
    PENDING
    RUNNING
    CANCELLED
    ERROR
    FAILED
    COMPLETE
    QUEUED
  }

  enum EnvVariableType {
    PROJECT
    ENVIRONMENT
  }

  enum EnvVariableScope {
    BUILD
    RUNTIME
    GLOBAL
    CONTAINER_REGISTRY
    INTERNAL_CONTAINER_REGISTRY
  }

  enum TaskStatusType {
    NEW
    PENDING
    RUNNING
    CANCELLED
    ERROR
    FAILED
    COMPLETE
    QUEUED
    ACTIVE
    SUCCEEDED
  }

  enum RestoreStatusType {
    PENDING
    SUCCESSFUL
    FAILED
  }

  enum EnvOrderType {
    NAME
    UPDATED
  }

  enum ProjectOrderType {
    NAME
    CREATED
  }

  enum ProjectAvailability {
    STANDARD
    HIGH
    POLYSITE
  }

  enum GroupRole {
    GUEST
    REPORTER
    DEVELOPER
    MAINTAINER
    OWNER
  }

  enum ProblemSeverityRating {
    NONE
    UNKNOWN
    NEGLIGIBLE
    LOW
    MEDIUM
    HIGH
    CRITICAL
  }

  enum FactType {
    TEXT
    URL
    SEMVER
  }

  enum TaskPermission {
    MAINTAINER
    DEVELOPER
    GUEST
  }

  scalar SeverityScore

  type AdvancedTaskDefinitionArgument {
    id: Int
    name: String
    displayName: String
    type: String
    range: [String]
    advancedTaskDefinition: AdvancedTaskDefinition
  }

  type AdvancedTaskDefinitionImage {
    id: Int
    name: String
    description: String
    confirmationText: String
    type: AdvancedTaskDefinitionTypes
    image: String
    service: String
    groupName: String
    environment: Int
    project: Int
    permission: TaskPermission
    deployTokenInjection: Boolean
    projectKeyInjection: Boolean
    adminOnlyView: Boolean
    showUi: Boolean @deprecated(reason: "Use adminOnlyView instead")
    adminTask: Boolean @deprecated(reason: "Use deployTokenInjection and projectKeyInjection instead")
    advancedTaskDefinitionArguments: [AdvancedTaskDefinitionArgument]
    created: String
    deleted: String
  }

  type AdvancedTaskDefinitionCommand {
    id: Int
    name: String
    description: String
    confirmationText: String
    type: AdvancedTaskDefinitionTypes
    service: String
    command: String
    groupName: String
    environment: Int
    project: Int
    permission: TaskPermission
    deployTokenInjection: Boolean
    projectKeyInjection: Boolean
    adminOnlyView: Boolean
    showUi: Boolean @deprecated(reason: "Use adminOnlyView instead")
    adminTask: Boolean @deprecated(reason: "Use deployTokenInjection and projectKeyInjection instead")
    advancedTaskDefinitionArguments: [AdvancedTaskDefinitionArgument]
    created: String
    deleted: String
  }

  union AdvancedTaskDefinition = AdvancedTaskDefinitionImage | AdvancedTaskDefinitionCommand

  type TaskRegistration {
    id: Int
    type: String
    name: String
    description: String
    groupName: String
    environment: Int
    project: Int
    command: String
    service: String
    permission: TaskPermission
    created: String
    deleted: String
  }


  type Workflow {
    id: Int
    name: String
    event: String
    project: Int
    advancedTaskDefinition: AdvancedTaskDefinition
  }

  input AddWorkflowInput {
    name: String
    event: String
    project: Int
    advancedTaskDefinition: Int
  }

  input DeleteWorkflowInput {
    id: Int!
  }

  input UpdateWorkflowPatchInput {
    name: String
    event: String
    project: Int
    advancedTaskDefinition: Int
  }

  input UpdateWorkflowInput {
    id: Int!
    patch: UpdateWorkflowPatchInput!
  }


  type Problem {
    id: Int
    environment: Environment
    severity: ProblemSeverityRating
    severityScore: SeverityScore
    identifier: String
    service: String
    source: String
    associatedPackage: String
    description: String
    links: String
    version: String
    fixedVersion: String
    data: String
    created: String
    deleted: String
  }

  type ProblemHarborScanMatch {
    id: Int
    name: String
    description: String
    defaultLagoonProject: String
    defaultLagoonEnvironment: String
    defaultLagoonService: String
    regex: String
  }

  input AddProblemHarborScanMatchInput {
    name: String!
    description: String!
    defaultLagoonProject: String
    defaultLagoonEnvironment: String
    defaultLagoonService: String
    regex: String!
  }

  input DeleteProblemHarborScanMatchInput {
    id: Int!
  }

  input AddProblemInput {
    id: Int
    environment: Int!
    severity: ProblemSeverityRating
    severityScore: SeverityScore
    identifier: String!
    service: String
    source: String!
    associatedPackage: String
    description: String
    links: String
    version: String
    fixedVersion: String
    data: String!
    created: String
  }

  input BulkProblem {
    severity: ProblemSeverityRating
    severityScore: SeverityScore
    identifier: String
    data: String
  }

  input DeleteProblemInput {
    environment: Int!
    identifier: String!
  }

  input DeleteProblemsFromSourceInput {
    environment: Int!
    source: String!
    service: String!
  }

  type Fact {
    id: Int
    environment: Environment
    name: String
    value: String
    source: String
    description: String
    keyFact: Boolean
    type: FactType
    category: String
    references: [FactReference]
    service: String
  }

  input AddFactInput {
    id: Int
    environment: Int
    name: String!
    value: String!
    source: String!
    description: String!
    keyFact: Boolean
    type: FactType
    category: String
    service: String
  }

  input AddFactsInput {
    facts: [AddFactInput]!
  }

  input AddFactsByNameInput {
    project: String
    environment: String
    facts: [AddFactInput]!
  }

  input UpdateFactInputValue {
    environment: Int!
    name: String!
    value: String!
    source: String!
    description: String
    keyFact: Boolean
    type: FactType
    category: String
    service: String
  }

  input UpdateFactInput {
    environment: Int!
    patch: UpdateFactInputValue!
  }

  input DeleteFactInput {
    environment: Int!
    name: String!
  }

  input DeleteFactsFromSourceInput {
    environment: Int!
    source: String!
  }

  type FactReference {
    id: Int
    fid: Int
    name: String
  }

  input AddFactReferenceInput {
    fid: Int!
    name: String!
  }

  input UpdateFactReferenceInputValue {
    fid: Int!
    name: String
  }

  input UpdateFactReferenceInput {
    fid: Int!
    patch: UpdateFactReferenceInputValue!
  }

  input DeleteFactReferenceInput {
    factName: String!
    referenceName: String!
    eid: Int!
  }

  input DeleteFactReferencesByFactIdInput {
    fid: Int!
  }

  enum FactFilterConnective {
    OR
    AND
  }

  enum FactFilterLHSTarget {
    FACT
    ENVIRONMENT
    PROJECT
  }

  input FactFilterAtom {
    lhsTarget: FactFilterLHSTarget
    name: String!
    contains: String!
  }
  input FactFilterInput {
    filterConnective: FactFilterConnective
    filters: [FactFilterAtom]
    skip: Int
    take: Int
    orderBy: String
  }

  type File {
    id: Int
    filename: String
    download: String
    created: String
  }

  type SshKey {
    id: Int
    name: String
    keyValue: String
    keyType: String
    keyFingerprint: String
    created: String
  }

  type User {
    id: String
    email: String
    firstName: String
    lastName: String
    comment: String
    gitlabId: Int
    sshKeys: [SshKey]
    groups: [GroupInterface]
    # This just returns the group name, id and the role the user has in that group.
    # This is a neat way to visualize a users specific access without having to get all members of a group
    groupRoles: [GroupRoleInterface]
  }

  type GroupMembership {
    user: User
    role: GroupRole
  }

  type GroupRoleInterface {
    id: String
    name: String
    role: GroupRole
  }

  interface GroupInterface {
    id: String
    name: String
    type: String
    groups: [GroupInterface]
    members: [GroupMembership]
    projects: [Project]
  }

  type Group implements GroupInterface {
    id: String
    name: String
    type: String
    groups: [GroupInterface]
    members: [GroupMembership]
    projects: [Project]
  }

  type Openshift {
    id: Int
    name: String
    consoleUrl: String
    token: String
    routerPattern: String
    projectUser: String @deprecated(reason: "Not used with RBAC permissions")
    sshHost: String
    sshPort: String
    created: String
    monitoringConfig: JSON
    friendlyName: String
    cloudProvider: String
    cloudRegion: String
    buildImage: String
    disabled: Boolean
  }

  type Kubernetes {
    id: Int
    name: String
    consoleUrl: String
    token: String
    routerPattern: String
    projectUser: String @deprecated(reason: "Not used with RBAC permissions")
    sshHost: String
    sshPort: String
    created: String
    monitoringConfig: JSON
    friendlyName: String
    cloudProvider: String
    cloudRegion: String
    buildImage: String
    disabled: Boolean
  }

  type NotificationMicrosoftTeams {
    id: Int
    name: String
    webhook: String
    contentType: String
    notificationSeverityThreshold: ProblemSeverityRating
  }

  type NotificationRocketChat {
    id: Int
    name: String
    webhook: String
    channel: String
    contentType: String
    notificationSeverityThreshold: ProblemSeverityRating
  }

  type NotificationSlack {
    id: Int
    name: String
    webhook: String
    channel: String
    contentType: String
    notificationSeverityThreshold: ProblemSeverityRating
  }

  type NotificationEmail {
    id: Int
    name: String
    emailAddress: String
    contentType: String
    notificationSeverityThreshold: ProblemSeverityRating
  }

  type NotificationWebhook {
    id: Int
    name: String
    webhook: String
    contentType: String
    notificationSeverityThreshold: ProblemSeverityRating
  }

  type UnassignedNotification {
    id: Int
    name: String
    type: String
    contentType: String
    notificationSeverityThreshold: ProblemSeverityRating
  }

  union Notification = NotificationRocketChat | NotificationSlack | NotificationMicrosoftTeams | NotificationEmail | NotificationWebhook

  """
  Lagoon Project (like a git repository)
  """
  type Project {
    """
    ID of project
    """
    id: Int
    """
    Name of project
    """
    name: String
    """
    ID of organization
    """
    organization: Int
    """
    Git URL, needs to be SSH Git URL in one of these two formats
    - git@172.17.0.1/project1.git
    - ssh://git@172.17.0.1:2222/project1.git
    """
    gitUrl: String
    """
    Project Availability STANDARD|HIGH
    """
    availability: ProjectAvailability
    """
    SSH Private Key for Project
    Will be used to authenticate against the Git Repo of the Project
    Needs to be in single string separated by \`\n\`, example:
    \`\`\`
    -----BEGIN RSA PRIVATE KEY-----\nMIIJKQIBAAKCAgEA+o[...]P0yoL8BoQQG2jCvYfWh6vyglQdrDYx/o6/8ecTwXokKKh6fg1q\n-----END RSA PRIVATE KEY-----
    \`\`\`
    """
    privateKey: String
    """
    Set if the .lagoon.yml should be found in a subfolder
    Usefull if you have multiple Lagoon projects per Git Repository
    """
    subfolder: String
    """
    Set if the project should use a routerPattern that is different from the deploy target default
    """
    routerPattern: String
    """
    Notifications that should be sent for this project
    """
    notifications(type: NotificationType, contentType: NotificationContentType, notificationSeverityThreshold: ProblemSeverityRating): [Notification]
    """
    Which internal Lagoon System is responsible for deploying
    Currently only 'lagoon_controllerBuildDeploy' exists
    """
    activeSystemsDeploy: String
    """
    Which internal Lagoon System is responsible for promoting
    Currently only 'lagoon_controllerBuildDeploy' exists
    """
    activeSystemsPromote: String
    """
    Which internal Lagoon System is responsible for promoting
    Currently only 'lagoon_controllerRemove' exists
    """
    activeSystemsRemove: String
    """
    Which internal Lagoon System is responsible for tasks
    Currently only 'lagoon_controllerJob' exists
    """
    activeSystemsTask: String
    """
    Which internal Lagoon System is responsible for miscellaneous tasks
    Currently only 'lagoon_controllerMisc' exists
    """
    activeSystemsMisc: String
    """
    Which branches should be deployed, can be one of:
    - \`true\` - all branches are deployed
    - \`false\` - no branches are deployed
    - REGEX - regex of all branches that should be deployed, example: \`^(main|staging)$\`
    """
    branches: String
    """
    Which Pull Requests should be deployed, can be one of:
    - \`true\` - all pull requests are deployed
    - \`false\` - no pull requests are deployed
    - REGEX - regex of all Pull Request titles that should be deployed, example: \`[BUILD]\`
    """
    pullrequests: String
    """
    Which environment(the name) should be marked as the production environment.
    *Important:* If you change this, you need to deploy both environments (the current and previous one) that are affected in order for the change to propagate correctly
    """
    productionEnvironment: String
    """
    Routes that are attached to the active environment
    """
    productionRoutes: String
    """
    The drush alias to use for the active production environment
    *Important:* This is mainly used for drupal, but could be used for other services potentially
    """
    productionAlias: String
    """
    Which environment(the name) should be marked as the production standby environment.
    *Important:* This is used to determine which environment should be marked as the standby production environment
    """
    standbyProductionEnvironment: String
    """
    Routes that are attached to the standby environment
    """
    standbyRoutes: String
    """
    The drush alias to use for the standby production environment
    *Important:* This is mainly used for drupal, but could be used for other services potentially
    """
    standbyAlias: String
    """
    What the production environment build priority should be (\`0 through 10\`)
    """
    productionBuildPriority: Int
    """
    What the development environment build priority should be (\`0 through 10\`)
    """
    developmentBuildPriority: Int
    """
    Should this project have auto idling enabled (\`1\` or \`0\`)
    """
    autoIdle: Int
    """
    Should storage for this environment be calculated (\`1\` or \`0\`)
    """
    storageCalc: Int
    """
    Should the Problems UI be available for this Project (\`1\` or \`0\`)
    """
    problemsUi: Int
    """
    Should the Facts UI be available for this Project (\`1\` or \`0\`)
    """
    factsUi: Int
    """
    Should the ability to deploy environments be disabled for this Project (\`1\` or \`0\`)
    """
    deploymentsDisabled: Int
    """
    Reference to OpenShift Object this Project should be deployed to
    """
    openshift: Openshift
    """
    Pattern of OpenShift Project/Namespace that should be generated, default: \`$\{project}-$\{environmentname}\`
    """
    openshiftProjectPattern: String
    """
    Reference to Kubernetes Object this Project should be deployed to
    """
    kubernetes: Kubernetes
    """
    Pattern of Kubernetes Namespace that should be generated, default: \`$\{project}-$\{environmentname}\`
    """
    kubernetesNamespacePattern: String
    """
    How many environments can be deployed at one timeout
    """
    developmentEnvironmentsLimit: Int
    """
    Name of the OpenShift Project/Namespace
    """
    openshiftProjectName: String
    """
    Deployed Environments for this Project
    """
    environments(
      """
      Filter by Environment Type
      """
      type: EnvType
      """
      Include deleted Environments (by default deleted environment are hidden)
      """
      includeDeleted: Boolean
      """
      Filter environments by fact matching
      """
      factFilter: FactFilterInput
    ): [Environment]
    """
    Creation Timestamp of Project
    """
    created: String
    """
    Environment variables available during build-time and run-time
    """
    envVariables: [EnvKeyValue]
    """
    Which groups are directly linked to project
    """
    groups: [GroupInterface]
    """
    Metadata key/values stored against a project
    """
    metadata: JSON
    """
    DeployTargetConfigs are a way to define which deploy targets are used for a project\n
    """
    deployTargetConfigs: [DeployTargetConfig] @deprecated(reason: "Unstable API, subject to breaking changes in any release. Use at your own risk")
    """
    Build image this project will use if set
    """
    buildImage: String
  }

  """
  Lagoon Environment (for each branch, pullrequest there is an individual environment)
  """
  type Environment {
    """
    Internal ID of this Environment
    """
    id: Int
    """
    Name of this Environment
    """
    name: String
    """
    Reference to the Project Object
    """
    project: Project
    """
    Which Deployment Type this environment is, can be \`branch\`, \`pullrequest\`, \`promote\`
    """
    deployType: String
    """
    The version control base ref for deployments (e.g., branch name, tag, or commit id)
    """
    deployBaseRef: String
    """
    The version control head ref for deployments (e.g., branch name, tag, or commit id)
    """
    deployHeadRef: String
    """
    The title of the last deployment (PR title)
    """
    deployTitle: String
    """
    Should this environment have auto idling enabled (\`1\` or \`0\`)
    """
    autoIdle: Int
    """
    Which Environment Type this environment is, can be \`production\`, \`development\`
    """
    environmentType: String
    """
    Name of the OpenShift Project/Namespace this environment is deployed into
    """
    openshiftProjectName: String
    """
    Name of the Kubernetes Namespace this environment is deployed into
    """
    kubernetesNamespaceName: String
    """
    Unix Timestamp of the last time this environment has been updated
    """
    updated: String
    """
    Unix Timestamp if the creation time
    """
    created: String
    """
    Unix Timestamp of when this project has been deleted
    """
    deleted: String
    """
    Reference to EnvironmentHoursMonth API Object, which returns how many hours this environment ran in a specific month
    """
    hoursMonth(month: Date): EnvironmentHoursMonth
    """
    Reference to EnvironmentStorage API Object, which shows the Storage consumption of this environment per day
    """
    storages: [EnvironmentStorage]
    """
    Reference to EnvironmentStorageMonth API Object, which returns how many storage per day this environment used in a specific month
    """
    storageMonth(month: Date): EnvironmentStorageMonth
    """
    Reference to EnvironmentHitsMonth API Object, which returns how many hits this environment generated in a specific month
    """
    hitsMonth(month: Date): EnvironmentHitsMonth
    """
    Environment variables available during build-time and run-time
    """
    envVariables: [EnvKeyValue]
    route: String
    routes: String
    monitoringUrls: String @deprecated(reason: "No longer in use")
    deployments(name: String, limit: Int): [Deployment]
    insights(type: String, limit: Int): [Insight]
    backups(includeDeleted: Boolean, limit: Int): [Backup]
    tasks(id: Int, taskName: String, limit: Int): [Task]
    advancedTasks: [AdvancedTaskDefinition]
    services: [EnvironmentService]
    problems(severity: [ProblemSeverityRating], source: [String]): [Problem]
    facts(keyFacts: Boolean, limit: Int, summary: Boolean): [Fact]
    openshift: Openshift
    openshiftProjectPattern: String
    kubernetes: Kubernetes
    kubernetesNamespacePattern: String
    workflows: [Workflow]
  }

  type EnvironmentHitsMonth {
    total: Int
  }

  type EnvironmentStorage {
    id: Int
    environment: Environment
    persistentStorageClaim: String
    bytesUsed: Float
    updated: String
  }

  type EnvironmentStorageMonth {
    month: String
    bytesUsed: Float
  }

  type EnvironmentHoursMonth {
    month: String
    hours: Int
  }

  type EnvironmentService {
    id: Int
    name: String
  }

  type Backup {
    id: Int
    environment: Environment
    source: String
    backupId: String
    created: String
    deleted: String
    restore: Restore
  }

  type Restore {
    id: Int
    backupId: String
    status: String
    restoreLocation: String
    created: String
  }

  type Deployment {
    id: Int
    name: String
    status: String
    created: String
    started: String
    completed: String
    environment: Environment
    remoteId: String
    buildLog: String
    """
    The Lagoon URL
    """
    uiLink: String
    priority: Int
    bulkId: String
    bulkName: String
    buildStep: String
  }

  type Insight {
    id: Int
    type: String
    service: String
    created: String
    fileId: String
    data: String
    file: String!
    size: String
    environment: Environment!
    downloadUrl: String
  }

  type EnvKeyValue {
    id: Int
    scope: String
    name: String
    value: String
  }

  type Task {
    id: Int
    name: String
    taskName: String
    status: String
    created: String
    started: String
    completed: String
    environment: Environment
    service: String
    command: String
    deployTokenInjection: Boolean
    projectKeyInjection: Boolean
    adminOnlyView: Boolean
    remoteId: String
    logs: String
    files: [File]
  }

  type AdvancedTask {
    id: Int
    name: String
    taskName: String
    status: String
    created: String
    started: String
    completed: String
    environment: Environment
    service: String
    advancedTask: String
    remoteId: String
    logs: String
    files: [File]
  }

  type ProjectFactSearchResults {
    count: Int
    projects: [Project]
  }

  type EnvironmentFactSearchResults {
    count: Int
    environments: [Environment]
  }

  type OrgUser {
    id: String
    email: String
    firstName: String
    lastName: String
    owner: Boolean
  }

  type Organization {
    id: Int
    name: String
    description: String
    quotaProject: Int
    quotaGroup: Int
    quotaNotification: Int
    deployTargets: [Openshift]
    projects: [OrgProject]
    groups: [GroupInterface]
    owners: [OrgUser]
    notifications(type: NotificationType): [Notification]
  }

  input AddOrganizationInput {
    id: Int
    name: String!
    description: String
    quotaProject: Int
    quotaGroup: Int
    quotaNotification: Int
  }

  input UpdateOrganizationPatchInput {
    name: String
    description: String
    quotaProject: Int
    quotaGroup: Int
    quotaNotification: Int
  }

  input UpdateOrganizationInput {
    id: Int!
    patch: UpdateOrganizationPatchInput!
  }

  type OrgProject {
    id: Int
    name: String
    organization: Int
    groups: [GroupInterface]
    notifications: [OrganizationNotification]
  }

  type OrganizationNotification {
    name: String
    type: NotificationType
  }

  type DeployTargetConfig {
    id: Int
    project: Project
    weight: Int
    branches: String
    pullrequests: String
    deployTarget: Openshift
    deployTargetProjectPattern: String
  }

  input AddDeployTargetConfigInput {
    id: Int
    project: Int!
    weight: Int
    branches: String!
    pullrequests: String!
    deployTarget: Int!
    deployTargetProjectPattern: String
  }

  input UpdateDeployTargetConfigPatchInput {
    weight: Int
    branches: String
    pullrequests: String
    deployTarget: Int
    deployTargetProjectPattern: String
  }

  input UpdateDeployTargetConfigInput {
    id: Int!
    patch: UpdateDeployTargetConfigPatchInput
  }

  input DeleteDeployTargetConfigInput {
    id: Int!
    project: Int!
    execute: Boolean
  }

  input DeleteEnvironmentInput {
    name: String!
    project: String!
    execute: Boolean
  }

  input MetadataKeyValue {
    key: String!
    value: String
  }

  input UpdateMetadataInput {
    id: Int!
    patch: MetadataKeyValue!
  }

  input RemoveMetadataInput {
    id: Int!
    key: String!
  }

  input ProjectOrgGroupsInput {
    project: Int!
    organization: Int!
  }

  input EnvVariableByProjectEnvironmentNameInput {
    environment: String
    project: String!
  }

  # Must provide id OR name
  input KubernetesInput {
    id: Int
    name: String
  }

  type Query {
    """
    Returns the current user
    """
    me: User
    """
    Returns User Object by a given sshKey
    """
    userBySshKey(sshKey: String!): User
    """
    Returns User Object by a given email address
    """
    userByEmail(email: String!): User
    """
    Returns Project Object by a given name
    """
    projectByName(name: String!): Project
    """
    Returns all Environment Objects for a specified Kubernetes matching given filter (all if no filter defined)
    """
    environmentsByKubernetes(kubernetes: KubernetesInput!, order: EnvOrderType, createdAfter: String, type: EnvType): [Environment]
    """
    Returns Group Object by a given name
    """
    groupByName(name: String!): GroupInterface
    groupByNameAndOrganization(name: String!, organization: Int!): GroupInterface
    """
    Returns Project Object by a given gitUrl (only the first one if there are multiple)
    """
    projectByGitUrl(gitUrl: String!): Project
    environmentByName(name: String!, project: Int!, includeDeleted: Boolean): Environment
    environmentById(id: Int!): Environment
    """
    Returns Environment Object by a given openshiftProjectName
    """
    environmentByOpenshiftProjectName(
      openshiftProjectName: String!
    ): Environment
    """
    Returns Environment Object by a given kubernetesNamespaceName
    """
    environmentByKubernetesNamespaceName(
      kubernetesNamespaceName: String!
    ): Environment
    """
    Return projects from a fact-based search
    """
    projectsByFactSearch(
      input: FactFilterInput
    ): ProjectFactSearchResults

    """
    Return environments from a fact-based search
    """
    environmentsByFactSearch(
      input: FactFilterInput
    ): EnvironmentFactSearchResults
    userCanSshToEnvironment(
      openshiftProjectName: String
      kubernetesNamespaceName: String
    ): Environment
    deploymentByRemoteId(id: String): Deployment
    deploymentsByBulkId(bulkId: String): [Deployment]
    deploymentsByFilter(openshifts: [Int], deploymentStatus: [DeploymentStatusType]): [Deployment]
    taskByTaskName(taskName: String): Task
    taskByRemoteId(id: String): Task
    taskById(id: Int): Task
    """
    Returns all Project Objects matching given filters (all if no filter defined)
    """
    allProjects(createdAfter: String, gitUrl: String, order: ProjectOrderType): [Project]
    """
    Returns all Project Objects matching metadata filters
    """
    projectsByMetadata(metadata: [MetadataKeyValue]): [Project]
    """
    Returns all OpenShift Objects
    """
    allOpenshifts: [Openshift]
    """
    Returns all Kubernetes Objects
    """
    allKubernetes: [Kubernetes]
    """
    Returns all Environments matching given filter (all if no filter defined)
    """
    allEnvironments(createdAfter: String, type: EnvType, order: EnvOrderType): [Environment]
    """
    Returns all Problems matching given filter (all if no filter defined)
    """
    allProblems(source: [String], project: Int, environment: Int, envType: [EnvType], identifier: String, severity: [ProblemSeverityRating]): [Problem]
    problemSources: [String]
    """
    Returns all Users
    """
    allUsers(id: String, email: String, gitlabId: Int): [User]
    """
    Returns all Groups matching given filter (all if no filter defined)
    """
    allGroups(name: String, type: String): [GroupInterface]
    """
    Returns all projects in a given group
    """
    allProjectsInGroup(input: GroupInput): [Project]
    """
    Returns LAGOON_VERSION
    """
    lagoonVersion: JSON
    """
    Returns all ProblemHarborScanMatchers
    """
    allProblemHarborScanMatchers: [ProblemHarborScanMatch]
    """
    Returns all AdvancedTaskDefinitions
    """
    allAdvancedTaskDefinitions: [AdvancedTaskDefinition]
    """
    Returns a single AdvancedTaskDefinition given an id
    """
    advancedTaskDefinitionById(id: Int!) : AdvancedTaskDefinition
    """
    Returns a AdvancedTaskDefinitions applicable for an environment
    """
    advancedTasksForEnvironment(environment: Int!) : [AdvancedTaskDefinition]
    """
    Returns a AdvancedTaskDefinitionArgument by Id
    """
    advancedTaskDefinitionArgumentById(id: Int!) : [AdvancedTaskDefinitionArgument]

    """
    Returns all Workflows for an environment
    """
    workflowsForEnvironment(environment: Int!) : [Workflow]

    """
    Returns the DeployTargetConfig by a deployTargetConfig Id
    """
    deployTargetConfigById(id: Int!) : DeployTargetConfig  @deprecated(reason: "Unstable API, subject to breaking changes in any release. Use at your own risk")
    """
    Returns all DeployTargetConfig by a project Id
    """
    deployTargetConfigsByProjectId(project: Int!) : [DeployTargetConfig]  @deprecated(reason: "Unstable API, subject to breaking changes in any release. Use at your own risk")
    """
    Returns all DeployTargetConfig by a deployTarget Id (aka: Openshift Id)
    """
    deployTargetConfigsByDeployTarget(deployTarget: Int!) : [DeployTargetConfig]  @deprecated(reason: "Unstable API, subject to breaking changes in any release. Use at your own risk")
    allDeployTargetConfigs: [DeployTargetConfig]  @deprecated(reason: "Unstable API, subject to breaking changes in any release. Use at your own risk")
    """
    List all organizations
    """
    allOrganizations: [Organization] @deprecated(reason: "Unstable API, subject to breaking changes in any release. Use at your own risk")
    """
    Get an organization by its ID
    """
    organizationById(organization: Int!): Organization
    getGroupProjectOrganizationAssociation(input: AddGroupInput!): String
    getProjectGroupOrganizationAssociation(input: ProjectOrgGroupsInput!): String
    getEnvVariablesByProjectEnvironmentName(input: EnvVariableByProjectEnvironmentNameInput!): [EnvKeyValue]
  }

  # Must provide id OR name
  input ProjectInput {
    id: Int
    name: String
  }

  # Must provide id OR name and project
  input EnvironmentInput {
    id: Int
    name: String
    project: ProjectInput
  }

  # Must provide id OR name and environment
  input DeploymentInput {
    id: Int
    name: String
    environment: EnvironmentInput
  }

  input AddSshKeyInput {
    id: Int
    name: String!
    keyValue: String!
    keyType: SshKeyType!
    user: UserInput!
  }

  input DeleteSshKeyInput {
    name: String!
  }

  input DeleteSshKeyByIdInput {
    id: Int!
  }

  input AddProjectInput {
    id: Int
    name: String!
    gitUrl: String!
    subfolder: String
    routerPattern: String
    openshift: Int
    openshiftProjectPattern: String
    kubernetes: Int
    kubernetesNamespacePattern: String
    activeSystemsDeploy: String
    activeSystemsPromote: String
    activeSystemsRemove: String
    activeSystemsTask: String
    activeSystemsMisc: String
    branches: String
    pullrequests: String
    productionEnvironment: String!
    productionRoutes: String
    productionAlias: String
    standbyProductionEnvironment: String
    standbyRoutes: String
    standbyAlias: String
    availability: ProjectAvailability
    autoIdle: Int
    storageCalc: Int
    developmentEnvironmentsLimit: Int
    privateKey: String
    problemsUi: Int
    factsUi: Int
    productionBuildPriority: Int
    developmentBuildPriority: Int
    deploymentsDisabled: Int
<<<<<<< HEAD
    organization: Int
=======
    buildImage: String
>>>>>>> afcfbaf5
  }

  input AddEnvironmentInput {
    id: Int
    name: String!
    project: Int!
    deployType: DeployType!
    deployBaseRef: String!
    deployHeadRef: String
    deployTitle: String
    environmentType: EnvType!
    openshiftProjectName: String
    kubernetesNamespaceName: String
    openshift: Int
    openshiftProjectPattern: String
    kubernetes: Int
    kubernetesNamespacePattern: String
  }

  input AddOrUpdateEnvironmentStorageInput {
    environment: Int!
    persistentStorageClaim: String!
    bytesUsed: Int!
    """
    Date in format 'YYYY-MM-DD'
    """
    updated: String
  }

  input AddBackupInput {
    id: Int
    environment: Int!
    source: String!
    backupId: String!
    created: String!
  }

  input DeleteBackupInput {
    backupId: String!
  }

  input AddRestoreInput {
    id: Int
    status: RestoreStatusType
    restoreLocation: String
    created: String
    execute: Boolean
    backupId: String!
  }

  input UpdateRestoreInput {
    backupId: String!
    patch: UpdateRestorePatchInput!
  }

  input UpdateRestorePatchInput {
    status: RestoreStatusType
    created: String
    restoreLocation: String
  }


  input AddDeploymentInput {
    id: Int
    name: String!
    status: DeploymentStatusType!
    created: String!
    started: String
    completed: String
    environment: Int!
    remoteId: String
    priority: Int
    bulkId: String
    bulkName: String
    buildStep: String
  }

  input DeleteDeploymentInput {
    id: Int!
  }

  input UpdateDeploymentPatchInput {
    name: String
    status: DeploymentStatusType
    created: String
    started: String
    completed: String
    environment: Int
    remoteId: String
    priority: Int
    bulkId: String
    bulkName: String
    buildStep: String
  }

  input UpdateDeploymentInput {
    id: Int!
    patch: UpdateDeploymentPatchInput!
  }

  input CancelDeploymentInput {
    deployment: DeploymentInput!
  }

  input TaskInput {
    id: Int
    name: String!
    status: TaskStatusType
    created: String
    started: String
    completed: String
    environment: Int!
    service: String
    command: String
    remoteId: String
    execute: Boolean
  }


  input AdvancedTaskArgumentInput {
    name: String
    value: String
  }

  enum AdvancedTaskDefinitionArgumentTypes {
    NUMERIC
    STRING
    ENVIRONMENT_SOURCE_NAME
    ENVIRONMENT_SOURCE_NAME_EXCLUDE_SELF
  }

  input AdvancedTaskDefinitionArgumentInput {
    name: String
    type: AdvancedTaskDefinitionArgumentTypes
    displayName: String
  }

  input AdvancedTaskDefinitionArgumentValueInput {
    advancedTaskDefinitionArgumentName: String
    value: String
  }

  enum AdvancedTaskDefinitionTypes {
    COMMAND
    IMAGE
  }

  input AdvancedTaskDefinitionInput {
    name: String
    description: String
    image: String
    type: AdvancedTaskDefinitionTypes
    service: String
    command: String
    environment: Int
    project: Int
    groupName: String
    permission: TaskPermission
    advancedTaskDefinitionArguments: [AdvancedTaskDefinitionArgumentInput]
    confirmationText: String
    deployTokenInjection: Boolean
    projectKeyInjection: Boolean
    adminOnlyView: Boolean
  }

  input UpdateAdvancedTaskDefinitionInput {
    id: Int!
    patch: UpdateAdvancedTaskDefinitionPatchInput!
  }

  input UpdateAdvancedTaskDefinitionPatchInput {
    name: String
    description: String
    image: String
    type: AdvancedTaskDefinitionTypes
    service: String
    command: String
    environment: Int
    project: Int
    groupName: String
    permission: TaskPermission
    advancedTaskDefinitionArguments: [AdvancedTaskDefinitionArgumentInput]
    confirmationText: String
    deployTokenInjection: Boolean
    projectKeyInjection: Boolean
    adminOnlyView: Boolean
  }

  input DeleteTaskInput {
    id: Int!
  }

  input UpdateTaskPatchInput {
    name: String
    taskName: String
    status: TaskStatusType
    created: String
    started: String
    completed: String
    environment: Int
    service: String
    command: String
    remoteId: String
  }

  input UpdateTaskInput {
    id: Int!
    patch: UpdateTaskPatchInput!
  }

  input AddOpenshiftInput {
    id: Int
    name: String!
    consoleUrl: String!
    token: String
    routerPattern: String
    """
    @deprecated(reason: "Not used with RBAC permissions")
    """
    projectUser: String
    sshHost: String
    sshPort: String
    monitoringConfig: JSON
    friendlyName: String
    cloudProvider: String
    cloudRegion: String
    buildImage: String
    disabled: Boolean
  }

  input AddKubernetesInput {
    id: Int
    name: String!
    consoleUrl: String!
    token: String
    routerPattern: String
    """
    @deprecated(reason: "Not used with RBAC permissions")
    """
    projectUser: String
    sshHost: String
    sshPort: String
    monitoringConfig: JSON
    friendlyName: String
    cloudProvider: String
    cloudRegion: String
    buildImage: String
    disabled: Boolean
  }

  input DeleteOpenshiftInput {
    name: String!
  }

  input DeleteKubernetesInput {
    name: String!
  }

  input AddNotificationMicrosoftTeamsInput {
    name: String!
    webhook: String!
    organization: Int
  }
  input AddNotificationEmailInput {
    name: String!
    emailAddress: String!
    organization: Int
  }

  input AddNotificationRocketChatInput {
    name: String!
    webhook: String!
    channel: String!
    organization: Int
  }

  input AddNotificationWebhookInput {
    name: String!
    webhook: String!
    organization: Int
  }

  input AddNotificationSlackInput {
    name: String!
    webhook: String!
    channel: String!
    organization: Int
  }

  input DeleteNotificationMicrosoftTeamsInput {
    name: String!
  }
  input DeleteNotificationEmailInput {
    name: String!
  }

  input DeleteNotificationRocketChatInput {
    name: String!
  }

  input DeleteNotificationSlackInput {
    name: String!
  }

  input DeleteNotificationWebhookInput {
    name: String!
  }

  input AddNotificationToProjectInput {
    project: String!
    notificationType: NotificationType!
    notificationName: String!
    contentType: NotificationContentType
    notificationSeverityThreshold: ProblemSeverityRating
  }

  input RemoveNotificationFromProjectInput {
    project: String!
    notificationType: NotificationType!
    notificationName: String!
  }

  input AddUserInput {
    email: String!
    firstName: String
    lastName: String
    comment: String
    gitlabId: Int
  }

  input UpdateUserPatchInput {
    email: String
    firstName: String
    lastName: String
    comment: String
    gitlabId: Int
  }

  input UpdateUserInput {
    user: UserInput!
    patch: UpdateUserPatchInput!
  }

  input DeleteUserInput {
    user: UserInput!
  }

  input addUserToOrganizationInput {
    user: UserInput!
    organization: Int!
    owner: Boolean
  }

  input DeleteProjectInput {
    project: String!
  }

  input UpdateProjectPatchInput {
    name: String
    gitUrl: String
    availability: ProjectAvailability
    privateKey: String
    subfolder: String
    routerPattern: String
    activeSystemsDeploy: String
    activeSystemsRemove: String
    activeSystemsTask: String
    activeSystemsMisc: String
    activeSystemsPromote: String
    branches: String
    productionEnvironment: String
    productionRoutes: String
    productionAlias: String
    standbyProductionEnvironment: String
    standbyRoutes: String
    standbyAlias: String
    autoIdle: Int
    storageCalc: Int
    pullrequests: String
    openshift: Int
    openshiftProjectPattern: String
    kubernetes: Int
    kubernetesNamespacePattern: String
    developmentEnvironmentsLimit: Int
    problemsUi: Int
    factsUi: Int
    productionBuildPriority: Int
    developmentBuildPriority: Int
    deploymentsDisabled: Int
<<<<<<< HEAD
    organization: Int
=======
    buildImage: String
>>>>>>> afcfbaf5
  }

  input UpdateProjectInput {
    id: Int!
    patch: UpdateProjectPatchInput!
  }

  input AddProjectToOrganizationInput {
    project: Int!
    organization: Int!
  }

  input AddDeployTargetToOrganizationInput {
    deployTarget: Int!
    organization: Int!
  }

  input UpdateOpenshiftPatchInput {
    name: String
    consoleUrl: String
    token: String
    routerPattern: String
    """
    @deprecated(reason: "Not used with RBAC permissions")
    """
    projectUser: String
    sshHost: String
    sshPort: String
    monitoringConfig: JSON
    friendlyName: String
    cloudProvider: String
    cloudRegion: String
    buildImage: String
    disabled: Boolean
  }

  input UpdateOpenshiftInput {
    id: Int!
    patch: UpdateOpenshiftPatchInput!
  }

  input UpdateKubernetesPatchInput {
    name: String
    consoleUrl: String
    token: String
    routerPattern: String
    """
    @deprecated(reason: "Not used with RBAC permissions")
    """
    projectUser: String
    sshHost: String
    sshPort: String
    monitoringConfig: JSON
    friendlyName: String
    cloudProvider: String
    cloudRegion: String
    buildImage: String
    disabled: Boolean
  }

  input UpdateKubernetesInput {
    id: Int!
    patch: UpdateKubernetesPatchInput!
  }

  input UpdateNotificationMicrosoftTeamsPatchInput {
    name: String
    webhook: String
    channel: String
  }
  input UpdateNotificationEmailPatchInput {
    name: String
    emailAddress: String
  }

  input UpdateNotificationRocketChatPatchInput {
    name: String
    webhook: String
    channel: String
  }

  input UpdateNotificationSlackPatchInput {
    name: String
    webhook: String
    channel: String
  }

  input UpdateNotificationWebhookPatchInput {
    name: String
    webhook: String
  }

  input UpdateNotificationMicrosoftTeamsInput {
    name: String!
    patch: UpdateNotificationMicrosoftTeamsPatchInput
  }
  input UpdateNotificationEmailInput {
    name: String!
    patch: UpdateNotificationEmailPatchInput
  }

  input UpdateNotificationRocketChatInput {
    name: String!
    patch: UpdateNotificationRocketChatPatchInput
  }

  input UpdateNotificationSlackInput {
    name: String!
    patch: UpdateNotificationSlackPatchInput
  }

  input UpdateNotificationWebhookInput {
    name: String!
    patch: UpdateNotificationWebhookPatchInput
  }

  input UpdateSshKeyPatchInput {
    name: String
    keyValue: String
    keyType: SshKeyType
  }

  input UpdateSshKeyInput {
    id: Int!
    patch: UpdateSshKeyPatchInput!
  }

  input UpdateEnvironmentPatchInput {
    project: Int
    deployType: DeployType
    deployBaseRef: String
    deployHeadRef: String
    deployTitle: String
    environmentType: EnvType
    openshiftProjectName: String
    kubernetesNamespaceName: String
    route: String
    routes: String
    monitoringUrls: String
    autoIdle: Int
    openshift: Int
    openshiftProjectPattern: String
    kubernetes: Int
    kubernetesNamespacePattern: String
    """
    Timestamp in format 'YYYY-MM-DD hh:mm:ss'
    """
    created: String
  }

  input UpdateEnvironmentInput {
    id: Int!
    patch: UpdateEnvironmentPatchInput
  }

  input EnvVariableInput {
    id: Int
    type: EnvVariableType
    typeId: Int!
    scope: EnvVariableScope
    name: String!
    value: String!
  }

  input DeleteEnvVariableInput {
    id: Int!
  }

  input DeleteEnvVariableByNameInput {
    environment: String
    project: String!
    name: String!
  }

  input EnvVariableByNameInput {
    environment: String
    project: String!
    scope: EnvVariableScope
    name: String!
    value: String!
  }

  input SetEnvironmentServicesInput {
    environment: Int!
    services: [String]!
  }

  input UploadFilesForTaskInput {
    task: Int!,
    files: [Upload]!,
  }

  input DeleteFilesForTaskInput {
    id: Int!
  }

  input EnvKeyValueInput {
    name: String
    value: String
  }

  input DeployEnvironmentLatestInput {
    environment: EnvironmentInput!
    priority: Int
    bulkId: String
    bulkName: String
    buildVariables: [EnvKeyValueInput]
    returnData: Boolean
  }

  input DeployEnvironmentBranchInput {
    project: ProjectInput!
    branchName: String!
    branchRef: String
    priority: Int
    bulkId: String
    bulkName: String
    buildVariables: [EnvKeyValueInput]
    returnData: Boolean
  }

  input DeployEnvironmentPullrequestInput {
    project: ProjectInput!
    number: Int!
    title: String!
    baseBranchName: String!
    baseBranchRef: String!
    headBranchName: String!
    headBranchRef: String!
    priority: Int
    bulkId: String
    bulkName: String
    buildVariables: [EnvKeyValueInput]
    returnData: Boolean
  }

  input DeployEnvironmentPromoteInput {
    sourceEnvironment: EnvironmentInput!
    project: ProjectInput!
    destinationEnvironment: String!
    priority: Int
    bulkId: String
    bulkName: String
    buildVariables: [EnvKeyValueInput]
    returnData: Boolean
  }

  input switchActiveStandbyInput {
    project: ProjectInput!
  }

  input GroupInput {
    id: String
    name: String
  }

  input AddGroupInput {
    name: String!
    parentGroup: GroupInput
    organization: Int
  }

  input UpdateGroupPatchInput {
    name: String
  }

  input UpdateGroupInput {
    group: GroupInput!
    patch: UpdateGroupPatchInput!
  }

  input DeleteGroupInput {
    group: GroupInput!
  }

  input UserInput {
    id: String
    email: String
  }

  input UserGroupInput {
    user: UserInput!
    group: GroupInput!
  }

  input UserGroupRoleInput {
    user: UserInput!
    group: GroupInput!
    role: GroupRole!
  }

  input ProjectGroupsInput {
    project: ProjectInput!
    groups: [GroupInput!]!
  }

  input BulkDeploymentLatestInput {
    buildVariables: [EnvKeyValueInput]
    environments: [DeployEnvironmentLatestInput!]!
    name: String
  }

  type Mutation {
    """
    Add Environment or update if it is already existing
    """
    addOrUpdateEnvironment(input: AddEnvironmentInput!): Environment
    updateEnvironment(input: UpdateEnvironmentInput!): Environment
    deleteEnvironment(input: DeleteEnvironmentInput!): String
    deleteAllEnvironments: String
    """
    Add or update Storage Information for Environment
    """
    addOrUpdateEnvironmentStorage(
      input: AddOrUpdateEnvironmentStorageInput!
    ): EnvironmentStorage
    addNotificationSlack(input: AddNotificationSlackInput!): NotificationSlack
    updateNotificationSlack(
      input: UpdateNotificationSlackInput!
    ): NotificationSlack
    deleteNotificationSlack(input: DeleteNotificationSlackInput!): String
    deleteAllNotificationSlacks: String
    addNotificationRocketChat(
      input: AddNotificationRocketChatInput!
    ): NotificationRocketChat
    updateNotificationRocketChat(
      input: UpdateNotificationRocketChatInput!
    ): NotificationRocketChat
    deleteNotificationRocketChat(
      input: DeleteNotificationRocketChatInput!
    ): String
    deleteAllNotificationRocketChats: String
    addNotificationMicrosoftTeams(
      input: AddNotificationMicrosoftTeamsInput!
    ): NotificationMicrosoftTeams
    updateNotificationMicrosoftTeams(
      input: UpdateNotificationMicrosoftTeamsInput!
    ): NotificationMicrosoftTeams
    deleteNotificationMicrosoftTeams(
      input: DeleteNotificationMicrosoftTeamsInput!
    ): String
    deleteAllNotificationMicrosoftTeams: String
    addNotificationWebhook(
      input: AddNotificationWebhookInput!
    ): NotificationWebhook
    updateNotificationWebhook(
      input: UpdateNotificationWebhookInput!
    ): NotificationWebhook
    deleteNotificationWebhook(
      input: DeleteNotificationWebhookInput!
    ): String
    deleteAllNotificationWebhook: String
    addNotificationEmail(
      input: AddNotificationEmailInput!
    ): NotificationEmail
    updateNotificationEmail(
      input: UpdateNotificationEmailInput!
    ): NotificationEmail
    deleteNotificationEmail(
      input: DeleteNotificationEmailInput!
    ): String
    deleteAllNotificationEmails: String
    """
    Connect previous created Notification to a Project
    """
    addNotificationToProject(input: AddNotificationToProjectInput!): Project
    removeNotificationFromProject(
      input: RemoveNotificationFromProjectInput!
    ): Project
    removeAllNotificationsFromAllProjects: String
    addOpenshift(input: AddOpenshiftInput!): Openshift
    updateOpenshift(input: UpdateOpenshiftInput!): Openshift
    deleteOpenshift(input: DeleteOpenshiftInput!): String
    deleteAllOpenshifts: String
    addKubernetes(input: AddKubernetesInput!): Kubernetes
    updateKubernetes(input: UpdateKubernetesInput!): Kubernetes
    deleteKubernetes(input: DeleteKubernetesInput!): String
    deleteAllKubernetes: String
    addProject(input: AddProjectInput!): Project
    updateProject(input: UpdateProjectInput!): Project
    deleteProject(input: DeleteProjectInput!): String
    deleteAllProjects: String
    addSshKey(input: AddSshKeyInput!): SshKey
    updateSshKey(input: UpdateSshKeyInput!): SshKey
    deleteSshKey(input: DeleteSshKeyInput!): String
    deleteSshKeyById(input: DeleteSshKeyByIdInput!): String
    deleteAllSshKeys: String
    removeAllSshKeysFromAllUsers: String
    addUser(input: AddUserInput!): User
    updateUser(input: UpdateUserInput!): User
    """
    Add a user to an organization as an owner of the organization
    """
    addUserToOrganization(input: addUserToOrganizationInput!): User
    removeUserFromOrganization(input: addUserToOrganizationInput!): User
    deleteUser(input: DeleteUserInput!): String
    deleteAllUsers: String
    addDeployment(input: AddDeploymentInput!): Deployment
    bulkDeployEnvironmentLatest(input: BulkDeploymentLatestInput!): String
    deleteDeployment(input: DeleteDeploymentInput!): String
    updateDeployment(input: UpdateDeploymentInput): Deployment
    cancelDeployment(input: CancelDeploymentInput!): String
    addBackup(input: AddBackupInput!): Backup
    addProblem(input: AddProblemInput!): Problem
    addProblemHarborScanMatch(input: AddProblemHarborScanMatchInput!): ProblemHarborScanMatch
    deleteProblem(input: DeleteProblemInput!): String
    deleteProblemsFromSource(input: DeleteProblemsFromSourceInput!): String
    deleteProblemHarborScanMatch(input: DeleteProblemHarborScanMatchInput!): String
    addFact(input: AddFactInput!): Fact
    addFacts(input: AddFactsInput!): [Fact] @deprecated(reason: "Use addFactsByName instead")
    addFactsByName(input: AddFactsByNameInput!): [Fact]
    deleteFact(input: DeleteFactInput!): String
    deleteFactsFromSource(input: DeleteFactsFromSourceInput!): String
    addFactReference(input: AddFactReferenceInput!): FactReference
    deleteFactReference(input: DeleteFactReferenceInput!): String
    deleteAllFactReferencesByFactId(input: DeleteFactReferencesByFactIdInput!): String
    deleteBackup(input: DeleteBackupInput!): String
    deleteAllBackups: String
    addRestore(input: AddRestoreInput!): Restore
    updateRestore(input: UpdateRestoreInput!): Restore
    addEnvVariable(input: EnvVariableInput!): EnvKeyValue  @deprecated(reason: "Use addOrUpdateEnvVariableByName instead")
    deleteEnvVariable(input: DeleteEnvVariableInput!): String  @deprecated(reason: "Use deleteEnvVariableByName instead")
    addOrUpdateEnvVariableByName(input: EnvVariableByNameInput!): EnvKeyValue
    deleteEnvVariableByName(input: DeleteEnvVariableByNameInput!): String
    addTask(input: TaskInput!): Task
    addAdvancedTaskDefinition(input: AdvancedTaskDefinitionInput!): AdvancedTaskDefinition
    updateAdvancedTaskDefinition(input: UpdateAdvancedTaskDefinitionInput!): AdvancedTaskDefinition
    invokeRegisteredTask(advancedTaskDefinition: Int!, environment: Int!, argumentValues: [AdvancedTaskDefinitionArgumentValueInput]): Task
    deleteAdvancedTaskDefinition(advancedTaskDefinition: Int!): String
    addWorkflow(input: AddWorkflowInput!): Workflow
    updateWorkflow(input: UpdateWorkflowInput): Workflow
    deleteWorkflow(input: DeleteWorkflowInput!): String
    taskDrushArchiveDump(environment: Int!): Task
    taskDrushSqlDump(environment: Int!): Task
    taskDrushCacheClear(environment: Int!): Task
    taskDrushCron(environment: Int!): Task
    taskDrushSqlSync(
      sourceEnvironment: Int!
      destinationEnvironment: Int!
    ): Task
    taskDrushRsyncFiles(
      sourceEnvironment: Int!
      destinationEnvironment: Int!
    ): Task
    taskDrushUserLogin(environment: Int!): Task
    deleteTask(input: DeleteTaskInput!): String
    updateTask(input: UpdateTaskInput): Task
    setEnvironmentServices(input: SetEnvironmentServicesInput!): [EnvironmentService]
    uploadFilesForTask(input: UploadFilesForTaskInput!): Task
    deleteFilesForTask(input: DeleteFilesForTaskInput!): String
    deployEnvironmentLatest(input: DeployEnvironmentLatestInput!): String
    deployEnvironmentBranch(input: DeployEnvironmentBranchInput!): String
    deployEnvironmentPullrequest(input: DeployEnvironmentPullrequestInput!): String
    deployEnvironmentPromote(input: DeployEnvironmentPromoteInput!): String
    switchActiveStandby(input: switchActiveStandbyInput!): Task
    addGroup(input: AddGroupInput!): GroupInterface
    updateGroup(input: UpdateGroupInput!): GroupInterface
    deleteGroup(input: DeleteGroupInput!): String
    deleteAllGroups: String
    addUserToGroup(input: UserGroupRoleInput!): GroupInterface
    removeUserFromGroup(input: UserGroupInput!): GroupInterface
    addGroupsToProject(input: ProjectGroupsInput): Project
    addGroupToOrganization(input: AddGroupInput!): String
    addProjectToOrganization(input: AddProjectToOrganizationInput): Project
    addDeployTargetToOrganization(input: AddDeployTargetToOrganizationInput): String
    removeGroupsFromProject(input: ProjectGroupsInput!): Project
    updateProjectMetadata(input: UpdateMetadataInput!): Project
    removeProjectMetadataByKey(input: RemoveMetadataInput!): Project
    addDeployTargetConfig(input: AddDeployTargetConfigInput!): DeployTargetConfig  @deprecated(reason: "Unstable API, subject to breaking changes in any release. Use at your own risk")
    updateDeployTargetConfig(input: UpdateDeployTargetConfigInput!): DeployTargetConfig  @deprecated(reason: "Unstable API, subject to breaking changes in any release. Use at your own risk")
    deleteDeployTargetConfig(input: DeleteDeployTargetConfigInput!): String  @deprecated(reason: "Unstable API, subject to breaking changes in any release. Use at your own risk")
    deleteAllDeployTargetConfigs: String  @deprecated(reason: "Unstable API, subject to breaking changes in any release. Use at your own risk")
    """
    Add an organization
    """
    addOrganization(input: AddOrganizationInput!): Organization  @deprecated(reason: "Unstable API, subject to breaking changes in any release. Use at your own risk")
    """
    Update an organization
    """
    updateOrganization(input: UpdateOrganizationInput!): Organization  @deprecated(reason: "Unstable API, subject to breaking changes in any release. Use at your own risk")
    updateEnvironmentDeployTarget(environment: Int!, deployTarget: Int!): Environment
  }

  type Subscription {
    backupChanged(environment: Int!): Backup
    deploymentChanged(environment: Int!): Deployment
    taskChanged(environment: Int!): Task
  }
`;

module.exports = typeDefs;<|MERGE_RESOLUTION|>--- conflicted
+++ resolved
@@ -1379,11 +1379,8 @@
     productionBuildPriority: Int
     developmentBuildPriority: Int
     deploymentsDisabled: Int
-<<<<<<< HEAD
     organization: Int
-=======
     buildImage: String
->>>>>>> afcfbaf5
   }
 
   input AddEnvironmentInput {
@@ -1773,11 +1770,7 @@
     productionBuildPriority: Int
     developmentBuildPriority: Int
     deploymentsDisabled: Int
-<<<<<<< HEAD
-    organization: Int
-=======
     buildImage: String
->>>>>>> afcfbaf5
   }
 
   input UpdateProjectInput {
