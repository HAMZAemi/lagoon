const { gql } = require('./util/gql');

// TODO: Split up this file

// TODO: Re-enable Prettier after the problem with escaping interpolation in
// embedded GraphQL in JS is fixed and new version released.
// Ref: https://github.com/prettier/prettier/issues/4974
// prettier-ignore
const typeDefs = gql`
  scalar Upload
  scalar Date
  scalar JSON

  enum SshKeyType {
    SSH_RSA
    SSH_ED25519
    ECDSA_SHA2_NISTP256
    ECDSA_SHA2_NISTP384
    ECDSA_SHA2_NISTP521
  }

  enum DeployType {
    BRANCH
    PULLREQUEST
    PROMOTE
  }

  enum EnvType {
    PRODUCTION
    DEVELOPMENT
  }

  enum NotificationType {
    SLACK
    ROCKETCHAT
    MICROSOFTTEAMS
    EMAIL
    WEBHOOK
  }

  enum NotificationContentType {
    DEPLOYMENT
    PROBLEM
  }

  enum DeploymentStatusType {
    NEW
    PENDING
    RUNNING
    CANCELLED
    ERROR
    FAILED
    COMPLETE
    QUEUED
  }

  enum EnvVariableType {
    PROJECT
    ENVIRONMENT
  }

  enum EnvVariableScope {
    BUILD
    RUNTIME
    GLOBAL
    CONTAINER_REGISTRY
    INTERNAL_CONTAINER_REGISTRY
  }

  enum TaskStatusType {
    NEW
    PENDING
    RUNNING
    CANCELLED
    ERROR
    FAILED
    COMPLETE
    QUEUED
    ACTIVE
    SUCCEEDED
  }

  enum RestoreStatusType {
    PENDING
    SUCCESSFUL
    FAILED
  }

  enum EnvOrderType {
    NAME
    UPDATED
  }

  enum ProjectOrderType {
    NAME
    CREATED
  }

  enum ProjectAvailability {
    STANDARD
    HIGH
    POLYSITE
  }

  enum GroupRole {
    GUEST
    REPORTER
    DEVELOPER
    MAINTAINER
    OWNER
  }

  enum ProblemSeverityRating {
    NONE
    UNKNOWN
    NEGLIGIBLE
    LOW
    MEDIUM
    HIGH
    CRITICAL
  }

  enum FactType {
    TEXT
    URL
    SEMVER
  }

  enum TaskPermission {
    MAINTAINER
    DEVELOPER
    GUEST
  }

  scalar SeverityScore

  type AdvancedTaskDefinitionArgument {
    id: Int
    name: String
    displayName: String
    type: String
    range: [String]
    advancedTaskDefinition: AdvancedTaskDefinition
  }

  type AdvancedTaskDefinitionImage {
    id: Int
    name: String
    description: String
    confirmationText: String
    type: AdvancedTaskDefinitionTypes
    image: String
    service: String
    groupName: String
    environment: Int
    project: Int
    permission: TaskPermission
    showUi: Int
    adminTask: Int
    advancedTaskDefinitionArguments: [AdvancedTaskDefinitionArgument]
    created: String
    deleted: String
  }

  type AdvancedTaskDefinitionCommand {
    id: Int
    name: String
    description: String
    confirmationText: String
    type: AdvancedTaskDefinitionTypes
    service: String
    command: String
    groupName: String
    environment: Int
    project: Int
    permission: TaskPermission
    showUi: Int
    adminTask: Int
    advancedTaskDefinitionArguments: [AdvancedTaskDefinitionArgument]
    created: String
    deleted: String
  }

  union AdvancedTaskDefinition = AdvancedTaskDefinitionImage | AdvancedTaskDefinitionCommand

  type TaskRegistration {
    id: Int
    type: String
    name: String
    description: String
    groupName: String
    environment: Int
    project: Int
    command: String
    service: String
    permission: TaskPermission
    created: String
    deleted: String
  }


  type Workflow {
    id: Int
    name: String
    event: String
    project: Int
    advancedTaskDefinition: AdvancedTaskDefinition
  }

  input AddWorkflowInput {
    name: String
    event: String
    project: Int
    advancedTaskDefinition: Int
  }

  input DeleteWorkflowInput {
    id: Int!
  }

  input UpdateWorkflowPatchInput {
    name: String
    event: String
    project: Int
    advancedTaskDefinition: Int
  }

  input UpdateWorkflowInput {
    id: Int!
    patch: UpdateWorkflowPatchInput!
  }


  type Problem {
    id: Int
    environment: Environment
    severity: ProblemSeverityRating
    severityScore: SeverityScore
    identifier: String
    service: String
    source: String
    associatedPackage: String
    description: String
    links: String
    version: String
    fixedVersion: String
    data: String
    created: String
    deleted: String
  }

  type ProblemHarborScanMatch {
    id: Int
    name: String
    description: String
    defaultLagoonProject: String
    defaultLagoonEnvironment: String
    defaultLagoonService: String
    regex: String
  }

  input AddProblemHarborScanMatchInput {
    name: String!
    description: String!
    defaultLagoonProject: String
    defaultLagoonEnvironment: String
    defaultLagoonService: String
    regex: String!
  }

  input DeleteProblemHarborScanMatchInput {
    id: Int!
  }

  input AddProblemInput {
    id: Int
    environment: Int!
    severity: ProblemSeverityRating
    severityScore: SeverityScore
    identifier: String!
    service: String
    source: String!
    associatedPackage: String
    description: String
    links: String
    version: String
    fixedVersion: String
    data: String!
    created: String
  }

  input BulkProblem {
    severity: ProblemSeverityRating
    severityScore: SeverityScore
    identifier: String
    data: String
  }

  input DeleteProblemInput {
    environment: Int!
    identifier: String!
  }

  input DeleteProblemsFromSourceInput {
    environment: Int!
    source: String!
    service: String!
  }

  type Fact {
    id: Int
    environment: Environment
    name: String
    value: String
    source: String
    description: String
    keyFact: Boolean
    type: FactType
    category: String
    references: [FactReference]
    service: String
  }

  input AddFactInput {
    id: Int
    environment: Int
    name: String!
    value: String!
    source: String!
    description: String!
    keyFact: Boolean
    type: FactType
    category: String
    service: String
  }

  input AddFactsInput {
    facts: [AddFactInput]!
  }

  input AddFactsByNameInput {
    project: String
    environment: String
    facts: [AddFactInput]!
  }

  input UpdateFactInputValue {
    environment: Int!
    name: String!
    value: String!
    source: String!
    description: String
    keyFact: Boolean
    type: FactType
    category: String
    service: String
  }

  input UpdateFactInput {
    environment: Int!
    patch: UpdateFactInputValue!
  }

  input DeleteFactInput {
    environment: Int!
    name: String!
  }

  input DeleteFactsFromSourceInput {
    environment: Int!
    source: String!
  }

  type FactReference {
    id: Int
    fid: Int
    name: String
  }

  input AddFactReferenceInput {
    fid: Int!
    name: String!
  }

  input UpdateFactReferenceInputValue {
    fid: Int!
    name: String
  }

  input UpdateFactReferenceInput {
    fid: Int!
    patch: UpdateFactReferenceInputValue!
  }

  input DeleteFactReferenceInput {
    factName: String!
    referenceName: String!
    eid: Int!
  }

  input DeleteFactReferencesByFactIdInput {
    fid: Int!
  }

  enum FactFilterConnective {
    OR
    AND
  }

  enum FactFilterLHSTarget {
    FACT
    ENVIRONMENT
    PROJECT
  }

  input FactFilterAtom {
    lhsTarget: FactFilterLHSTarget
    name: String!
    contains: String!
  }
  input FactFilterInput {
    filterConnective: FactFilterConnective
    filters: [FactFilterAtom]
    skip: Int
    take: Int
    orderBy: String
  }

  type File {
    id: Int
    filename: String
    download: String
    created: String
  }

  type SshKey {
    id: Int
    name: String
    keyValue: String
    keyType: String
    keyFingerprint: String
    created: String
  }

  type User {
    id: String
    email: String
    firstName: String
    lastName: String
    comment: String
    gitlabId: Int
    sshKeys: [SshKey]
    groups: [GroupInterface]
  }

  type GroupMembership {
    user: User
    role: GroupRole
  }

  interface GroupInterface {
    id: String
    name: String
    type: String
    groups: [GroupInterface]
    members: [GroupMembership]
    projects: [Project]
  }

  type Group implements GroupInterface {
    id: String
    name: String
    type: String
    groups: [GroupInterface]
    members: [GroupMembership]
    projects: [Project]
  }

  type Openshift {
    id: Int
    name: String
    consoleUrl: String
    token: String
    routerPattern: String
    projectUser: String @deprecated(reason: "Not used with RBAC permissions")
    sshHost: String
    sshPort: String
    created: String
    monitoringConfig: JSON
    friendlyName: String
    cloudProvider: String
    cloudRegion: String
    buildImage: String
  }

  type Kubernetes {
    id: Int
    name: String
    consoleUrl: String
    token: String
    routerPattern: String
    projectUser: String @deprecated(reason: "Not used with RBAC permissions")
    sshHost: String
    sshPort: String
    created: String
    monitoringConfig: JSON
    friendlyName: String
    cloudProvider: String
    cloudRegion: String
    buildImage: String
  }

  type NotificationMicrosoftTeams {
    id: Int
    name: String
    webhook: String
    contentType: String
    notificationSeverityThreshold: ProblemSeverityRating
  }

  type NotificationRocketChat {
    id: Int
    name: String
    webhook: String
    channel: String
    contentType: String
    notificationSeverityThreshold: ProblemSeverityRating
  }

  type NotificationSlack {
    id: Int
    name: String
    webhook: String
    channel: String
    contentType: String
    notificationSeverityThreshold: ProblemSeverityRating
  }

  type NotificationEmail {
    id: Int
    name: String
    emailAddress: String
    contentType: String
    notificationSeverityThreshold: ProblemSeverityRating
  }

  type NotificationWebhook {
    id: Int
    name: String
    webhook: String
    contentType: String
    notificationSeverityThreshold: ProblemSeverityRating
  }

  type UnassignedNotification {
    id: Int
    name: String
    type: String
    contentType: String
    notificationSeverityThreshold: ProblemSeverityRating
  }

  union Notification = NotificationRocketChat | NotificationSlack | NotificationMicrosoftTeams | NotificationEmail | NotificationWebhook

  """
  Lagoon Project (like a git repository)
  """
  type Project {
    """
    ID of project
    """
    id: Int
    """
    Name of project
    """
    name: String
    """
    Git URL, needs to be SSH Git URL in one of these two formats
    - git@172.17.0.1/project1.git
    - ssh://git@172.17.0.1:2222/project1.git
    """
    gitUrl: String
    """
    Project Availability STANDARD|HIGH
    """
    availability: ProjectAvailability
    """
    SSH Private Key for Project
    Will be used to authenticate against the Git Repo of the Project
    Needs to be in single string separated by \`\n\`, example:
    \`\`\`
    -----BEGIN RSA PRIVATE KEY-----\nMIIJKQIBAAKCAgEA+o[...]P0yoL8BoQQG2jCvYfWh6vyglQdrDYx/o6/8ecTwXokKKh6fg1q\n-----END RSA PRIVATE KEY-----
    \`\`\`
    """
    privateKey: String
    """
    Set if the .lagoon.yml should be found in a subfolder
    Usefull if you have multiple Lagoon projects per Git Repository
    """
    subfolder: String
    """
    Set if the project should use a routerPattern that is different from the deploy target default
    """
    routerPattern: String
    """
    Notifications that should be sent for this project
    """
    notifications(type: NotificationType, contentType: NotificationContentType, notificationSeverityThreshold: ProblemSeverityRating): [Notification]
    """
    Which internal Lagoon System is responsible for deploying
    Currently only 'lagoon_controllerBuildDeploy' exists
    """
    activeSystemsDeploy: String
    """
    Which internal Lagoon System is responsible for promoting
    Currently only 'lagoon_controllerBuildDeploy' exists
    """
    activeSystemsPromote: String
    """
    Which internal Lagoon System is responsible for promoting
    Currently only 'lagoon_controllerRemove' exists
    """
    activeSystemsRemove: String
    """
    Which internal Lagoon System is responsible for tasks
    Currently only 'lagoon_controllerJob' exists
    """
    activeSystemsTask: String
    """
    Which internal Lagoon System is responsible for miscellaneous tasks
    Currently only 'lagoon_controllerMisc' exists
    """
    activeSystemsMisc: String
    """
    Which branches should be deployed, can be one of:
    - \`true\` - all branches are deployed
    - \`false\` - no branches are deployed
    - REGEX - regex of all branches that should be deployed, example: \`^(main|staging)$\`
    """
    branches: String
    """
    Which Pull Requests should be deployed, can be one of:
    - \`true\` - all pull requests are deployed
    - \`false\` - no pull requests are deployed
    - REGEX - regex of all Pull Request titles that should be deployed, example: \`[BUILD]\`
    """
    pullrequests: String
    """
    Which environment(the name) should be marked as the production environment.
    *Important:* If you change this, you need to deploy both environments (the current and previous one) that are affected in order for the change to propagate correctly
    """
    productionEnvironment: String
    """
    Routes that are attached to the active environment
    """
    productionRoutes: String
    """
    The drush alias to use for the active production environment
    *Important:* This is mainly used for drupal, but could be used for other services potentially
    """
    productionAlias: String
    """
    Which environment(the name) should be marked as the production standby environment.
    *Important:* This is used to determine which environment should be marked as the standby production environment
    """
    standbyProductionEnvironment: String
    """
    Routes that are attached to the standby environment
    """
    standbyRoutes: String
    """
    The drush alias to use for the standby production environment
    *Important:* This is mainly used for drupal, but could be used for other services potentially
    """
    standbyAlias: String
    """
    What the production environment build priority should be (\`0 through 10\`)
    """
    productionBuildPriority: Int
    """
    What the development environment build priority should be (\`0 through 10\`)
    """
    developmentBuildPriority: Int
    """
    Should this project have auto idling enabled (\`1\` or \`0\`)
    """
    autoIdle: Int
    """
    Should storage for this environment be calculated (\`1\` or \`0\`)
    """
    storageCalc: Int
    """
    Should the Problems UI be available for this Project (\`1\` or \`0\`)
    """
    problemsUi: Int
    """
    Should the Facts UI be available for this Project (\`1\` or \`0\`)
    """
    factsUi: Int
    """
    Should the ability to deploy environments be disabled for this Project (\`1\` or \`0\`)
    """
    deploymentsDisabled: Int
    """
    Reference to OpenShift Object this Project should be deployed to
    """
    openshift: Openshift
    """
    Pattern of OpenShift Project/Namespace that should be generated, default: \`$\{project}-$\{environmentname}\`
    """
    openshiftProjectPattern: String
    """
    Reference to Kubernetes Object this Project should be deployed to
    """
    kubernetes: Kubernetes
    """
    Pattern of Kubernetes Namespace that should be generated, default: \`$\{project}-$\{environmentname}\`
    """
    kubernetesNamespacePattern: String
    """
    How many environments can be deployed at one timeout
    """
    developmentEnvironmentsLimit: Int
    """
    Name of the OpenShift Project/Namespace
    """
    openshiftProjectName: String
    """
    Deployed Environments for this Project
    """
    environments(
      """
      Filter by Environment Type
      """
      type: EnvType
      """
      Include deleted Environments (by default deleted environment are hidden)
      """
      includeDeleted: Boolean
      """
      Filter environments by fact matching
      """
      factFilter: FactFilterInput
    ): [Environment]
    """
    Creation Timestamp of Project
    """
    created: String
    """
    Environment variables available during build-time and run-time
    """
    envVariables: [EnvKeyValue]
    """
    Which groups are directly linked to project
    """
    groups: [GroupInterface]
    """
    Metadata key/values stored against a project
    """
    metadata: JSON
    """
    DeployTargetConfigs are a way to define which deploy targets are used for a project\n
    """
    deployTargetConfigs: [DeployTargetConfig] @deprecated(reason: "Unstable API, subject to breaking changes in any release. Use at your own risk")
  }

  """
  Lagoon Environment (for each branch, pullrequest there is an individual environment)
  """
  type Environment {
    """
    Internal ID of this Environment
    """
    id: Int
    """
    Name of this Environment
    """
    name: String
    """
    Reference to the Project Object
    """
    project: Project
    """
    Which Deployment Type this environment is, can be \`branch\`, \`pullrequest\`, \`promote\`
    """
    deployType: String
    """
    The version control base ref for deployments (e.g., branch name, tag, or commit id)
    """
    deployBaseRef: String
    """
    The version control head ref for deployments (e.g., branch name, tag, or commit id)
    """
    deployHeadRef: String
    """
    The title of the last deployment (PR title)
    """
    deployTitle: String
    """
    Should this environment have auto idling enabled (\`1\` or \`0\`)
    """
    autoIdle: Int
    """
    Which Environment Type this environment is, can be \`production\`, \`development\`
    """
    environmentType: String
    """
    Name of the OpenShift Project/Namespace this environment is deployed into
    """
    openshiftProjectName: String
    """
    Name of the Kubernetes Namespace this environment is deployed into
    """
    kubernetesNamespaceName: String
    """
    Unix Timestamp of the last time this environment has been updated
    """
    updated: String
    """
    Unix Timestamp if the creation time
    """
    created: String
    """
    Unix Timestamp of when this project has been deleted
    """
    deleted: String
    """
    Reference to EnvironmentHoursMonth API Object, which returns how many hours this environment ran in a specific month
    """
    hoursMonth(month: Date): EnvironmentHoursMonth
    """
    Reference to EnvironmentStorage API Object, which shows the Storage consumption of this environment per day
    """
    storages: [EnvironmentStorage]
    """
    Reference to EnvironmentStorageMonth API Object, which returns how many storage per day this environment used in a specific month
    """
    storageMonth(month: Date): EnvironmentStorageMonth
    """
    Reference to EnvironmentHitsMonth API Object, which returns how many hits this environment generated in a specific month
    """
    hitsMonth(month: Date): EnvironmentHitsMonth
    """
    Environment variables available during build-time and run-time
    """
    envVariables: [EnvKeyValue]
    route: String
    routes: String
    monitoringUrls: String
    deployments(name: String, limit: Int): [Deployment]
    insights(type: String, limit: Int): [Insight]
    backups(includeDeleted: Boolean, limit: Int): [Backup]
    tasks(id: Int, taskName: String, limit: Int): [Task]
    advancedTasks: [AdvancedTaskDefinition]
    services: [EnvironmentService]
    problems(severity: [ProblemSeverityRating], source: [String]): [Problem]
    facts(keyFacts: Boolean, limit: Int, summary: Boolean): [Fact]
    openshift: Openshift
    openshiftProjectPattern: String
    kubernetes: Kubernetes
    kubernetesNamespacePattern: String
    workflows: [Workflow]
  }

  type EnvironmentHitsMonth {
    total: Int
  }

  type EnvironmentStorage {
    id: Int
    environment: Environment
    persistentStorageClaim: String
    bytesUsed: Float
    updated: String
  }

  type EnvironmentStorageMonth {
    month: String
    bytesUsed: Float
  }

  type EnvironmentHoursMonth {
    month: String
    hours: Int
  }

  type EnvironmentService {
    id: Int
    name: String
  }

  type Backup {
    id: Int
    environment: Environment
    source: String
    backupId: String
    created: String
    deleted: String
    restore: Restore
  }

  type Restore {
    id: Int
    backupId: String
    status: String
    restoreLocation: String
    created: String
  }

  type Deployment {
    id: Int
    name: String
    status: String
    created: String
    started: String
    completed: String
    environment: Environment
    remoteId: String
    buildLog: String
    """
    The Lagoon URL
    """
    uiLink: String
    priority: Int
    bulkId: String
    bulkName: String
    buildStep: String
  }

  type Insight {
    id: Int
    type: String
    service: String
    created: String
    fileId: String
    data: String
    file: String!
    size: String
    environment: Environment!
    downloadUrl: String
  }

  type EnvKeyValue {
    id: Int
    scope: String
    name: String
    value: String
  }

  type Task {
    id: Int
    name: String
    taskName: String
    status: String
    created: String
    started: String
    completed: String
    environment: Environment
    service: String
    command: String
    remoteId: String
    logs: String
    files: [File]
  }

  type AdvancedTask {
    id: Int
    name: String
    taskName: String
    status: String
    created: String
    started: String
    completed: String
    environment: Environment
    service: String
    advancedTask: String
    remoteId: String
    logs: String
    files: [File]
  }

  type ProjectFactSearchResults {
    count: Int
    projects: [Project]
  }

  type EnvironmentFactSearchResults {
    count: Int
    environments: [Environment]
  }

  type DeployTargetConfig {
    id: Int
    project: Project
    weight: Int
    branches: String
    pullrequests: String
    deployTarget: Openshift
    deployTargetProjectPattern: String
  }

  input AddDeployTargetConfigInput {
    id: Int
    project: Int!
    weight: Int
    branches: String!
    pullrequests: String!
    deployTarget: Int!
    deployTargetProjectPattern: String
  }

  input UpdateDeployTargetConfigPatchInput {
    weight: Int
    branches: String
    pullrequests: String
    deployTarget: Int
    deployTargetProjectPattern: String
  }

  input UpdateDeployTargetConfigInput {
    id: Int!
    patch: UpdateDeployTargetConfigPatchInput
  }

  input DeleteDeployTargetConfigInput {
    id: Int!
    project: Int!
    execute: Boolean
  }

  input DeleteEnvironmentInput {
    name: String!
    project: String!
    execute: Boolean
  }

  input MetadataKeyValue {
    key: String!
    value: String
  }

  input UpdateMetadataInput {
    id: Int!
    patch: MetadataKeyValue!
  }

  input RemoveMetadataInput {
    id: Int!
    key: String!
  }

<<<<<<< HEAD
  input EnvVariableByProjectEnvironmentNameInput {
    environment: String
    project: String!
  }
=======
  # Must provide id OR name
  input KubernetesInput {
    id: Int
    name: String
  }

>>>>>>> 07d80cd5

  type Query {
    """
    Returns the current user
    """
    me: User
    """
    Returns User Object by a given sshKey
    """
    userBySshKey(sshKey: String!): User
    """
    Returns Project Object by a given name
    """
    projectByName(name: String!): Project
    """
    Returns all Project Objects for a specified Kubernetes
    """
    projectsByKubernetes(kubernetes: KubernetesInput!, order: ProjectOrderType, createdAfter: String): [Project]
    """
    Returns Group Object by a given name
    """
    groupByName(name: String!): GroupInterface
    """
    Returns Project Object by a given gitUrl (only the first one if there are multiple)
    """
    projectByGitUrl(gitUrl: String!): Project
    environmentByName(name: String!, project: Int!, includeDeleted: Boolean): Environment
    environmentById(id: Int!): Environment
    """
    Returns Environment Object by a given openshiftProjectName
    """
    environmentByOpenshiftProjectName(
      openshiftProjectName: String!
    ): Environment
    """
    Returns Environment Object by a given kubernetesNamespaceName
    """
    environmentByKubernetesNamespaceName(
      kubernetesNamespaceName: String!
    ): Environment
    """
    Return projects from a fact-based search
    """
    projectsByFactSearch(
      input: FactFilterInput
    ): ProjectFactSearchResults

    """
    Return environments from a fact-based search
    """
    environmentsByFactSearch(
      input: FactFilterInput
    ): EnvironmentFactSearchResults
    userCanSshToEnvironment(
      openshiftProjectName: String
      kubernetesNamespaceName: String
    ): Environment
    deploymentByRemoteId(id: String): Deployment
    deploymentsByBulkId(bulkId: String): [Deployment]
    deploymentsByFilter(openshifts: [Int], deploymentStatus: [DeploymentStatusType]): [Deployment]
    taskByTaskName(taskName: String): Task
    taskByRemoteId(id: String): Task
    taskById(id: Int): Task
    """
    Returns all Project Objects matching given filters (all if no filter defined)
    """
    allProjects(createdAfter: String, gitUrl: String, order: ProjectOrderType): [Project]
    """
    Returns all Project Objects matching metadata filters
    """
    projectsByMetadata(metadata: [MetadataKeyValue]): [Project]
    """
    Returns all OpenShift Objects
    """
    allOpenshifts: [Openshift]
    """
    Returns all Kubernetes Objects
    """
    allKubernetes: [Kubernetes]
    """
    Returns all Environments matching given filter (all if no filter defined)
    """
    allEnvironments(createdAfter: String, type: EnvType, order: EnvOrderType): [Environment]
    """
    Returns all Problems matching given filter (all if no filter defined)
    """
    allProblems(source: [String], project: Int, environment: Int, envType: [EnvType], identifier: String, severity: [ProblemSeverityRating]): [Problem]
    problemSources: [String]
    """
    Returns all Groups matching given filter (all if no filter defined)
    """
    allGroups(name: String, type: String): [GroupInterface]
    """
    Returns all projects in a given group
    """
    allProjectsInGroup(input: GroupInput): [Project]
    """
    Returns LAGOON_VERSION
    """
    lagoonVersion: JSON
    """
    Returns all ProblemHarborScanMatchers
    """
    allProblemHarborScanMatchers: [ProblemHarborScanMatch]
    """
    Returns all AdvancedTaskDefinitions
    """
    allAdvancedTaskDefinitions: [AdvancedTaskDefinition]
    """
    Returns a single AdvancedTaskDefinition given an id
    """
    advancedTaskDefinitionById(id: Int!) : AdvancedTaskDefinition
    """
    Returns a AdvancedTaskDefinitions applicable for an environment
    """
    advancedTasksForEnvironment(environment: Int!) : [AdvancedTaskDefinition]
    """
    Returns a AdvancedTaskDefinitionArgument by Id
    """
    advancedTaskDefinitionArgumentById(id: Int!) : [AdvancedTaskDefinitionArgument]

    """
    Returns all Workflows for an environment
    """
    workflowsForEnvironment(environment: Int!) : [Workflow]

    """
    Returns the DeployTargetConfig by a deployTargetConfig Id
    """
    deployTargetConfigById(id: Int!) : DeployTargetConfig  @deprecated(reason: "Unstable API, subject to breaking changes in any release. Use at your own risk")
    """
    Returns all DeployTargetConfig by a project Id
    """
    deployTargetConfigsByProjectId(project: Int!) : [DeployTargetConfig]  @deprecated(reason: "Unstable API, subject to breaking changes in any release. Use at your own risk")
    """
    Returns all DeployTargetConfig by a deployTarget Id (aka: Openshift Id)
    """
    deployTargetConfigsByDeployTarget(deployTarget: Int!) : [DeployTargetConfig]  @deprecated(reason: "Unstable API, subject to breaking changes in any release. Use at your own risk")
    allDeployTargetConfigs: [DeployTargetConfig]  @deprecated(reason: "Unstable API, subject to breaking changes in any release. Use at your own risk")
    getEnvVariablesByProjectEnvironmentName(input: EnvVariableByProjectEnvironmentNameInput!): [EnvKeyValue]
  }

  # Must provide id OR name
  input ProjectInput {
    id: Int
    name: String
  }

  # Must provide id OR name and project
  input EnvironmentInput {
    id: Int
    name: String
    project: ProjectInput
  }

  # Must provide id OR name and environment
  input DeploymentInput {
    id: Int
    name: String
    environment: EnvironmentInput
  }

  input AddSshKeyInput {
    id: Int
    name: String!
    keyValue: String!
    keyType: SshKeyType!
    user: UserInput!
  }

  input DeleteSshKeyInput {
    name: String!
  }

  input DeleteSshKeyByIdInput {
    id: Int!
  }

  input AddProjectInput {
    id: Int
    name: String!
    gitUrl: String!
    subfolder: String
    routerPattern: String
    openshift: Int
    openshiftProjectPattern: String
    kubernetes: Int
    kubernetesNamespacePattern: String
    activeSystemsDeploy: String
    activeSystemsPromote: String
    activeSystemsRemove: String
    activeSystemsTask: String
    activeSystemsMisc: String
    branches: String
    pullrequests: String
    productionEnvironment: String!
    productionRoutes: String
    productionAlias: String
    standbyProductionEnvironment: String
    standbyRoutes: String
    standbyAlias: String
    availability: ProjectAvailability
    autoIdle: Int
    storageCalc: Int
    developmentEnvironmentsLimit: Int
    privateKey: String
    problemsUi: Int
    factsUi: Int
    productionBuildPriority: Int
    developmentBuildPriority: Int
    deploymentsDisabled: Int
  }

  input AddEnvironmentInput {
    id: Int
    name: String!
    project: Int!
    deployType: DeployType!
    deployBaseRef: String!
    deployHeadRef: String
    deployTitle: String
    environmentType: EnvType!
    openshiftProjectName: String
    kubernetesNamespaceName: String
    openshift: Int
    openshiftProjectPattern: String
    kubernetes: Int
    kubernetesNamespacePattern: String
  }

  input AddOrUpdateEnvironmentStorageInput {
    environment: Int!
    persistentStorageClaim: String!
    bytesUsed: Int!
    """
    Date in format 'YYYY-MM-DD'
    """
    updated: String
  }

  input AddBackupInput {
    id: Int
    environment: Int!
    source: String!
    backupId: String!
    created: String!
  }

  input DeleteBackupInput {
    backupId: String!
  }

  input AddRestoreInput {
    id: Int
    status: RestoreStatusType
    restoreLocation: String
    created: String
    execute: Boolean
    backupId: String!
  }

  input UpdateRestoreInput {
    backupId: String!
    patch: UpdateRestorePatchInput!
  }

  input UpdateRestorePatchInput {
    status: RestoreStatusType
    created: String
    restoreLocation: String
  }


  input AddDeploymentInput {
    id: Int
    name: String!
    status: DeploymentStatusType!
    created: String!
    started: String
    completed: String
    environment: Int!
    remoteId: String
    priority: Int
    bulkId: String
    bulkName: String
    buildStep: String
  }

  input DeleteDeploymentInput {
    id: Int!
  }

  input UpdateDeploymentPatchInput {
    name: String
    status: DeploymentStatusType
    created: String
    started: String
    completed: String
    environment: Int
    remoteId: String
    priority: Int
    bulkId: String
    bulkName: String
    buildStep: String
  }

  input UpdateDeploymentInput {
    id: Int!
    patch: UpdateDeploymentPatchInput!
  }

  input CancelDeploymentInput {
    deployment: DeploymentInput!
  }

  input TaskInput {
    id: Int
    name: String!
    status: TaskStatusType
    created: String
    started: String
    completed: String
    environment: Int!
    service: String
    command: String
    remoteId: String
    execute: Boolean
  }


  input AdvancedTaskArgumentInput {
    name: String
    value: String
  }

  enum AdvancedTaskDefinitionArgumentTypes {
    NUMERIC
    STRING
    ENVIRONMENT_SOURCE_NAME
    ENVIRONMENT_SOURCE_NAME_EXCLUDE_SELF
  }

  input AdvancedTaskDefinitionArgumentInput {
    name: String
    type: AdvancedTaskDefinitionArgumentTypes
    displayName: String
  }

  input AdvancedTaskDefinitionArgumentValueInput {
    advancedTaskDefinitionArgumentName: String
    value: String
  }

  enum AdvancedTaskDefinitionTypes {
    COMMAND
    IMAGE
  }

  input AdvancedTaskDefinitionInput {
    name: String
    description: String
    image: String
    type: AdvancedTaskDefinitionTypes
    service: String
    command: String
    environment: Int
    project: Int
    groupName: String
    permission: TaskPermission
    advancedTaskDefinitionArguments: [AdvancedTaskDefinitionArgumentInput]
    confirmationText: String
    showUi: Int
    adminTask: Int
  }

  input UpdateAdvancedTaskDefinitionInput {
    id: Int!
    patch: UpdateAdvancedTaskDefinitionPatchInput!
  }

  input UpdateAdvancedTaskDefinitionPatchInput {
    name: String
    description: String
    image: String
    type: AdvancedTaskDefinitionTypes
    service: String
    command: String
    environment: Int
    project: Int
    groupName: String
    permission: TaskPermission
    advancedTaskDefinitionArguments: [AdvancedTaskDefinitionArgumentInput]
    confirmationText: String
    showUi: Int
  }

  input DeleteTaskInput {
    id: Int!
  }

  input UpdateTaskPatchInput {
    name: String
    taskName: String
    status: TaskStatusType
    created: String
    started: String
    completed: String
    environment: Int
    service: String
    command: String
    remoteId: String
  }

  input UpdateTaskInput {
    id: Int!
    patch: UpdateTaskPatchInput!
  }

  input AddOpenshiftInput {
    id: Int
    name: String!
    consoleUrl: String!
    token: String
    routerPattern: String
    """
    @deprecated(reason: "Not used with RBAC permissions")
    """
    projectUser: String
    sshHost: String
    sshPort: String
    monitoringConfig: JSON
    friendlyName: String
    cloudProvider: String
    cloudRegion: String
    buildImage: String
  }

  input AddKubernetesInput {
    id: Int
    name: String!
    consoleUrl: String!
    token: String
    routerPattern: String
    """
    @deprecated(reason: "Not used with RBAC permissions")
    """
    projectUser: String
    sshHost: String
    sshPort: String
    monitoringConfig: JSON
    friendlyName: String
    cloudProvider: String
    cloudRegion: String
    buildImage: String
  }

  input DeleteOpenshiftInput {
    name: String!
  }

  input DeleteKubernetesInput {
    name: String!
  }

  input AddNotificationMicrosoftTeamsInput {
    name: String!
    webhook: String!
  }
  input AddNotificationEmailInput {
    name: String!
    emailAddress: String!
  }

  input AddNotificationRocketChatInput {
    name: String!
    webhook: String!
    channel: String!
  }

  input AddNotificationWebhookInput {
    name: String!
    webhook: String!
  }

  input AddNotificationSlackInput {
    name: String!
    webhook: String!
    channel: String!
  }

  input DeleteNotificationMicrosoftTeamsInput {
    name: String!
  }
  input DeleteNotificationEmailInput {
    name: String!
  }

  input DeleteNotificationRocketChatInput {
    name: String!
  }

  input DeleteNotificationSlackInput {
    name: String!
  }

  input DeleteNotificationWebhookInput {
    name: String!
  }

  input AddNotificationToProjectInput {
    project: String!
    notificationType: NotificationType!
    notificationName: String!
    contentType: NotificationContentType
    notificationSeverityThreshold: ProblemSeverityRating
  }

  input RemoveNotificationFromProjectInput {
    project: String!
    notificationType: NotificationType!
    notificationName: String!
  }

  input AddUserInput {
    email: String!
    firstName: String
    lastName: String
    comment: String
    gitlabId: Int
  }

  input UpdateUserPatchInput {
    email: String
    firstName: String
    lastName: String
    comment: String
    gitlabId: Int
  }

  input UpdateUserInput {
    user: UserInput!
    patch: UpdateUserPatchInput!
  }

  input DeleteUserInput {
    user: UserInput!
  }

  input DeleteProjectInput {
    project: String!
  }

  input UpdateProjectPatchInput {
    name: String
    gitUrl: String
    availability: ProjectAvailability
    privateKey: String
    subfolder: String
    routerPattern: String
    activeSystemsDeploy: String
    activeSystemsRemove: String
    activeSystemsTask: String
    activeSystemsMisc: String
    activeSystemsPromote: String
    branches: String
    productionEnvironment: String
    productionRoutes: String
    productionAlias: String
    standbyProductionEnvironment: String
    standbyRoutes: String
    standbyAlias: String
    autoIdle: Int
    storageCalc: Int
    pullrequests: String
    openshift: Int
    openshiftProjectPattern: String
    kubernetes: Int
    kubernetesNamespacePattern: String
    developmentEnvironmentsLimit: Int
    problemsUi: Int
    factsUi: Int
    productionBuildPriority: Int
    developmentBuildPriority: Int
    deploymentsDisabled: Int
  }

  input UpdateProjectInput {
    id: Int!
    patch: UpdateProjectPatchInput!
  }

  input UpdateOpenshiftPatchInput {
    name: String
    consoleUrl: String
    token: String
    routerPattern: String
    """
    @deprecated(reason: "Not used with RBAC permissions")
    """
    projectUser: String
    sshHost: String
    sshPort: String
    monitoringConfig: JSON
    friendlyName: String
    cloudProvider: String
    cloudRegion: String
    buildImage: String
  }

  input UpdateOpenshiftInput {
    id: Int!
    patch: UpdateOpenshiftPatchInput!
  }

  input UpdateKubernetesPatchInput {
    name: String
    consoleUrl: String
    token: String
    routerPattern: String
    """
    @deprecated(reason: "Not used with RBAC permissions")
    """
    projectUser: String
    sshHost: String
    sshPort: String
    monitoringConfig: JSON
    friendlyName: String
    cloudProvider: String
    cloudRegion: String
    buildImage: String
  }

  input UpdateKubernetesInput {
    id: Int!
    patch: UpdateKubernetesPatchInput!
  }

  input UpdateNotificationMicrosoftTeamsPatchInput {
    name: String
    webhook: String
    channel: String
  }
  input UpdateNotificationEmailPatchInput {
    name: String
    emailAddress: String
  }

  input UpdateNotificationRocketChatPatchInput {
    name: String
    webhook: String
    channel: String
  }

  input UpdateNotificationSlackPatchInput {
    name: String
    webhook: String
    channel: String
  }

  input UpdateNotificationWebhookPatchInput {
    name: String
    webhook: String
  }

  input UpdateNotificationMicrosoftTeamsInput {
    name: String!
    patch: UpdateNotificationMicrosoftTeamsPatchInput
  }
  input UpdateNotificationEmailInput {
    name: String!
    patch: UpdateNotificationEmailPatchInput
  }

  input UpdateNotificationRocketChatInput {
    name: String!
    patch: UpdateNotificationRocketChatPatchInput
  }

  input UpdateNotificationSlackInput {
    name: String!
    patch: UpdateNotificationSlackPatchInput
  }

  input UpdateNotificationWebhookInput {
    name: String!
    patch: UpdateNotificationWebhookPatchInput
  }

  input UpdateSshKeyPatchInput {
    name: String
    keyValue: String
    keyType: SshKeyType
  }

  input UpdateSshKeyInput {
    id: Int!
    patch: UpdateSshKeyPatchInput!
  }

  input UpdateEnvironmentPatchInput {
    project: Int
    deployType: DeployType
    deployBaseRef: String
    deployHeadRef: String
    deployTitle: String
    environmentType: EnvType
    openshiftProjectName: String
    kubernetesNamespaceName: String
    route: String
    routes: String
    monitoringUrls: String
    autoIdle: Int
    openshift: Int
    openshiftProjectPattern: String
    kubernetes: Int
    kubernetesNamespacePattern: String
    """
    Timestamp in format 'YYYY-MM-DD hh:mm:ss'
    """
    created: String
  }

  input UpdateEnvironmentInput {
    id: Int!
    patch: UpdateEnvironmentPatchInput
  }

  input EnvVariableInput {
    id: Int
    type: EnvVariableType
    typeId: Int!
    scope: EnvVariableScope
    name: String!
    value: String!
  }

  input DeleteEnvVariableInput {
    id: Int!
  }

  input DeleteEnvVariableByNameInput {
    environment: String
    project: String!
    name: String!
  }

  input EnvVariableByNameInput {
    environment: String
    project: String!
    scope: EnvVariableScope
    name: String!
    value: String!
  }

  input SetEnvironmentServicesInput {
    environment: Int!
    services: [String]!
  }

  input UploadFilesForTaskInput {
    task: Int!,
    files: [Upload]!,
  }

  input DeleteFilesForTaskInput {
    id: Int!
  }

  input EnvKeyValueInput {
    name: String
    value: String
  }

  input DeployEnvironmentLatestInput {
    environment: EnvironmentInput!
    priority: Int
    bulkId: String
    bulkName: String
    buildVariables: [EnvKeyValueInput]
    returnData: Boolean
  }

  input DeployEnvironmentBranchInput {
    project: ProjectInput!
    branchName: String!
    branchRef: String
    priority: Int
    bulkId: String
    bulkName: String
    buildVariables: [EnvKeyValueInput]
    returnData: Boolean
  }

  input DeployEnvironmentPullrequestInput {
    project: ProjectInput!
    number: Int!
    title: String!
    baseBranchName: String!
    baseBranchRef: String!
    headBranchName: String!
    headBranchRef: String!
    priority: Int
    bulkId: String
    bulkName: String
    buildVariables: [EnvKeyValueInput]
    returnData: Boolean
  }

  input DeployEnvironmentPromoteInput {
    sourceEnvironment: EnvironmentInput!
    project: ProjectInput!
    destinationEnvironment: String!
    priority: Int
    bulkId: String
    bulkName: String
    buildVariables: [EnvKeyValueInput]
    returnData: Boolean
  }

  input switchActiveStandbyInput {
    project: ProjectInput!
  }

  input GroupInput {
    id: String
    name: String
  }

  input AddGroupInput {
    name: String!
    parentGroup: GroupInput
  }

  input UpdateGroupPatchInput {
    name: String
  }

  input UpdateGroupInput {
    group: GroupInput!
    patch: UpdateGroupPatchInput!
  }

  input DeleteGroupInput {
    group: GroupInput!
  }

  input UserInput {
    id: String
    email: String
  }

  input UserGroupInput {
    user: UserInput!
    group: GroupInput!
  }

  input UserGroupRoleInput {
    user: UserInput!
    group: GroupInput!
    role: GroupRole!
  }

  input ProjectGroupsInput {
    project: ProjectInput!
    groups: [GroupInput!]!
  }

  input BulkDeploymentLatestInput {
    buildVariables: [EnvKeyValueInput]
    environments: [DeployEnvironmentLatestInput!]!
    name: String
  }

  type Mutation {
    """
    Add Environment or update if it is already existing
    """
    addOrUpdateEnvironment(input: AddEnvironmentInput!): Environment
    updateEnvironment(input: UpdateEnvironmentInput!): Environment
    deleteEnvironment(input: DeleteEnvironmentInput!): String
    deleteAllEnvironments: String
    """
    Add or update Storage Information for Environment
    """
    addOrUpdateEnvironmentStorage(
      input: AddOrUpdateEnvironmentStorageInput!
    ): EnvironmentStorage
    addNotificationSlack(input: AddNotificationSlackInput!): NotificationSlack
    updateNotificationSlack(
      input: UpdateNotificationSlackInput!
    ): NotificationSlack
    deleteNotificationSlack(input: DeleteNotificationSlackInput!): String
    deleteAllNotificationSlacks: String
    addNotificationRocketChat(
      input: AddNotificationRocketChatInput!
    ): NotificationRocketChat
    updateNotificationRocketChat(
      input: UpdateNotificationRocketChatInput!
    ): NotificationRocketChat
    deleteNotificationRocketChat(
      input: DeleteNotificationRocketChatInput!
    ): String
    deleteAllNotificationRocketChats: String
    addNotificationMicrosoftTeams(
      input: AddNotificationMicrosoftTeamsInput!
    ): NotificationMicrosoftTeams
    updateNotificationMicrosoftTeams(
      input: UpdateNotificationMicrosoftTeamsInput!
    ): NotificationMicrosoftTeams
    deleteNotificationMicrosoftTeams(
      input: DeleteNotificationMicrosoftTeamsInput!
    ): String
    deleteAllNotificationMicrosoftTeams: String
    addNotificationWebhook(
      input: AddNotificationWebhookInput!
    ): NotificationWebhook
    updateNotificationWebhook(
      input: UpdateNotificationWebhookInput!
    ): NotificationWebhook
    deleteNotificationWebhook(
      input: DeleteNotificationWebhookInput!
    ): String
    deleteAllNotificationWebhook: String
    addNotificationEmail(
      input: AddNotificationEmailInput!
    ): NotificationEmail
    updateNotificationEmail(
      input: UpdateNotificationEmailInput!
    ): NotificationEmail
    deleteNotificationEmail(
      input: DeleteNotificationEmailInput!
    ): String
    deleteAllNotificationEmails: String
    """
    Connect previous created Notification to a Project
    """
    addNotificationToProject(input: AddNotificationToProjectInput!): Project
    removeNotificationFromProject(
      input: RemoveNotificationFromProjectInput!
    ): Project
    removeAllNotificationsFromAllProjects: String
    addOpenshift(input: AddOpenshiftInput!): Openshift
    updateOpenshift(input: UpdateOpenshiftInput!): Openshift
    deleteOpenshift(input: DeleteOpenshiftInput!): String
    deleteAllOpenshifts: String
    addKubernetes(input: AddKubernetesInput!): Kubernetes
    updateKubernetes(input: UpdateKubernetesInput!): Kubernetes
    deleteKubernetes(input: DeleteKubernetesInput!): String
    deleteAllKubernetes: String
    addProject(input: AddProjectInput!): Project
    updateProject(input: UpdateProjectInput!): Project
    deleteProject(input: DeleteProjectInput!): String
    deleteAllProjects: String
    addSshKey(input: AddSshKeyInput!): SshKey
    updateSshKey(input: UpdateSshKeyInput!): SshKey
    deleteSshKey(input: DeleteSshKeyInput!): String
    deleteSshKeyById(input: DeleteSshKeyByIdInput!): String
    deleteAllSshKeys: String
    removeAllSshKeysFromAllUsers: String
    addUser(input: AddUserInput!): User
    updateUser(input: UpdateUserInput!): User
    deleteUser(input: DeleteUserInput!): String
    deleteAllUsers: String
    addDeployment(input: AddDeploymentInput!): Deployment
    bulkDeployEnvironmentLatest(input: BulkDeploymentLatestInput!): String
    deleteDeployment(input: DeleteDeploymentInput!): String
    updateDeployment(input: UpdateDeploymentInput): Deployment
    cancelDeployment(input: CancelDeploymentInput!): String
    addBackup(input: AddBackupInput!): Backup
    addProblem(input: AddProblemInput!): Problem
    addProblemHarborScanMatch(input: AddProblemHarborScanMatchInput!): ProblemHarborScanMatch
    deleteProblem(input: DeleteProblemInput!): String
    deleteProblemsFromSource(input: DeleteProblemsFromSourceInput!): String
    deleteProblemHarborScanMatch(input: DeleteProblemHarborScanMatchInput!): String
    addFact(input: AddFactInput!): Fact
    addFacts(input: AddFactsInput!): [Fact] @deprecated(reason: "Use addFactsByName instead")
    addFactsByName(input: AddFactsByNameInput!): [Fact]
    deleteFact(input: DeleteFactInput!): String
    deleteFactsFromSource(input: DeleteFactsFromSourceInput!): String
    addFactReference(input: AddFactReferenceInput!): FactReference
    deleteFactReference(input: DeleteFactReferenceInput!): String
    deleteAllFactReferencesByFactId(input: DeleteFactReferencesByFactIdInput!): String
    deleteBackup(input: DeleteBackupInput!): String
    deleteAllBackups: String
    addRestore(input: AddRestoreInput!): Restore
    updateRestore(input: UpdateRestoreInput!): Restore
    addEnvVariable(input: EnvVariableInput!): EnvKeyValue  @deprecated(reason: "Use addOrUpdateEnvVariableByName instead")
    deleteEnvVariable(input: DeleteEnvVariableInput!): String  @deprecated(reason: "Use deleteEnvVariableByName instead")
    addOrUpdateEnvVariableByName(input: EnvVariableByNameInput!): EnvKeyValue
    deleteEnvVariableByName(input: DeleteEnvVariableByNameInput!): String
    addTask(input: TaskInput!): Task
    addAdvancedTaskDefinition(input: AdvancedTaskDefinitionInput!): AdvancedTaskDefinition
    updateAdvancedTaskDefinition(input: UpdateAdvancedTaskDefinitionInput!): AdvancedTaskDefinition
    invokeRegisteredTask(advancedTaskDefinition: Int!, environment: Int!, argumentValues: [AdvancedTaskDefinitionArgumentValueInput]): Task
    deleteAdvancedTaskDefinition(advancedTaskDefinition: Int!): String
    addWorkflow(input: AddWorkflowInput!): Workflow
    updateWorkflow(input: UpdateWorkflowInput): Workflow
    deleteWorkflow(input: DeleteWorkflowInput!): String
    taskDrushArchiveDump(environment: Int!): Task
    taskDrushSqlDump(environment: Int!): Task
    taskDrushCacheClear(environment: Int!): Task
    taskDrushCron(environment: Int!): Task
    taskDrushSqlSync(
      sourceEnvironment: Int!
      destinationEnvironment: Int!
    ): Task
    taskDrushRsyncFiles(
      sourceEnvironment: Int!
      destinationEnvironment: Int!
    ): Task
    taskDrushUserLogin(environment: Int!): Task
    deleteTask(input: DeleteTaskInput!): String
    updateTask(input: UpdateTaskInput): Task
    setEnvironmentServices(input: SetEnvironmentServicesInput!): [EnvironmentService]
    uploadFilesForTask(input: UploadFilesForTaskInput!): Task
    deleteFilesForTask(input: DeleteFilesForTaskInput!): String
    deployEnvironmentLatest(input: DeployEnvironmentLatestInput!): String
    deployEnvironmentBranch(input: DeployEnvironmentBranchInput!): String
    deployEnvironmentPullrequest(input: DeployEnvironmentPullrequestInput!): String
    deployEnvironmentPromote(input: DeployEnvironmentPromoteInput!): String
    switchActiveStandby(input: switchActiveStandbyInput!): Task
    addGroup(input: AddGroupInput!): GroupInterface
    updateGroup(input: UpdateGroupInput!): GroupInterface
    deleteGroup(input: DeleteGroupInput!): String
    deleteAllGroups: String
    addUserToGroup(input: UserGroupRoleInput!): GroupInterface
    removeUserFromGroup(input: UserGroupInput!): GroupInterface
    addGroupsToProject(input: ProjectGroupsInput): Project
    removeGroupsFromProject(input: ProjectGroupsInput!): Project
    updateProjectMetadata(input: UpdateMetadataInput!): Project
    removeProjectMetadataByKey(input: RemoveMetadataInput!): Project
    addDeployTargetConfig(input: AddDeployTargetConfigInput!): DeployTargetConfig  @deprecated(reason: "Unstable API, subject to breaking changes in any release. Use at your own risk")
    updateDeployTargetConfig(input: UpdateDeployTargetConfigInput!): DeployTargetConfig  @deprecated(reason: "Unstable API, subject to breaking changes in any release. Use at your own risk")
    deleteDeployTargetConfig(input: DeleteDeployTargetConfigInput!): String  @deprecated(reason: "Unstable API, subject to breaking changes in any release. Use at your own risk")
    deleteAllDeployTargetConfigs: String  @deprecated(reason: "Unstable API, subject to breaking changes in any release. Use at your own risk")
    updateEnvironmentDeployTarget(environment: Int!, deployTarget: Int!): Environment
  }

  type Subscription {
    backupChanged(environment: Int!): Backup
    deploymentChanged(environment: Int!): Deployment
    taskChanged(environment: Int!): Task
  }
`;

module.exports = typeDefs;<|MERGE_RESOLUTION|>--- conflicted
+++ resolved
@@ -1049,20 +1049,17 @@
     key: String!
   }
 
-<<<<<<< HEAD
   input EnvVariableByProjectEnvironmentNameInput {
     environment: String
     project: String!
   }
-=======
+
   # Must provide id OR name
   input KubernetesInput {
     id: Int
     name: String
   }
 
->>>>>>> 07d80cd5
-
   type Query {
     """
     Returns the current user
@@ -1077,9 +1074,9 @@
     """
     projectByName(name: String!): Project
     """
-    Returns all Project Objects for a specified Kubernetes
-    """
-    projectsByKubernetes(kubernetes: KubernetesInput!, order: ProjectOrderType, createdAfter: String): [Project]
+    Returns all Environment Objects for a specified Kubernetes
+    """
+    environmentsByKubernetes(kubernetes: KubernetesInput!, order: EnvOrderType, createdAfter: String): [Environment]
     """
     Returns Group Object by a given name
     """
