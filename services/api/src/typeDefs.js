--- conflicted
+++ resolved
@@ -1127,14 +1127,12 @@
     Returns a AdvancedTaskDefinitionArgument by Id
     """
     advancedTaskDefinitionArgumentById(id: Int!) : [AdvancedTaskDefinitionArgument]
-<<<<<<< HEAD
 
     """
     Returns all Workflows for an environment
     """
     workflowsForEnvironment(environment: Int!) : [Workflow]
 
-=======
     """
     Returns the DeployTargetConfig by a deployTargetConfig Id
     """
@@ -1148,7 +1146,6 @@
     """
     deployTargetConfigsByDeployTarget(deployTarget: Int!) : [DeployTargetConfig]  @deprecated(reason: "Unstable API, subject to breaking changes in any release. Use at your own risk")
     allDeployTargetConfigs: [DeployTargetConfig]  @deprecated(reason: "Unstable API, subject to breaking changes in any release. Use at your own risk")
->>>>>>> 9f67d54c
   }
 
   # Must provide id OR name
