const { gql } = require('./util/gql');

// TODO: Split up this file

// TODO: Re-enable Prettier after the problem with escaping interpolation in
// embedded GraphQL in JS is fixed and new version released.
// Ref: https://github.com/prettier/prettier/issues/4974
// prettier-ignore
const typeDefs = gql`
  scalar Upload
  scalar Date
  scalar JSON

  enum SshKeyType {
    SSH_RSA
    SSH_ED25519
  }

  enum DeployType {
    BRANCH
    PULLREQUEST
    PROMOTE
  }

  enum EnvType {
    PRODUCTION
    DEVELOPMENT
  }

  enum NotificationType {
    SLACK
    ROCKETCHAT
    MICROSOFTTEAMS
    EMAIL
    WEBHOOK
  }

  enum NotificationContentType {
    DEPLOYMENT
    PROBLEM
  }

  enum DeploymentStatusType {
    NEW
    PENDING
    RUNNING
    CANCELLED
    ERROR
    FAILED
    COMPLETE
  }

  enum EnvVariableType {
    PROJECT
    ENVIRONMENT
  }

  enum EnvVariableScope {
    BUILD
    RUNTIME
    GLOBAL
    CONTAINER_REGISTRY
    INTERNAL_CONTAINER_REGISTRY
  }

  enum TaskStatusType {
    ACTIVE
    SUCCEEDED
    FAILED
  }

  enum RestoreStatusType {
    PENDING
    SUCCESSFUL
    FAILED
  }

  enum EnvOrderType {
    NAME
    UPDATED
  }

  enum ProjectOrderType {
    NAME
    CREATED
  }

  enum ProjectAvailability {
    STANDARD
    HIGH
    POLYSITE
  }

  enum GroupRole {
    GUEST
    REPORTER
    DEVELOPER
    MAINTAINER
    OWNER
  }

  enum Currency {
    AUD
    EUR
    GBP
    USD
    CHF
    ZAR
  }

  enum ProblemSeverityRating {
    NONE
    UNKNOWN
    NEGLIGIBLE
    LOW
    MEDIUM
    HIGH
    CRITICAL
  }

<<<<<<< HEAD
  enum TaskPermission {
    MAINTAINER
    DEVELOPER
    GUEST
=======
  enum FactType {
    TEXT
    URL
    SEMVER
>>>>>>> e72b5fd0
  }

  scalar SeverityScore

  type AdvancedTaskDefinitionArgument {
    id: Int
    name: String
    type: String
    advancedTaskDefinition: AdvancedTaskDefinition
  }

  type AdvancedTaskDefinitionImage {
    id: Int
    name: String
    description: String
    type: AdvancedTaskDefinitionTypes
    image: String
    service: String
    groupName: String
    environment: Int
    project: Int
    permission: TaskPermission
    advancedTaskDefinitionArguments: [AdvancedTaskDefinitionArgument]
    created: String
    deleted: String
  }

  type AdvancedTaskDefinitionCommand {
    id: Int
    name: String
    description: String
    type: AdvancedTaskDefinitionTypes
    service: String
    command: String
    groupName: String
    environment: Int
    project: Int
    permission: TaskPermission
    created: String
    deleted: String
  }

  union AdvancedTaskDefinition = AdvancedTaskDefinitionImage | AdvancedTaskDefinitionCommand

  type TaskRegistration {
    id: Int
    type: String
    name: String
    description: String
    groupName: String
    environment: Int
    project: Int
    command: String
    service: String
    permission: TaskPermission
    created: String
    deleted: String
  }

  type Problem {
    id: Int
    environment: Environment
    severity: ProblemSeverityRating
    severityScore: SeverityScore
    identifier: String
    service: String
    source: String
    associatedPackage: String
    description: String
    links: String
    version: String
    fixedVersion: String
    data: String
    created: String
    deleted: String
  }

  type ProblemHarborScanMatch {
    id: Int
    name: String
    description: String
    defaultLagoonProject: String
    defaultLagoonEnvironment: String
    defaultLagoonService: String
    regex: String
  }

  input AddProblemHarborScanMatchInput {
    name: String!
    description: String!
    defaultLagoonProject: String
    defaultLagoonEnvironment: String
    defaultLagoonService: String
    regex: String!
  }

  input DeleteProblemHarborScanMatchInput {
    id: Int!
  }

  input AddProblemInput {
    id: Int
    environment: Int!
    severity: ProblemSeverityRating
    severityScore: SeverityScore
    identifier: String!
    service: String
    source: String!
    associatedPackage: String
    description: String
    links: String
    version: String
    fixedVersion: String
    data: String!
    created: String
  }

  input BulkProblem {
    severity: ProblemSeverityRating
    severityScore: SeverityScore
    identifier: String
    data: String
  }

  input DeleteProblemInput {
    environment: Int!
    identifier: String!
  }

  input DeleteProblemsFromSourceInput {
    environment: Int!
    source: String!
    service: String!
  }

  type Fact {
    id: Int
    environment: Environment
    name: String
    value: String
    source: String
    description: String
    keyFact: Boolean
    type: FactType
    category: String
    references: [FactReference]
  }

  input AddFactInput {
    id: Int
    environment: Int!
    name: String!
    value: String!
    source: String!
    description: String!
    keyFact: Boolean
    type: FactType
    category: String
  }

  input AddFactsInput {
    facts: [AddFactInput]!
  }

  input UpdateFactInputValue {
    environment: Int!
    name: String!
    value: String!
    source: String!
    description: String
    keyFact: Boolean
    type: FactType
    category: String
  }

  input UpdateFactInput {
    environment: Int!
    patch: UpdateFactInputValue!
  }

  input DeleteFactInput {
    environment: Int!
    name: String!
  }

  input DeleteFactsFromSourceInput {
    environment: Int!
    source: String!
  }

  type FactReference {
    id: Int
    fid: Int
    name: String
  }

  input AddFactReferenceInput {
    fid: Int!
    name: String!
  }

  input UpdateFactReferenceInputValue {
    fid: Int!
    name: String
  }

  input UpdateFactReferenceInput {
    fid: Int!
    patch: UpdateFactReferenceInputValue!
  }

  input DeleteFactReferenceInput {
    factName: String!
    referenceName: String!
    eid: Int!
  }

  input DeleteFactReferencesByFactIdInput {
    fid: Int!
  }

  enum FactFilterConnective {
    OR
    AND
  }

  enum FactFilterLHSTarget {
    FACT
    ENVIRONMENT
    PROJECT
  }

  input FactFilterAtom {
    lhsTarget: FactFilterLHSTarget
    name: String!
    contains: String!
  }
  input FactFilterInput {
    filterConnective: FactFilterConnective
    filters: [FactFilterAtom]
    skip: Int
    take: Int
    orderBy: String
  }

  type File {
    id: Int
    filename: String
    download: String
    created: String
  }

  type SshKey {
    id: Int
    name: String
    keyValue: String
    keyType: String
    keyFingerprint: String
    created: String
  }

  type User {
    id: String
    email: String
    firstName: String
    lastName: String
    comment: String
    gitlabId: Int
    sshKeys: [SshKey]
    groups: [GroupInterface]
  }

  type GroupMembership {
    user: User
    role: GroupRole
  }

  interface GroupInterface {
    id: String
    name: String
    type: String
    groups: [GroupInterface]
    members: [GroupMembership]
    projects: [Project]
  }

  type Group implements GroupInterface {
    id: String
    name: String
    type: String
    groups: [GroupInterface]
    members: [GroupMembership]
    projects: [Project]
  }

  type BillingGroup implements GroupInterface {
    id: String
    name: String
    type: String
    groups: [GroupInterface]
    members: [GroupMembership]
    projects: [Project]
    currency: String
    billingSoftware: String
    modifiers: [BillingModifier]
    uptimeRobotStatusPageId: String
  }

  type Openshift {
    id: Int
    name: String
    consoleUrl: String
    token: String
    routerPattern: String
    projectUser: String
    sshHost: String
    sshPort: String
    created: String
    monitoringConfig: JSON
  }

  type Kubernetes {
    id: Int
    name: String
    consoleUrl: String
    token: String
    routerPattern: String
    projectUser: String
    sshHost: String
    sshPort: String
    created: String
    monitoringConfig: JSON
  }

  type NotificationMicrosoftTeams {
    id: Int
    name: String
    webhook: String
    contentType: String
    notificationSeverityThreshold: ProblemSeverityRating
  }

  type NotificationRocketChat {
    id: Int
    name: String
    webhook: String
    channel: String
    contentType: String
    notificationSeverityThreshold: ProblemSeverityRating
  }

  type NotificationSlack {
    id: Int
    name: String
    webhook: String
    channel: String
    contentType: String
    notificationSeverityThreshold: ProblemSeverityRating
  }

  type NotificationEmail {
    id: Int
    name: String
    emailAddress: String
    contentType: String
    notificationSeverityThreshold: ProblemSeverityRating
  }

  type NotificationWebhook {
    id: Int
    name: String
    webhook: String
    contentType: String
    notificationSeverityThreshold: ProblemSeverityRating
  }

  type UnassignedNotification {
    id: Int
    name: String
    type: String
    contentType: String
    notificationSeverityThreshold: ProblemSeverityRating
  }

  union Notification = NotificationRocketChat | NotificationSlack | NotificationMicrosoftTeams | NotificationEmail | NotificationWebhook

  """
  Lagoon Project (like a git repository)
  """
  type Project {
    """
    ID of project
    """
    id: Int
    """
    Name of project
    """
    name: String
    """
    Git URL, needs to be SSH Git URL in one of these two formats
    - git@172.17.0.1/project1.git
    - ssh://git@172.17.0.1:2222/project1.git
    """
    gitUrl: String
    """
    Project Availability STANDARD|HIGH
    """
    availability: ProjectAvailability
    """
    SSH Private Key for Project
    Will be used to authenticate against the Git Repo of the Project
    Needs to be in single string separated by \`\n\`, example:
    \`\`\`
    -----BEGIN RSA PRIVATE KEY-----\nMIIJKQIBAAKCAgEA+o[...]P0yoL8BoQQG2jCvYfWh6vyglQdrDYx/o6/8ecTwXokKKh6fg1q\n-----END RSA PRIVATE KEY-----
    \`\`\`
    """
    privateKey: String
    """
    Set if the .lagoon.yml should be found in a subfolder
    Usefull if you have multiple Lagoon projects per Git Repository
    """
    subfolder: String
    """
    Set if the project should use a routerPattern that is different from the deploy target default
    """
    routerPattern: String
    """
    Notifications that should be sent for this project
    """
    notifications(type: NotificationType, contentType: NotificationContentType, notificationSeverityThreshold: ProblemSeverityRating): [Notification]
    """
    Which internal Lagoon System is responsible for deploying
    Currently only 'lagoon_controllerBuildDeploy' exists
    """
    activeSystemsDeploy: String
    """
    Which internal Lagoon System is responsible for promoting
    Currently only 'lagoon_controllerBuildDeploy' exists
    """
    activeSystemsPromote: String
    """
    Which internal Lagoon System is responsible for promoting
    Currently only 'lagoon_controllerRemove' exists
    """
    activeSystemsRemove: String
    """
    Which internal Lagoon System is responsible for tasks
    Currently only 'lagoon_controllerJob' exists
    """
    activeSystemsTask: String
    """
    Which internal Lagoon System is responsible for miscellaneous tasks
    Currently only 'lagoon_controllerMisc' exists
    """
    activeSystemsMisc: String
    """
    Which branches should be deployed, can be one of:
    - \`true\` - all branches are deployed
    - \`false\` - no branches are deployed
    - REGEX - regex of all branches that should be deployed, example: \`^(main|staging)$\`
    """
    branches: String
    """
    Which Pull Requests should be deployed, can be one of:
    - \`true\` - all pull requests are deployed
    - \`false\` - no pull requests are deployed
    - REGEX - regex of all Pull Request titles that should be deployed, example: \`[BUILD]\`
    """
    pullrequests: String
    """
    Which environment(the name) should be marked as the production environment.
    *Important:* If you change this, you need to deploy both environments (the current and previous one) that are affected in order for the change to propagate correctly
    """
    productionEnvironment: String
    """
    Routes that are attached to the active environment
    """
    productionRoutes: String
    """
    The drush alias to use for the active production environment
    *Important:* This is mainly used for drupal, but could be used for other services potentially
    """
    productionAlias: String
    """
    Which environment(the name) should be marked as the production standby environment.
    *Important:* This is used to determine which environment should be marked as the standby production environment
    """
    standbyProductionEnvironment: String
    """
    Routes that are attached to the standby environment
    """
    standbyRoutes: String
    """
    The drush alias to use for the standby production environment
    *Important:* This is mainly used for drupal, but could be used for other services potentially
    """
    standbyAlias: String
    """
    Should this project have auto idling enabled (\`1\` or \`0\`)
    """
    autoIdle: Int
    """
    Should storage for this environment be calculated (\`1\` or \`0\`)
    """
    storageCalc: Int
    """
    Should the Problems UI be available for this Project (\`1\` or \`0\`)
    """
    problemsUi: Int
    """
    Should the Facts UI be available for this Project (\`1\` or \`0\`)
    """
    factsUi: Int
    """
    Reference to OpenShift Object this Project should be deployed to
    """
    openshift: Openshift
    """
    Pattern of OpenShift Project/Namespace that should be generated, default: \`$\{project}-$\{environmentname}\`
    """
    openshiftProjectPattern: String
    """
    Reference to Kubernetes Object this Project should be deployed to
    """
    kubernetes: Kubernetes
    """
    Pattern of Kubernetes Namespace that should be generated, default: \`$\{project}-$\{environmentname}\`
    """
    kubernetesNamespacePattern: String
    """
    How many environments can be deployed at one timeout
    """
    developmentEnvironmentsLimit: Int
    """
    Name of the OpenShift Project/Namespace
    """
    openshiftProjectName: String
    """
    Deployed Environments for this Project
    """
    environments(
      """
      Filter by Environment Type
      """
      type: EnvType
      """
      Include deleted Environments (by default deleted environment are hidden)
      """
      includeDeleted: Boolean
      """
      Filter environments by fact matching
      """
      factFilter: FactFilterInput
    ): [Environment]
    """
    Creation Timestamp of Project
    """
    created: String
    """
    Environment variables available during build-time and run-time
    """
    envVariables: [EnvKeyValue]
    """
    Which groups are directly linked to project
    """
    groups: [GroupInterface]
    """
    Metadata key/values stored against a project
    """
    metadata: JSON
  }

  """
  Lagoon Environment (for each branch, pullrequest there is an individual environment)
  """
  type Environment {
    """
    Internal ID of this Environment
    """
    id: Int
    """
    Name of this Environment
    """
    name: String
    """
    Reference to the Project Object
    """
    project: Project
    """
    Which Deployment Type this environment is, can be \`branch\`, \`pullrequest\`, \`promote\`
    """
    deployType: String
    """
    The version control base ref for deployments (e.g., branch name, tag, or commit id)
    """
    deployBaseRef: String
    """
    The version control head ref for deployments (e.g., branch name, tag, or commit id)
    """
    deployHeadRef: String
    """
    The title of the last deployment (PR title)
    """
    deployTitle: String
    """
    Should this environment have auto idling enabled (\`1\` or \`0\`)
    """
    autoIdle: Int
    """
    Which Environment Type this environment is, can be \`production\`, \`development\`
    """
    environmentType: String
    """
    Name of the OpenShift Project/Namespace this environment is deployed into
    """
    openshiftProjectName: String
    """
    Name of the Kubernetes Namespace this environment is deployed into
    """
    kubernetesNamespaceName: String
    """
    Unix Timestamp of the last time this environment has been updated
    """
    updated: String
    """
    Unix Timestamp if the creation time
    """
    created: String
    """
    Unix Timestamp of when this project has been deleted
    """
    deleted: String
    """
    Reference to EnvironmentHoursMonth API Object, which returns how many hours this environment ran in a specific month
    """
    hoursMonth(month: Date): EnvironmentHoursMonth
    """
    Reference to EnvironmentStorage API Object, which shows the Storage consumption of this environment per day
    """
    storages: [EnvironmentStorage]
    """
    Reference to EnvironmentStorageMonth API Object, which returns how many storage per day this environment used in a specific month
    """
    storageMonth(month: Date): EnvironmentStorageMonth
    """
    Reference to EnvironmentHitsMonth API Object, which returns how many hits this environment generated in a specific month
    """
    hitsMonth(month: Date): EnvironmentHitsMonth
    """
    Environment variables available during build-time and run-time
    """
    envVariables: [EnvKeyValue]
    route: String
    routes: String
    monitoringUrls: String
    deployments(name: String, limit: Int): [Deployment]
    backups(includeDeleted: Boolean, limit: Int): [Backup]
    tasks(id: Int, limit: Int): [Task]
    advancedTasks: [AdvancedTaskDefinition]
    services: [EnvironmentService]
    problems(severity: [ProblemSeverityRating], source: [String]): [Problem]
    facts(keyFacts: Boolean): [Fact]
  }

  type EnvironmentHitsMonth {
    total: Int
  }

  type EnvironmentStorage {
    id: Int
    environment: Environment
    persistentStorageClaim: String
    bytesUsed: Float
    updated: String
  }

  type EnvironmentStorageMonth {
    month: String
    bytesUsed: Float
  }

  type EnvironmentHoursMonth {
    month: String
    hours: Int
  }

  type EnvironmentService {
    id: Int
    name: String
  }

  type Backup {
    id: Int
    environment: Environment
    source: String
    backupId: String
    created: String
    deleted: String
    restore: Restore
  }

  type Restore {
    id: Int
    backupId: String
    status: String
    restoreLocation: String
    created: String
  }

  type Deployment {
    id: Int
    name: String
    status: String
    created: String
    started: String
    completed: String
    environment: Environment
    remoteId: String
    buildLog: String
    """
    The Lagoon URL
    """
    uiLink: String
  }

  type EnvKeyValue {
    id: Int
    scope: String
    name: String
    value: String
  }

  type Task {
    id: Int
    name: String
    status: String
    created: String
    started: String
    completed: String
    environment: Environment
    service: String
    command: String
    remoteId: String
    logs: String
    files: [File]
  }

  type AdvancedTask {
    id: Int
    name: String
    status: String
    created: String
    started: String
    completed: String
    environment: Environment
    service: String
    advancedTask: String
    remoteId: String
    logs: String
    files: [File]
  }

  type BillingModifier {
    id: Int
    group: BillingGroup
    startDate: String
    endDate: String
    discountFixed: Float
    discountPercentage: Float
    extraFixed: Float
    extraPercentage: Float
    min: Float
    max: Float
    customerComments: String
    adminComments: String
    weight: Int
  }

  type ProjectFactSearchResults {
    count: Int
    projects: [Project]
  }

  type EnvironmentFactSearchResults {
    count: Int
    environments: [Environment]
  }

  input DeleteEnvironmentInput {
    name: String!
    project: String!
    execute: Boolean
  }

  input MetadataKeyValue {
    key: String!
    value: String
  }

  input UpdateMetadataInput {
    id: Int!
    patch: MetadataKeyValue!
  }

  input RemoveMetadataInput {
    id: Int!
    key: String!
  }


  type Query {
    """
    Returns the current user
    """
    me: User
    """
    Returns User Object by a given sshKey
    """
    userBySshKey(sshKey: String!): User
    """
    Returns Project Object by a given name
    """
    projectByName(name: String!): Project
    """
    Returns Group Object by a given name
    """
    groupByName(name: String!): GroupInterface
    """
    Returns Project Object by a given gitUrl (only the first one if there are multiple)
    """
    projectByGitUrl(gitUrl: String!): Project
    environmentByName(name: String!, project: Int!): Environment
    environmentById(id: Int!): Environment
    """
    Returns Environment Object by a given openshiftProjectName
    """
    environmentByOpenshiftProjectName(
      openshiftProjectName: String!
    ): Environment
    """
    Returns Environment Object by a given kubernetesNamespaceName
    """
    environmentByKubernetesNamespaceName(
      kubernetesNamespaceName: String!
    ): Environment
    """
    Return projects from a fact-based search
    """
    projectsByFactSearch(
      input: FactFilterInput
    ): ProjectFactSearchResults

    """
    Return environments from a fact-based search
    """
    environmentsByFactSearch(
      input: FactFilterInput
    ): EnvironmentFactSearchResults
    userCanSshToEnvironment(
      openshiftProjectName: String
      kubernetesNamespaceName: String
    ): Environment
    deploymentByRemoteId(id: String): Deployment
    taskByRemoteId(id: String): Task
    taskById(id: Int): Task
    """
    Returns all Project Objects matching given filters (all if no filter defined)
    """
    allProjects(createdAfter: String, gitUrl: String, order: ProjectOrderType): [Project]
    """
    Returns all Project Objects matching metadata filters
    """
    projectsByMetadata(metadata: [MetadataKeyValue]): [Project]
    """
    Returns all OpenShift Objects
    """
    allOpenshifts: [Openshift]
    """
    Returns all Kubernetes Objects
    """
    allKubernetes: [Kubernetes]
    """
    Returns all Environments matching given filter (all if no filter defined)
    """
    allEnvironments(createdAfter: String, type: EnvType, order: EnvOrderType): [Environment]
    """
    Returns all Problems matching given filter (all if no filter defined)
    """
    allProblems(source: [String], project: Int, environment: Int, envType: [EnvType], identifier: String, severity: [ProblemSeverityRating]): [Problem]
    problemSources: [String]
    """
    Returns all Groups matching given filter (all if no filter defined)
    """
    allGroups(name: String, type: String): [GroupInterface]
    """
    Returns all projects in a given group
    """
    allProjectsInGroup(input: GroupInput): [Project]
    """
    Returns the costs for a given billing group
    """
    billingGroupCost(input: GroupInput, month: String!): JSON
    """
    Returns the costs for all billing groups
    """
    allBillingGroupsCost(month: String!): JSON
    """
    Returns the Billing Group Modifiers for a given Billing Group (all modifiers for the Billing Group will be returned if the month is not provided)
    """
    allBillingModifiers(input: GroupInput!, month: String): [BillingModifier]
    """
    Returns LAGOON_VERSION
    """
    lagoonVersion: JSON
    """
    Returns all ProblemHarborScanMatchers
    """
    allProblemHarborScanMatchers: [ProblemHarborScanMatch]
    """
    Returns all AdvancedTaskDefinitions
    """
    allAdvancedTaskDefinitions: [AdvancedTaskDefinition]
    """
    Returns a single AdvancedTaskDefinition given an id
    """
    advancedTaskDefinitionById(id: Int!) : AdvancedTaskDefinition
    """
    Returns a AdvancedTaskDefinitions applicable for an environment
    """
    advancedTasksForEnvironment(environment: Int!) : [AdvancedTaskDefinition]
    """
    Returns a AdvancedTaskDefinitionArgument by Id
    """
    advancedTaskDefinitionArgumentById(id: Int!) : [AdvancedTaskDefinitionArgument]

  }

  # Must provide id OR name
  input ProjectInput {
    id: Int
    name: String
  }

  # Must provide id OR name and project
  input EnvironmentInput {
    id: Int
    name: String
    project: ProjectInput
  }

  # Must provide id OR name and environment
  input DeploymentInput {
    id: Int
    name: String
    environment: EnvironmentInput
  }

  input AddSshKeyInput {
    id: Int
    name: String!
    keyValue: String!
    keyType: SshKeyType!
    user: UserInput!
  }

  input DeleteSshKeyInput {
    name: String!
  }

  input DeleteSshKeyByIdInput {
    id: Int!
  }

  input AddProjectInput {
    id: Int
    name: String!
    gitUrl: String!
    subfolder: String
    routerPattern: String
    openshift: Int
    openshiftProjectPattern: String
    kubernetes: Int
    kubernetesNamespacePattern: String
    activeSystemsDeploy: String
    activeSystemsPromote: String
    activeSystemsRemove: String
    activeSystemsTask: String
    activeSystemsMisc: String
    branches: String
    pullrequests: String
    productionEnvironment: String!
    productionRoutes: String
    productionAlias: String
    standbyProductionEnvironment: String
    standbyRoutes: String
    standbyAlias: String
    availability: ProjectAvailability
    autoIdle: Int
    storageCalc: Int
    developmentEnvironmentsLimit: Int
    privateKey: String
    problemsUi: Int
    factsUi: Int
  }

  input AddEnvironmentInput {
    id: Int
    name: String!
    project: Int!
    deployType: DeployType!
    deployBaseRef: String!
    deployHeadRef: String
    deployTitle: String
    environmentType: EnvType!
    openshiftProjectName: String
    kubernetesNamespaceName: String
  }

  input AddOrUpdateEnvironmentStorageInput {
    environment: Int!
    persistentStorageClaim: String!
    bytesUsed: Int!
    """
    Date in format 'YYYY-MM-DD'
    """
    updated: String
  }

  input AddBackupInput {
    id: Int
    environment: Int!
    source: String!
    backupId: String!
    created: String!
  }

  input DeleteBackupInput {
    backupId: String!
  }

  input AddRestoreInput {
    id: Int
    status: RestoreStatusType
    restoreLocation: String
    created: String
    execute: Boolean
    backupId: String!
  }

  input UpdateRestoreInput {
    backupId: String!
    patch: UpdateRestorePatchInput!
  }

  input UpdateRestorePatchInput {
    status: RestoreStatusType
    created: String
    restoreLocation: String
  }


  input AddDeploymentInput {
    id: Int
    name: String!
    status: DeploymentStatusType!
    created: String!
    started: String
    completed: String
    environment: Int!
    remoteId: String
  }

  input DeleteDeploymentInput {
    id: Int!
  }

  input UpdateDeploymentPatchInput {
    name: String
    status: DeploymentStatusType
    created: String
    started: String
    completed: String
    environment: Int
    remoteId: String
  }

  input UpdateDeploymentInput {
    id: Int!
    patch: UpdateDeploymentPatchInput!
  }

  input CancelDeploymentInput {
    deployment: DeploymentInput!
  }

  input TaskInput {
    id: Int
    name: String!
    status: TaskStatusType
    created: String
    started: String
    completed: String
    environment: Int!
    service: String
    command: String
    remoteId: String
    execute: Boolean
  }


  input AdvancedTaskArgumentInput {
    name: String
    value: String
  }

  enum AdvancedTaskDefinitionArgumentTypes {
    NUMERIC
    STRING
  }

  input AdvancedTaskDefinitionArgumentInput {
    name: String
    type: AdvancedTaskDefinitionArgumentTypes
  }

  enum AdvancedTaskDefinitionTypes {
    COMMAND
    IMAGE
  }

  input AdvancedTaskDefinitionInput {
    name: String
    description: String
    image: String
    type: AdvancedTaskDefinitionTypes
    service: String
    command: String
    environment: Int
    project: Int
    groupName: String
    permission: TaskPermission
    advancedTaskDefinitionArguments: [AdvancedTaskDefinitionArgumentInput]
  }

  input DeleteTaskInput {
    id: Int!
  }

  input UpdateTaskPatchInput {
    name: String
    status: TaskStatusType
    created: String
    started: String
    completed: String
    environment: Int
    service: String
    command: String
    remoteId: String
  }

  input UpdateTaskInput {
    id: Int!
    patch: UpdateTaskPatchInput!
  }

  input AddOpenshiftInput {
    id: Int
    name: String!
    consoleUrl: String!
    token: String
    routerPattern: String
    projectUser: String
    sshHost: String
    sshPort: String
    monitoringConfig: JSON
  }

  input AddKubernetesInput {
    id: Int
    name: String!
    consoleUrl: String!
    token: String
    routerPattern: String
    projectUser: String
    sshHost: String
    sshPort: String
    monitoringConfig: JSON
  }

  input DeleteOpenshiftInput {
    name: String!
  }

  input DeleteKubernetesInput {
    name: String!
  }

  input AddNotificationMicrosoftTeamsInput {
    name: String!
    webhook: String!
  }
  input AddNotificationEmailInput {
    name: String!
    emailAddress: String!
  }

  input AddNotificationRocketChatInput {
    name: String!
    webhook: String!
    channel: String!
  }

  input AddNotificationWebhookInput {
    name: String!
    webhook: String!
  }

  input AddNotificationSlackInput {
    name: String!
    webhook: String!
    channel: String!
  }

  input DeleteNotificationMicrosoftTeamsInput {
    name: String!
  }
  input DeleteNotificationEmailInput {
    name: String!
  }

  input DeleteNotificationRocketChatInput {
    name: String!
  }

  input DeleteNotificationSlackInput {
    name: String!
  }

  input DeleteNotificationWebhookInput {
    name: String!
  }

  input AddNotificationToProjectInput {
    project: String!
    notificationType: NotificationType!
    notificationName: String!
    contentType: NotificationContentType
    notificationSeverityThreshold: ProblemSeverityRating
  }

  input RemoveNotificationFromProjectInput {
    project: String!
    notificationType: NotificationType!
    notificationName: String!
  }

  input AddUserInput {
    email: String!
    firstName: String
    lastName: String
    comment: String
    gitlabId: Int
  }

  input UpdateUserPatchInput {
    email: String
    firstName: String
    lastName: String
    comment: String
    gitlabId: Int
  }

  input UpdateUserInput {
    user: UserInput!
    patch: UpdateUserPatchInput!
  }

  input DeleteUserInput {
    user: UserInput!
  }

  input DeleteProjectInput {
    project: String!
  }

  input UpdateProjectPatchInput {
    name: String
    gitUrl: String
    availability: ProjectAvailability
    privateKey: String
    subfolder: String
    routerPattern: String
    activeSystemsDeploy: String
    activeSystemsRemove: String
    activeSystemsTask: String
    activeSystemsMisc: String
    activeSystemsPromote: String
    branches: String
    productionEnvironment: String
    productionRoutes: String
    productionAlias: String
    standbyProductionEnvironment: String
    standbyRoutes: String
    standbyAlias: String
    autoIdle: Int
    storageCalc: Int
    pullrequests: String
    openshift: Int
    openshiftProjectPattern: String
    kubernetes: Int
    kubernetesNamespacePattern: String
    developmentEnvironmentsLimit: Int
    problemsUi: Int
    factsUi: Int
  }

  input UpdateProjectInput {
    id: Int!
    patch: UpdateProjectPatchInput!
  }

  input UpdateOpenshiftPatchInput {
    name: String
    consoleUrl: String
    token: String
    routerPattern: String
    projectUser: String
    sshHost: String
    sshPort: String
    monitoringConfig: JSON
  }

  input UpdateOpenshiftInput {
    id: Int!
    patch: UpdateOpenshiftPatchInput!
  }

  input UpdateKubernetesPatchInput {
    name: String
    consoleUrl: String
    token: String
    routerPattern: String
    projectUser: String
    sshHost: String
    sshPort: String
    monitoringConfig: JSON
  }

  input UpdateKubernetesInput {
    id: Int!
    patch: UpdateKubernetesPatchInput!
  }

  input UpdateNotificationMicrosoftTeamsPatchInput {
    name: String
    webhook: String
    channel: String
  }
  input UpdateNotificationEmailPatchInput {
    name: String
    emailAddress: String
  }

  input UpdateNotificationRocketChatPatchInput {
    name: String
    webhook: String
    channel: String
  }

  input UpdateNotificationSlackPatchInput {
    name: String
    webhook: String
    channel: String
  }

  input UpdateNotificationWebhookPatchInput {
    name: String
    webhook: String
  }

  input UpdateNotificationMicrosoftTeamsInput {
    name: String!
    patch: UpdateNotificationMicrosoftTeamsPatchInput
  }
  input UpdateNotificationEmailInput {
    name: String!
    patch: UpdateNotificationEmailPatchInput
  }

  input UpdateNotificationRocketChatInput {
    name: String!
    patch: UpdateNotificationRocketChatPatchInput
  }

  input UpdateNotificationSlackInput {
    name: String!
    patch: UpdateNotificationSlackPatchInput
  }

  input UpdateNotificationWebhookInput {
    name: String!
    patch: UpdateNotificationWebhookPatchInput
  }

  input UpdateSshKeyPatchInput {
    name: String
    keyValue: String
    keyType: SshKeyType
  }

  input UpdateSshKeyInput {
    id: Int!
    patch: UpdateSshKeyPatchInput!
  }

  input UpdateEnvironmentPatchInput {
    project: Int
    deployType: DeployType
    deployBaseRef: String
    deployHeadRef: String
    deployTitle: String
    environmentType: EnvType
    openshiftProjectName: String
    kubernetesNamespaceName: String
    route: String
    routes: String
    monitoringUrls: String
    autoIdle: Int
    """
    Timestamp in format 'YYYY-MM-DD hh:mm:ss'
    """
    created: String
  }

  input UpdateEnvironmentInput {
    id: Int!
    patch: UpdateEnvironmentPatchInput
  }

  input EnvVariableInput {
    id: Int
    type: EnvVariableType
    typeId: Int!
    scope: EnvVariableScope
    name: String!
    value: String!
  }

  input DeleteEnvVariableInput {
    id: Int!
  }

  input SetEnvironmentServicesInput {
    environment: Int!
    services: [String]!
  }

  input UploadFilesForTaskInput {
    task: Int!,
    files: [Upload]!,
  }

  input DeleteFilesForTaskInput {
    id: Int!
  }

  input DeployEnvironmentLatestInput {
    environment: EnvironmentInput!
  }

  input DeployEnvironmentBranchInput {
    project: ProjectInput!
    branchName: String!
    branchRef: String
  }

  input DeployEnvironmentPullrequestInput {
    project: ProjectInput!
    number: Int!
    title: String!
    baseBranchName: String!
    baseBranchRef: String!
    headBranchName: String!
    headBranchRef: String!
  }

  input DeployEnvironmentPromoteInput {
    sourceEnvironment: EnvironmentInput!
    project: ProjectInput!
    destinationEnvironment: String!
  }

  input switchActiveStandbyInput {
    project: ProjectInput!
  }

  input GroupInput {
    id: String
    name: String
  }

  input AddGroupInput {
    name: String!
    parentGroup: GroupInput
  }

  input AddBillingModifierInput {
    """
    The existing billing group for this modifier
    """
    group: GroupInput!
    """
    The date this modifier should start to be applied - Format: YYYY-MM-DD
    """
    startDate: String!
    """
    The date this modifer will expire - Format: YYYY-MM-DD
    """
    endDate: String!
    """
    The amount that the total monthly bill should be discounted - Format (Float)
    """
    discountFixed: Float
    """
    The percentage the total monthly bill should be discounted - Format (0-100)
    """
    discountPercentage: Float
    """
    The amount of exta cost that should be added to the total- Format (Float)
    """
    extraFixed: Float
    """
    The percentage the total monthly bill should be added - Format (0-100)
    """
    extraPercentage: Float
    """
    The minimum amount of the invoice applied to the total- Format (Float)
    """
    min: Float
    """
    The maximum amount of the invoice applied to the total- Format (Float)
    """
    max: Float
    """
    Customer comments are visible to the customer
    """
    customerComments: String
    """
    Admin comments will not be visible to the customer.
    """
    adminComments: String!
    """
    The order this modifer should be applied
    """
    weight: Int
  }

  input BillingModifierPatchInput {
    group: GroupInput
    startDate: String
    endDate: String
    discountFixed: Float
    discountPercentage: Float
    extraFixed: Float
    extraPercentage: Float
    min: Float
    max: Float
    customerComments: String
    adminComments: String
    weight: Int
  }

  input UpdateBillingModifierInput {
    id: Int!
    patch: BillingModifierPatchInput!
  }

  input DeleteBillingModifierInput {
    id: Int!
  }

  input UpdateGroupPatchInput {
    name: String
  }

  input UpdateGroupInput {
    group: GroupInput!
    patch: UpdateGroupPatchInput!
  }

  input DeleteGroupInput {
    group: GroupInput!
  }

  input UserInput {
    id: String
    email: String
  }

  input UserGroupInput {
    user: UserInput!
    group: GroupInput!
  }

  input UserGroupRoleInput {
    user: UserInput!
    group: GroupInput!
    role: GroupRole!
  }

  input ProjectGroupsInput {
    project: ProjectInput!
    groups: [GroupInput!]!
  }

  input BillingGroupInput {
    name: String!
    currency: Currency!
    billingSoftware: String
    uptimeRobotStatusPageId: String
  }

  input ProjectBillingGroupInput {
    group: GroupInput!
    project: ProjectInput!
  }

  input UpdateBillingGroupPatchInput {
    name: String!
    currency: Currency
    billingSoftware: String
    uptimeRobotStatusPageId: String
  }

  input UpdateBillingGroupInput {
    group: GroupInput!
    patch: UpdateBillingGroupPatchInput!
  }

  type Mutation {
    """
    Add Environment or update if it is already existing
    """
    addOrUpdateEnvironment(input: AddEnvironmentInput!): Environment
    updateEnvironment(input: UpdateEnvironmentInput!): Environment
    deleteEnvironment(input: DeleteEnvironmentInput!): String
    deleteAllEnvironments: String
    """
    Add or update Storage Information for Environment
    """
    addOrUpdateEnvironmentStorage(
      input: AddOrUpdateEnvironmentStorageInput!
    ): EnvironmentStorage
    addNotificationSlack(input: AddNotificationSlackInput!): NotificationSlack
    updateNotificationSlack(
      input: UpdateNotificationSlackInput!
    ): NotificationSlack
    deleteNotificationSlack(input: DeleteNotificationSlackInput!): String
    deleteAllNotificationSlacks: String
    addNotificationRocketChat(
      input: AddNotificationRocketChatInput!
    ): NotificationRocketChat
    updateNotificationRocketChat(
      input: UpdateNotificationRocketChatInput!
    ): NotificationRocketChat
    deleteNotificationRocketChat(
      input: DeleteNotificationRocketChatInput!
    ): String
    deleteAllNotificationRocketChats: String
    addNotificationMicrosoftTeams(
      input: AddNotificationMicrosoftTeamsInput!
    ): NotificationMicrosoftTeams
    updateNotificationMicrosoftTeams(
      input: UpdateNotificationMicrosoftTeamsInput!
    ): NotificationMicrosoftTeams
    deleteNotificationMicrosoftTeams(
      input: DeleteNotificationMicrosoftTeamsInput!
    ): String
    deleteAllNotificationMicrosoftTeams: String
    addNotificationWebhook(
      input: AddNotificationWebhookInput!
    ): NotificationWebhook
    updateNotificationWebhook(
      input: UpdateNotificationWebhookInput!
    ): NotificationWebhook
    deleteNotificationWebhook(
      input: DeleteNotificationWebhookInput!
    ): String
    deleteAllNotificationWebhook: String
    addNotificationEmail(
      input: AddNotificationEmailInput!
    ): NotificationEmail
    updateNotificationEmail(
      input: UpdateNotificationEmailInput!
    ): NotificationEmail
    deleteNotificationEmail(
      input: DeleteNotificationEmailInput!
    ): String
    deleteAllNotificationEmails: String
    """
    Connect previous created Notification to a Project
    """
    addNotificationToProject(input: AddNotificationToProjectInput!): Project
    removeNotificationFromProject(
      input: RemoveNotificationFromProjectInput!
    ): Project
    removeAllNotificationsFromAllProjects: String
    addOpenshift(input: AddOpenshiftInput!): Openshift
    updateOpenshift(input: UpdateOpenshiftInput!): Openshift
    deleteOpenshift(input: DeleteOpenshiftInput!): String
    deleteAllOpenshifts: String
    addKubernetes(input: AddKubernetesInput!): Kubernetes
    updateKubernetes(input: UpdateKubernetesInput!): Kubernetes
    deleteKubernetes(input: DeleteKubernetesInput!): String
    deleteAllKubernetes: String
    addProject(input: AddProjectInput!): Project
    updateProject(input: UpdateProjectInput!): Project
    deleteProject(input: DeleteProjectInput!): String
    deleteAllProjects: String
    addSshKey(input: AddSshKeyInput!): SshKey
    updateSshKey(input: UpdateSshKeyInput!): SshKey
    deleteSshKey(input: DeleteSshKeyInput!): String
    deleteSshKeyById(input: DeleteSshKeyByIdInput!): String
    deleteAllSshKeys: String
    removeAllSshKeysFromAllUsers: String
    addUser(input: AddUserInput!): User
    updateUser(input: UpdateUserInput!): User
    deleteUser(input: DeleteUserInput!): String
    deleteAllUsers: String
    addDeployment(input: AddDeploymentInput!): Deployment
    deleteDeployment(input: DeleteDeploymentInput!): String
    updateDeployment(input: UpdateDeploymentInput): Deployment
    cancelDeployment(input: CancelDeploymentInput!): String
    addBackup(input: AddBackupInput!): Backup
    addProblem(input: AddProblemInput!): Problem
    addProblemHarborScanMatch(input: AddProblemHarborScanMatchInput!): ProblemHarborScanMatch
    deleteProblem(input: DeleteProblemInput!): String
    deleteProblemsFromSource(input: DeleteProblemsFromSourceInput!): String
    deleteProblemHarborScanMatch(input: DeleteProblemHarborScanMatchInput!): String
    addFact(input: AddFactInput!): Fact
    addFacts(input: AddFactsInput!): [Fact]
    deleteFact(input: DeleteFactInput!): String
    deleteFactsFromSource(input: DeleteFactsFromSourceInput!): String
    addFactReference(input: AddFactReferenceInput!): FactReference
    deleteFactReference(input: DeleteFactReferenceInput!): String
    deleteAllFactReferencesByFactId(input: DeleteFactReferencesByFactIdInput!): String
    deleteBackup(input: DeleteBackupInput!): String
    deleteAllBackups: String
    addRestore(input: AddRestoreInput!): Restore
    updateRestore(input: UpdateRestoreInput!): Restore
    addEnvVariable(input: EnvVariableInput!): EnvKeyValue
    deleteEnvVariable(input: DeleteEnvVariableInput!): String
    addTask(input: TaskInput!): Task
    addAdvancedTaskDefinition(input: AdvancedTaskDefinitionInput!): AdvancedTaskDefinition
    invokeRegisteredTask(advancedTaskDefinition: Int!, environment: Int!): Task
    deleteAdvancedTaskDefinition(advancedTaskDefinition: Int!): String
    taskDrushArchiveDump(environment: Int!): Task
    taskDrushSqlDump(environment: Int!): Task
    taskDrushCacheClear(environment: Int!): Task
    taskDrushCron(environment: Int!): Task
    taskDrushSqlSync(
      sourceEnvironment: Int!
      destinationEnvironment: Int!
    ): Task
    taskDrushRsyncFiles(
      sourceEnvironment: Int!
      destinationEnvironment: Int!
    ): Task
    taskDrushUserLogin(environment: Int!): Task
    deleteTask(input: DeleteTaskInput!): String
    updateTask(input: UpdateTaskInput): Task
    setEnvironmentServices(input: SetEnvironmentServicesInput!): [EnvironmentService]
    uploadFilesForTask(input: UploadFilesForTaskInput!): Task
    deleteFilesForTask(input: DeleteFilesForTaskInput!): String
    deployEnvironmentLatest(input: DeployEnvironmentLatestInput!): String
    deployEnvironmentBranch(input: DeployEnvironmentBranchInput!): String
    deployEnvironmentPullrequest(input: DeployEnvironmentPullrequestInput!): String
    deployEnvironmentPromote(input: DeployEnvironmentPromoteInput!): String
    switchActiveStandby(input: switchActiveStandbyInput!): Task
    addGroup(input: AddGroupInput!): GroupInterface
    updateGroup(input: UpdateGroupInput!): GroupInterface
    deleteGroup(input: DeleteGroupInput!): String
    deleteAllGroups: String
    addUserToGroup(input: UserGroupRoleInput!): GroupInterface
    removeUserFromGroup(input: UserGroupInput!): GroupInterface
    addGroupsToProject(input: ProjectGroupsInput): Project
    addBillingGroup(input: BillingGroupInput!): BillingGroup
    updateBillingGroup(input: UpdateBillingGroupInput!): BillingGroup
    deleteBillingGroup(input: DeleteGroupInput!): String
    addProjectToBillingGroup(input: ProjectBillingGroupInput): Project
    updateProjectBillingGroup(input: ProjectBillingGroupInput): Project
    removeProjectFromBillingGroup(input: ProjectBillingGroupInput): Project
    removeGroupsFromProject(input: ProjectGroupsInput!): Project
    updateProjectMetadata(input: UpdateMetadataInput!): Project
    removeProjectMetadataByKey(input: RemoveMetadataInput!): Project
    addBillingModifier(input: AddBillingModifierInput!): BillingModifier
    updateBillingModifier(input: UpdateBillingModifierInput!): BillingModifier
    deleteBillingModifier(input: DeleteBillingModifierInput!): String
    deleteAllBillingModifiersByBillingGroup(input: GroupInput!): String
  }

  type Subscription {
    backupChanged(environment: Int!): Backup
    deploymentChanged(environment: Int!): Deployment
    taskChanged(environment: Int!): Task
  }
`;

module.exports = typeDefs;<|MERGE_RESOLUTION|>--- conflicted
+++ resolved
@@ -118,19 +118,18 @@
     CRITICAL
   }
 
-<<<<<<< HEAD
+  enum FactType {
+    TEXT
+    URL
+    SEMVER
+  }
+  
   enum TaskPermission {
     MAINTAINER
     DEVELOPER
     GUEST
-=======
-  enum FactType {
-    TEXT
-    URL
-    SEMVER
->>>>>>> e72b5fd0
-  }
-
+  }
+  
   scalar SeverityScore
 
   type AdvancedTaskDefinitionArgument {
