const { gql } = require('./util/gql');

// TODO: Split up this file

// TODO: Re-enable Prettier after the problem with escaping interpolation in
// embedded GraphQL in JS is fixed and new version released.
// Ref: https://github.com/prettier/prettier/issues/4974
// prettier-ignore
const typeDefs = gql`
  scalar Upload
  scalar Date
  scalar JSON

  enum SshKeyType {
    SSH_RSA
    SSH_ED25519
  }

  enum DeployType {
    BRANCH
    PULLREQUEST
    PROMOTE
  }

  enum EnvType {
    PRODUCTION
    DEVELOPMENT
  }

  enum NotificationType {
    SLACK
    ROCKETCHAT
    MICROSOFTTEAMS
    EMAIL
    WEBHOOK
  }

  enum NotificationContentType {
    DEPLOYMENT
    PROBLEM
  }

  enum DeploymentStatusType {
    NEW
    PENDING
    RUNNING
    CANCELLED
    ERROR
    FAILED
    COMPLETE
  }

  enum EnvVariableType {
    PROJECT
    ENVIRONMENT
  }

  enum EnvVariableScope {
    BUILD
    RUNTIME
    GLOBAL
    CONTAINER_REGISTRY
    INTERNAL_CONTAINER_REGISTRY
  }

  enum TaskStatusType {
    ACTIVE
    SUCCEEDED
    FAILED
  }

  enum RestoreStatusType {
    PENDING
    SUCCESSFUL
    FAILED
  }

  enum EnvOrderType {
    NAME
    UPDATED
  }

  enum ProjectOrderType {
    NAME
    CREATED
  }

  enum ProjectAvailability {
    STANDARD
    HIGH
    POLYSITE
  }

  enum GroupRole {
    GUEST
    REPORTER
    DEVELOPER
    MAINTAINER
    OWNER
  }

  enum Currency {
    AUD
    EUR
    GBP
    USD
    CHF
    ZAR
  }

  enum ProblemSeverityRating {
    NONE
    UNKNOWN
    NEGLIGIBLE
    LOW
    MEDIUM
    HIGH
    CRITICAL
  }

  enum FactType {
    TEXT
    URL
    SEMVER
  }

  enum TaskPermission {
    MAINTAINER
    DEVELOPER
    GUEST
  }

  scalar SeverityScore

  type AdvancedTaskDefinitionArgument {
    id: Int
    name: String
    type: String
    range: [String]
    advancedTaskDefinition: AdvancedTaskDefinition
  }

  type AdvancedTaskDefinitionImage {
    id: Int
    name: String
    description: String
    type: AdvancedTaskDefinitionTypes
    image: String
    service: String
    groupName: String
    environment: Int
    project: Int
    permission: TaskPermission
    advancedTaskDefinitionArguments: [AdvancedTaskDefinitionArgument]
    created: String
    deleted: String
  }

  type AdvancedTaskDefinitionCommand {
    id: Int
    name: String
    description: String
    type: AdvancedTaskDefinitionTypes
    service: String
    command: String
    groupName: String
    environment: Int
    project: Int
    permission: TaskPermission
    advancedTaskDefinitionArguments: [AdvancedTaskDefinitionArgument]
    created: String
    deleted: String
  }

  union AdvancedTaskDefinition = AdvancedTaskDefinitionImage | AdvancedTaskDefinitionCommand

  type TaskRegistration {
    id: Int
    type: String
    name: String
    description: String
    groupName: String
    environment: Int
    project: Int
    command: String
    service: String
    permission: TaskPermission
    created: String
    deleted: String
  }


  type Workflow {
    id: Int
<<<<<<< HEAD
=======
    name: String
>>>>>>> c4ebd23f
    event: String
    project: Int
    advancedTaskDefinition: AdvancedTaskDefinition
  }

  input AddWorkflowInput {
<<<<<<< HEAD
=======
    name: String
>>>>>>> c4ebd23f
    event: String
    project: Int
    advancedTaskDefinition: Int
  }

<<<<<<< HEAD
=======
  input DeleteWorkflowInput {
    id: Int!
  }

  input UpdateWorkflowPatchInput {
    name: String
    event: String
    project: Int
    advancedTaskDefinition: Int
  }

  input UpdateWorkflowInput {
    id: Int!
    patch: UpdateWorkflowPatchInput!
  }


>>>>>>> c4ebd23f
  type Problem {
    id: Int
    environment: Environment
    severity: ProblemSeverityRating
    severityScore: SeverityScore
    identifier: String
    service: String
    source: String
    associatedPackage: String
    description: String
    links: String
    version: String
    fixedVersion: String
    data: String
    created: String
    deleted: String
  }

  type ProblemHarborScanMatch {
    id: Int
    name: String
    description: String
    defaultLagoonProject: String
    defaultLagoonEnvironment: String
    defaultLagoonService: String
    regex: String
  }

  input AddProblemHarborScanMatchInput {
    name: String!
    description: String!
    defaultLagoonProject: String
    defaultLagoonEnvironment: String
    defaultLagoonService: String
    regex: String!
  }

  input DeleteProblemHarborScanMatchInput {
    id: Int!
  }

  input AddProblemInput {
    id: Int
    environment: Int!
    severity: ProblemSeverityRating
    severityScore: SeverityScore
    identifier: String!
    service: String
    source: String!
    associatedPackage: String
    description: String
    links: String
    version: String
    fixedVersion: String
    data: String!
    created: String
  }

  input BulkProblem {
    severity: ProblemSeverityRating
    severityScore: SeverityScore
    identifier: String
    data: String
  }

  input DeleteProblemInput {
    environment: Int!
    identifier: String!
  }

  input DeleteProblemsFromSourceInput {
    environment: Int!
    source: String!
    service: String!
  }

  type Fact {
    id: Int
    environment: Environment
    name: String
    value: String
    source: String
    description: String
    keyFact: Boolean
    type: FactType
    category: String
    references: [FactReference]
  }

  input AddFactInput {
    id: Int
    environment: Int!
    name: String!
    value: String!
    source: String!
    description: String!
    keyFact: Boolean
    type: FactType
    category: String
  }

  input AddFactsInput {
    facts: [AddFactInput]!
  }

  input UpdateFactInputValue {
    environment: Int!
    name: String!
    value: String!
    source: String!
    description: String
    keyFact: Boolean
    type: FactType
    category: String
  }

  input UpdateFactInput {
    environment: Int!
    patch: UpdateFactInputValue!
  }

  input DeleteFactInput {
    environment: Int!
    name: String!
  }

  input DeleteFactsFromSourceInput {
    environment: Int!
    source: String!
  }

  type FactReference {
    id: Int
    fid: Int
    name: String
  }

  input AddFactReferenceInput {
    fid: Int!
    name: String!
  }

  input UpdateFactReferenceInputValue {
    fid: Int!
    name: String
  }

  input UpdateFactReferenceInput {
    fid: Int!
    patch: UpdateFactReferenceInputValue!
  }

  input DeleteFactReferenceInput {
    factName: String!
    referenceName: String!
    eid: Int!
  }

  input DeleteFactReferencesByFactIdInput {
    fid: Int!
  }

  enum FactFilterConnective {
    OR
    AND
  }

  enum FactFilterLHSTarget {
    FACT
    ENVIRONMENT
    PROJECT
  }

  input FactFilterAtom {
    lhsTarget: FactFilterLHSTarget
    name: String!
    contains: String!
  }
  input FactFilterInput {
    filterConnective: FactFilterConnective
    filters: [FactFilterAtom]
    skip: Int
    take: Int
    orderBy: String
  }

  type File {
    id: Int
    filename: String
    download: String
    created: String
  }

  type SshKey {
    id: Int
    name: String
    keyValue: String
    keyType: String
    keyFingerprint: String
    created: String
  }

  type User {
    id: String
    email: String
    firstName: String
    lastName: String
    comment: String
    gitlabId: Int
    sshKeys: [SshKey]
    groups: [GroupInterface]
  }

  type GroupMembership {
    user: User
    role: GroupRole
  }

  interface GroupInterface {
    id: String
    name: String
    type: String
    groups: [GroupInterface]
    members: [GroupMembership]
    projects: [Project]
  }

  type Group implements GroupInterface {
    id: String
    name: String
    type: String
    groups: [GroupInterface]
    members: [GroupMembership]
    projects: [Project]
  }

  type BillingGroup implements GroupInterface {
    id: String
    name: String
    type: String
    groups: [GroupInterface]
    members: [GroupMembership]
    projects: [Project]
    currency: String
    billingSoftware: String
    modifiers: [BillingModifier]
    uptimeRobotStatusPageId: String
  }

  type Openshift {
    id: Int
    name: String
    consoleUrl: String
    token: String
    routerPattern: String
    projectUser: String
    sshHost: String
    sshPort: String
    created: String
    monitoringConfig: JSON
  }

  type Kubernetes {
    id: Int
    name: String
    consoleUrl: String
    token: String
    routerPattern: String
    projectUser: String
    sshHost: String
    sshPort: String
    created: String
    monitoringConfig: JSON
  }

  type NotificationMicrosoftTeams {
    id: Int
    name: String
    webhook: String
    contentType: String
    notificationSeverityThreshold: ProblemSeverityRating
  }

  type NotificationRocketChat {
    id: Int
    name: String
    webhook: String
    channel: String
    contentType: String
    notificationSeverityThreshold: ProblemSeverityRating
  }

  type NotificationSlack {
    id: Int
    name: String
    webhook: String
    channel: String
    contentType: String
    notificationSeverityThreshold: ProblemSeverityRating
  }

  type NotificationEmail {
    id: Int
    name: String
    emailAddress: String
    contentType: String
    notificationSeverityThreshold: ProblemSeverityRating
  }

  type NotificationWebhook {
    id: Int
    name: String
    webhook: String
    contentType: String
    notificationSeverityThreshold: ProblemSeverityRating
  }

  type UnassignedNotification {
    id: Int
    name: String
    type: String
    contentType: String
    notificationSeverityThreshold: ProblemSeverityRating
  }

  union Notification = NotificationRocketChat | NotificationSlack | NotificationMicrosoftTeams | NotificationEmail | NotificationWebhook

  """
  Lagoon Project (like a git repository)
  """
  type Project {
    """
    ID of project
    """
    id: Int
    """
    Name of project
    """
    name: String
    """
    Git URL, needs to be SSH Git URL in one of these two formats
    - git@172.17.0.1/project1.git
    - ssh://git@172.17.0.1:2222/project1.git
    """
    gitUrl: String
    """
    Project Availability STANDARD|HIGH
    """
    availability: ProjectAvailability
    """
    SSH Private Key for Project
    Will be used to authenticate against the Git Repo of the Project
    Needs to be in single string separated by \`\n\`, example:
    \`\`\`
    -----BEGIN RSA PRIVATE KEY-----\nMIIJKQIBAAKCAgEA+o[...]P0yoL8BoQQG2jCvYfWh6vyglQdrDYx/o6/8ecTwXokKKh6fg1q\n-----END RSA PRIVATE KEY-----
    \`\`\`
    """
    privateKey: String
    """
    Set if the .lagoon.yml should be found in a subfolder
    Usefull if you have multiple Lagoon projects per Git Repository
    """
    subfolder: String
    """
    Set if the project should use a routerPattern that is different from the deploy target default
    """
    routerPattern: String
    """
    Notifications that should be sent for this project
    """
    notifications(type: NotificationType, contentType: NotificationContentType, notificationSeverityThreshold: ProblemSeverityRating): [Notification]
    """
    Which internal Lagoon System is responsible for deploying
    Currently only 'lagoon_controllerBuildDeploy' exists
    """
    activeSystemsDeploy: String
    """
    Which internal Lagoon System is responsible for promoting
    Currently only 'lagoon_controllerBuildDeploy' exists
    """
    activeSystemsPromote: String
    """
    Which internal Lagoon System is responsible for promoting
    Currently only 'lagoon_controllerRemove' exists
    """
    activeSystemsRemove: String
    """
    Which internal Lagoon System is responsible for tasks
    Currently only 'lagoon_controllerJob' exists
    """
    activeSystemsTask: String
    """
    Which internal Lagoon System is responsible for miscellaneous tasks
    Currently only 'lagoon_controllerMisc' exists
    """
    activeSystemsMisc: String
    """
    Which branches should be deployed, can be one of:
    - \`true\` - all branches are deployed
    - \`false\` - no branches are deployed
    - REGEX - regex of all branches that should be deployed, example: \`^(main|staging)$\`
    """
    branches: String
    """
    Which Pull Requests should be deployed, can be one of:
    - \`true\` - all pull requests are deployed
    - \`false\` - no pull requests are deployed
    - REGEX - regex of all Pull Request titles that should be deployed, example: \`[BUILD]\`
    """
    pullrequests: String
    """
    Which environment(the name) should be marked as the production environment.
    *Important:* If you change this, you need to deploy both environments (the current and previous one) that are affected in order for the change to propagate correctly
    """
    productionEnvironment: String
    """
    Routes that are attached to the active environment
    """
    productionRoutes: String
    """
    The drush alias to use for the active production environment
    *Important:* This is mainly used for drupal, but could be used for other services potentially
    """
    productionAlias: String
    """
    Which environment(the name) should be marked as the production standby environment.
    *Important:* This is used to determine which environment should be marked as the standby production environment
    """
    standbyProductionEnvironment: String
    """
    Routes that are attached to the standby environment
    """
    standbyRoutes: String
    """
    The drush alias to use for the standby production environment
    *Important:* This is mainly used for drupal, but could be used for other services potentially
    """
    standbyAlias: String
    """
    Should this project have auto idling enabled (\`1\` or \`0\`)
    """
    autoIdle: Int
    """
    Should storage for this environment be calculated (\`1\` or \`0\`)
    """
    storageCalc: Int
    """
    Should the Problems UI be available for this Project (\`1\` or \`0\`)
    """
    problemsUi: Int
    """
    Should the Facts UI be available for this Project (\`1\` or \`0\`)
    """
    factsUi: Int
    """
    Should the ability to deploy environments be disabled for this Project (\`1\` or \`0\`)
    """
    deploymentsDisabled: Int
    """
    Reference to OpenShift Object this Project should be deployed to
    """
    openshift: Openshift
    """
    Pattern of OpenShift Project/Namespace that should be generated, default: \`$\{project}-$\{environmentname}\`
    """
    openshiftProjectPattern: String
    """
    Reference to Kubernetes Object this Project should be deployed to
    """
    kubernetes: Kubernetes
    """
    Pattern of Kubernetes Namespace that should be generated, default: \`$\{project}-$\{environmentname}\`
    """
    kubernetesNamespacePattern: String
    """
    How many environments can be deployed at one timeout
    """
    developmentEnvironmentsLimit: Int
    """
    Name of the OpenShift Project/Namespace
    """
    openshiftProjectName: String
    """
    Deployed Environments for this Project
    """
    environments(
      """
      Filter by Environment Type
      """
      type: EnvType
      """
      Include deleted Environments (by default deleted environment are hidden)
      """
      includeDeleted: Boolean
      """
      Filter environments by fact matching
      """
      factFilter: FactFilterInput
    ): [Environment]
    """
    Creation Timestamp of Project
    """
    created: String
    """
    Environment variables available during build-time and run-time
    """
    envVariables: [EnvKeyValue]
    """
    Which groups are directly linked to project
    """
    groups: [GroupInterface]
    """
    Metadata key/values stored against a project
    """
    metadata: JSON
    """
    DeployTargetConfigs are a way to define which deploy targets are used for a project\n
    """
    deployTargetConfigs: [DeployTargetConfig] @deprecated(reason: "Unstable API, subject to breaking changes in any release. Use at your own risk")
  }

  """
  Lagoon Environment (for each branch, pullrequest there is an individual environment)
  """
  type Environment {
    """
    Internal ID of this Environment
    """
    id: Int
    """
    Name of this Environment
    """
    name: String
    """
    Reference to the Project Object
    """
    project: Project
    """
    Which Deployment Type this environment is, can be \`branch\`, \`pullrequest\`, \`promote\`
    """
    deployType: String
    """
    The version control base ref for deployments (e.g., branch name, tag, or commit id)
    """
    deployBaseRef: String
    """
    The version control head ref for deployments (e.g., branch name, tag, or commit id)
    """
    deployHeadRef: String
    """
    The title of the last deployment (PR title)
    """
    deployTitle: String
    """
    Should this environment have auto idling enabled (\`1\` or \`0\`)
    """
    autoIdle: Int
    """
    Which Environment Type this environment is, can be \`production\`, \`development\`
    """
    environmentType: String
    """
    Name of the OpenShift Project/Namespace this environment is deployed into
    """
    openshiftProjectName: String
    """
    Name of the Kubernetes Namespace this environment is deployed into
    """
    kubernetesNamespaceName: String
    """
    Unix Timestamp of the last time this environment has been updated
    """
    updated: String
    """
    Unix Timestamp if the creation time
    """
    created: String
    """
    Unix Timestamp of when this project has been deleted
    """
    deleted: String
    """
    Reference to EnvironmentHoursMonth API Object, which returns how many hours this environment ran in a specific month
    """
    hoursMonth(month: Date): EnvironmentHoursMonth
    """
    Reference to EnvironmentStorage API Object, which shows the Storage consumption of this environment per day
    """
    storages: [EnvironmentStorage]
    """
    Reference to EnvironmentStorageMonth API Object, which returns how many storage per day this environment used in a specific month
    """
    storageMonth(month: Date): EnvironmentStorageMonth
    """
    Reference to EnvironmentHitsMonth API Object, which returns how many hits this environment generated in a specific month
    """
    hitsMonth(month: Date): EnvironmentHitsMonth
    """
    Environment variables available during build-time and run-time
    """
    envVariables: [EnvKeyValue]
    route: String
    routes: String
    monitoringUrls: String
    deployments(name: String, limit: Int): [Deployment]
    backups(includeDeleted: Boolean, limit: Int): [Backup]
    tasks(id: Int, limit: Int): [Task]
    advancedTasks: [AdvancedTaskDefinition]
    services: [EnvironmentService]
    problems(severity: [ProblemSeverityRating], source: [String]): [Problem]
    facts(keyFacts: Boolean, limit: Int): [Fact]
    openshift: Openshift
    openshiftProjectPattern: String
    kubernetes: Kubernetes
    kubernetesNamespacePattern: String
    workflows: [Workflow]
  }

  type EnvironmentHitsMonth {
    total: Int
  }

  type EnvironmentStorage {
    id: Int
    environment: Environment
    persistentStorageClaim: String
    bytesUsed: Float
    updated: String
  }

  type EnvironmentStorageMonth {
    month: String
    bytesUsed: Float
  }

  type EnvironmentHoursMonth {
    month: String
    hours: Int
  }

  type EnvironmentService {
    id: Int
    name: String
  }

  type Backup {
    id: Int
    environment: Environment
    source: String
    backupId: String
    created: String
    deleted: String
    restore: Restore
  }

  type Restore {
    id: Int
    backupId: String
    status: String
    restoreLocation: String
    created: String
  }

  type Deployment {
    id: Int
    name: String
    status: String
    created: String
    started: String
    completed: String
    environment: Environment
    remoteId: String
    buildLog: String
    """
    The Lagoon URL
    """
    uiLink: String
  }

  type EnvKeyValue {
    id: Int
    scope: String
    name: String
    value: String
  }

  type Task {
    id: Int
    name: String
    status: String
    created: String
    started: String
    completed: String
    environment: Environment
    service: String
    command: String
    remoteId: String
    logs: String
    files: [File]
  }

  type AdvancedTask {
    id: Int
    name: String
    status: String
    created: String
    started: String
    completed: String
    environment: Environment
    service: String
    advancedTask: String
    remoteId: String
    logs: String
    files: [File]
  }

  type BillingModifier {
    id: Int
    group: BillingGroup
    startDate: String
    endDate: String
    discountFixed: Float
    discountPercentage: Float
    extraFixed: Float
    extraPercentage: Float
    min: Float
    max: Float
    customerComments: String
    adminComments: String
    weight: Int
  }

  type ProjectFactSearchResults {
    count: Int
    projects: [Project]
  }

  type EnvironmentFactSearchResults {
    count: Int
    environments: [Environment]
  }

  type DeployTargetConfig {
    id: Int
    project: Project
    weight: Int
    branches: String
    pullrequests: String
    deployTarget: Openshift
    deployTargetProjectPattern: String
  }

  input AddDeployTargetConfigInput {
    id: Int
    project: Int!
    weight: Int
    branches: String
    pullrequests: String
    deployTarget: Int
    deployTargetProjectPattern: String
  }

  input UpdateDeployTargetConfigPatchInput {
    weight: Int
    branches: String
    pullrequests: String
    deployTarget: Int
    deployTargetProjectPattern: String
  }

  input UpdateDeployTargetConfigInput {
    id: Int!
    patch: UpdateDeployTargetConfigPatchInput
  }

  input DeleteDeployTargetConfigInput {
    id: Int!
    project: Int!
    execute: Boolean
  }

  input DeleteEnvironmentInput {
    name: String!
    project: String!
    execute: Boolean
  }

  input MetadataKeyValue {
    key: String!
    value: String
  }

  input UpdateMetadataInput {
    id: Int!
    patch: MetadataKeyValue!
  }

  input RemoveMetadataInput {
    id: Int!
    key: String!
  }


  type Query {
    """
    Returns the current user
    """
    me: User
    """
    Returns User Object by a given sshKey
    """
    userBySshKey(sshKey: String!): User
    """
    Returns Project Object by a given name
    """
    projectByName(name: String!): Project
    """
    Returns Group Object by a given name
    """
    groupByName(name: String!): GroupInterface
    """
    Returns Project Object by a given gitUrl (only the first one if there are multiple)
    """
    projectByGitUrl(gitUrl: String!): Project
    environmentByName(name: String!, project: Int!, includeDeleted: Boolean): Environment
    environmentById(id: Int!): Environment
    """
    Returns Environment Object by a given openshiftProjectName
    """
    environmentByOpenshiftProjectName(
      openshiftProjectName: String!
    ): Environment
    """
    Returns Environment Object by a given kubernetesNamespaceName
    """
    environmentByKubernetesNamespaceName(
      kubernetesNamespaceName: String!
    ): Environment
    """
    Return projects from a fact-based search
    """
    projectsByFactSearch(
      input: FactFilterInput
    ): ProjectFactSearchResults

    """
    Return environments from a fact-based search
    """
    environmentsByFactSearch(
      input: FactFilterInput
    ): EnvironmentFactSearchResults
    userCanSshToEnvironment(
      openshiftProjectName: String
      kubernetesNamespaceName: String
    ): Environment
    deploymentByRemoteId(id: String): Deployment
    taskByRemoteId(id: String): Task
    taskById(id: Int): Task
    """
    Returns all Project Objects matching given filters (all if no filter defined)
    """
    allProjects(createdAfter: String, gitUrl: String, order: ProjectOrderType): [Project]
    """
    Returns all Project Objects matching metadata filters
    """
    projectsByMetadata(metadata: [MetadataKeyValue]): [Project]
    """
    Returns all OpenShift Objects
    """
    allOpenshifts: [Openshift]
    """
    Returns all Kubernetes Objects
    """
    allKubernetes: [Kubernetes]
    """
    Returns all Environments matching given filter (all if no filter defined)
    """
    allEnvironments(createdAfter: String, type: EnvType, order: EnvOrderType): [Environment]
    """
    Returns all Problems matching given filter (all if no filter defined)
    """
    allProblems(source: [String], project: Int, environment: Int, envType: [EnvType], identifier: String, severity: [ProblemSeverityRating]): [Problem]
    problemSources: [String]
    """
    Returns all Groups matching given filter (all if no filter defined)
    """
    allGroups(name: String, type: String): [GroupInterface]
    """
    Returns all projects in a given group
    """
    allProjectsInGroup(input: GroupInput): [Project]
    """
    Returns the costs for a given billing group
    """
    billingGroupCost(input: GroupInput, month: String!): JSON
    """
    Returns the costs for all billing groups
    """
    allBillingGroupsCost(month: String!): JSON
    """
    Returns the Billing Group Modifiers for a given Billing Group (all modifiers for the Billing Group will be returned if the month is not provided)
    """
    allBillingModifiers(input: GroupInput!, month: String): [BillingModifier]
    """
    Returns LAGOON_VERSION
    """
    lagoonVersion: JSON
    """
    Returns all ProblemHarborScanMatchers
    """
    allProblemHarborScanMatchers: [ProblemHarborScanMatch]
    """
    Returns all AdvancedTaskDefinitions
    """
    allAdvancedTaskDefinitions: [AdvancedTaskDefinition]
    """
    Returns a single AdvancedTaskDefinition given an id
    """
    advancedTaskDefinitionById(id: Int!) : AdvancedTaskDefinition
    """
    Returns a AdvancedTaskDefinitions applicable for an environment
    """
    advancedTasksForEnvironment(environment: Int!) : [AdvancedTaskDefinition]
    """
    Returns a AdvancedTaskDefinitionArgument by Id
    """
    advancedTaskDefinitionArgumentById(id: Int!) : [AdvancedTaskDefinitionArgument]

    """
    Returns all Workflows for an environment
    """
    workflowsForEnvironment(environment: Int!) : [Workflow]

    """
    Returns the DeployTargetConfig by a deployTargetConfig Id
    """
    deployTargetConfigById(id: Int!) : DeployTargetConfig  @deprecated(reason: "Unstable API, subject to breaking changes in any release. Use at your own risk")
    """
    Returns all DeployTargetConfig by a project Id
    """
    deployTargetConfigsByProjectId(project: Int!) : [DeployTargetConfig]  @deprecated(reason: "Unstable API, subject to breaking changes in any release. Use at your own risk")
    """
    Returns all DeployTargetConfig by a deployTarget Id (aka: Openshift Id)
    """
    deployTargetConfigsByDeployTarget(deployTarget: Int!) : [DeployTargetConfig]  @deprecated(reason: "Unstable API, subject to breaking changes in any release. Use at your own risk")
    allDeployTargetConfigs: [DeployTargetConfig]  @deprecated(reason: "Unstable API, subject to breaking changes in any release. Use at your own risk")
  }

  # Must provide id OR name
  input ProjectInput {
    id: Int
    name: String
  }

  # Must provide id OR name and project
  input EnvironmentInput {
    id: Int
    name: String
    project: ProjectInput
  }

  # Must provide id OR name and environment
  input DeploymentInput {
    id: Int
    name: String
    environment: EnvironmentInput
  }

  input AddSshKeyInput {
    id: Int
    name: String!
    keyValue: String!
    keyType: SshKeyType!
    user: UserInput!
  }

  input DeleteSshKeyInput {
    name: String!
  }

  input DeleteSshKeyByIdInput {
    id: Int!
  }

  input AddProjectInput {
    id: Int
    name: String!
    gitUrl: String!
    subfolder: String
    routerPattern: String
    openshift: Int
    openshiftProjectPattern: String
    kubernetes: Int
    kubernetesNamespacePattern: String
    activeSystemsDeploy: String
    activeSystemsPromote: String
    activeSystemsRemove: String
    activeSystemsTask: String
    activeSystemsMisc: String
    branches: String
    pullrequests: String
    productionEnvironment: String!
    productionRoutes: String
    productionAlias: String
    standbyProductionEnvironment: String
    standbyRoutes: String
    standbyAlias: String
    availability: ProjectAvailability
    autoIdle: Int
    storageCalc: Int
    developmentEnvironmentsLimit: Int
    privateKey: String
    problemsUi: Int
    factsUi: Int
    deploymentsDisabled: Int
  }

  input AddEnvironmentInput {
    id: Int
    name: String!
    project: Int!
    deployType: DeployType!
    deployBaseRef: String!
    deployHeadRef: String
    deployTitle: String
    environmentType: EnvType!
    openshiftProjectName: String
    kubernetesNamespaceName: String
    openshift: Int
    openshiftProjectPattern: String
    kubernetes: Int
    kubernetesNamespacePattern: String
  }

  input AddOrUpdateEnvironmentStorageInput {
    environment: Int!
    persistentStorageClaim: String!
    bytesUsed: Int!
    """
    Date in format 'YYYY-MM-DD'
    """
    updated: String
  }

  input AddBackupInput {
    id: Int
    environment: Int!
    source: String!
    backupId: String!
    created: String!
  }

  input DeleteBackupInput {
    backupId: String!
  }

  input AddRestoreInput {
    id: Int
    status: RestoreStatusType
    restoreLocation: String
    created: String
    execute: Boolean
    backupId: String!
  }

  input UpdateRestoreInput {
    backupId: String!
    patch: UpdateRestorePatchInput!
  }

  input UpdateRestorePatchInput {
    status: RestoreStatusType
    created: String
    restoreLocation: String
  }


  input AddDeploymentInput {
    id: Int
    name: String!
    status: DeploymentStatusType!
    created: String!
    started: String
    completed: String
    environment: Int!
    remoteId: String
  }

  input DeleteDeploymentInput {
    id: Int!
  }

  input UpdateDeploymentPatchInput {
    name: String
    status: DeploymentStatusType
    created: String
    started: String
    completed: String
    environment: Int
    remoteId: String
  }

  input UpdateDeploymentInput {
    id: Int!
    patch: UpdateDeploymentPatchInput!
  }

  input CancelDeploymentInput {
    deployment: DeploymentInput!
  }

  input TaskInput {
    id: Int
    name: String!
    status: TaskStatusType
    created: String
    started: String
    completed: String
    environment: Int!
    service: String
    command: String
    remoteId: String
    execute: Boolean
  }


  input AdvancedTaskArgumentInput {
    name: String
    value: String
  }

  enum AdvancedTaskDefinitionArgumentTypes {
    NUMERIC
    STRING
    ENVIRONMENT_SOURCE_NAME
  }

  input AdvancedTaskDefinitionArgumentInput {
    name: String
    type: AdvancedTaskDefinitionArgumentTypes
  }

  input AdvancedTaskDefinitionArgumentValueInput {
    advancedTaskDefinitionArgumentName: String
    value: String
  }

  enum AdvancedTaskDefinitionTypes {
    COMMAND
    IMAGE
  }

  input AdvancedTaskDefinitionInput {
    name: String
    description: String
    image: String
    type: AdvancedTaskDefinitionTypes
    service: String
    command: String
    environment: Int
    project: Int
    groupName: String
    permission: TaskPermission
    advancedTaskDefinitionArguments: [AdvancedTaskDefinitionArgumentInput]
  }

  input UpdateAdvancedTaskDefinitionInput {
    id: Int!
    patch: UpdateAdvancedTaskDefinitionPatchInput!
  }

  input UpdateAdvancedTaskDefinitionPatchInput {
    name: String
    description: String
    image: String
    type: AdvancedTaskDefinitionTypes
    service: String
    command: String
    environment: Int
    project: Int
    groupName: String
    permission: TaskPermission
    advancedTaskDefinitionArguments: [AdvancedTaskDefinitionArgumentInput]
  }

  input DeleteTaskInput {
    id: Int!
  }

  input UpdateTaskPatchInput {
    name: String
    status: TaskStatusType
    created: String
    started: String
    completed: String
    environment: Int
    service: String
    command: String
    remoteId: String
  }

  input UpdateTaskInput {
    id: Int!
    patch: UpdateTaskPatchInput!
  }

  input AddOpenshiftInput {
    id: Int
    name: String!
    consoleUrl: String!
    token: String
    routerPattern: String
    projectUser: String
    sshHost: String
    sshPort: String
    monitoringConfig: JSON
  }

  input AddKubernetesInput {
    id: Int
    name: String!
    consoleUrl: String!
    token: String
    routerPattern: String
    projectUser: String
    sshHost: String
    sshPort: String
    monitoringConfig: JSON
  }

  input DeleteOpenshiftInput {
    name: String!
  }

  input DeleteKubernetesInput {
    name: String!
  }

  input AddNotificationMicrosoftTeamsInput {
    name: String!
    webhook: String!
  }
  input AddNotificationEmailInput {
    name: String!
    emailAddress: String!
  }

  input AddNotificationRocketChatInput {
    name: String!
    webhook: String!
    channel: String!
  }

  input AddNotificationWebhookInput {
    name: String!
    webhook: String!
  }

  input AddNotificationSlackInput {
    name: String!
    webhook: String!
    channel: String!
  }

  input DeleteNotificationMicrosoftTeamsInput {
    name: String!
  }
  input DeleteNotificationEmailInput {
    name: String!
  }

  input DeleteNotificationRocketChatInput {
    name: String!
  }

  input DeleteNotificationSlackInput {
    name: String!
  }

  input DeleteNotificationWebhookInput {
    name: String!
  }

  input AddNotificationToProjectInput {
    project: String!
    notificationType: NotificationType!
    notificationName: String!
    contentType: NotificationContentType
    notificationSeverityThreshold: ProblemSeverityRating
  }

  input RemoveNotificationFromProjectInput {
    project: String!
    notificationType: NotificationType!
    notificationName: String!
  }

  input AddUserInput {
    email: String!
    firstName: String
    lastName: String
    comment: String
    gitlabId: Int
  }

  input UpdateUserPatchInput {
    email: String
    firstName: String
    lastName: String
    comment: String
    gitlabId: Int
  }

  input UpdateUserInput {
    user: UserInput!
    patch: UpdateUserPatchInput!
  }

  input DeleteUserInput {
    user: UserInput!
  }

  input DeleteProjectInput {
    project: String!
  }

  input UpdateProjectPatchInput {
    name: String
    gitUrl: String
    availability: ProjectAvailability
    privateKey: String
    subfolder: String
    routerPattern: String
    activeSystemsDeploy: String
    activeSystemsRemove: String
    activeSystemsTask: String
    activeSystemsMisc: String
    activeSystemsPromote: String
    branches: String
    productionEnvironment: String
    productionRoutes: String
    productionAlias: String
    standbyProductionEnvironment: String
    standbyRoutes: String
    standbyAlias: String
    autoIdle: Int
    storageCalc: Int
    pullrequests: String
    openshift: Int
    openshiftProjectPattern: String
    kubernetes: Int
    kubernetesNamespacePattern: String
    developmentEnvironmentsLimit: Int
    problemsUi: Int
    factsUi: Int
    deploymentsDisabled: Int
  }

  input UpdateProjectInput {
    id: Int!
    patch: UpdateProjectPatchInput!
  }

  input UpdateOpenshiftPatchInput {
    name: String
    consoleUrl: String
    token: String
    routerPattern: String
    projectUser: String
    sshHost: String
    sshPort: String
    monitoringConfig: JSON
  }

  input UpdateOpenshiftInput {
    id: Int!
    patch: UpdateOpenshiftPatchInput!
  }

  input UpdateKubernetesPatchInput {
    name: String
    consoleUrl: String
    token: String
    routerPattern: String
    projectUser: String
    sshHost: String
    sshPort: String
    monitoringConfig: JSON
  }

  input UpdateKubernetesInput {
    id: Int!
    patch: UpdateKubernetesPatchInput!
  }

  input UpdateNotificationMicrosoftTeamsPatchInput {
    name: String
    webhook: String
    channel: String
  }
  input UpdateNotificationEmailPatchInput {
    name: String
    emailAddress: String
  }

  input UpdateNotificationRocketChatPatchInput {
    name: String
    webhook: String
    channel: String
  }

  input UpdateNotificationSlackPatchInput {
    name: String
    webhook: String
    channel: String
  }

  input UpdateNotificationWebhookPatchInput {
    name: String
    webhook: String
  }

  input UpdateNotificationMicrosoftTeamsInput {
    name: String!
    patch: UpdateNotificationMicrosoftTeamsPatchInput
  }
  input UpdateNotificationEmailInput {
    name: String!
    patch: UpdateNotificationEmailPatchInput
  }

  input UpdateNotificationRocketChatInput {
    name: String!
    patch: UpdateNotificationRocketChatPatchInput
  }

  input UpdateNotificationSlackInput {
    name: String!
    patch: UpdateNotificationSlackPatchInput
  }

  input UpdateNotificationWebhookInput {
    name: String!
    patch: UpdateNotificationWebhookPatchInput
  }

  input UpdateSshKeyPatchInput {
    name: String
    keyValue: String
    keyType: SshKeyType
  }

  input UpdateSshKeyInput {
    id: Int!
    patch: UpdateSshKeyPatchInput!
  }

  input UpdateEnvironmentPatchInput {
    project: Int
    deployType: DeployType
    deployBaseRef: String
    deployHeadRef: String
    deployTitle: String
    environmentType: EnvType
    openshiftProjectName: String
    kubernetesNamespaceName: String
    route: String
    routes: String
    monitoringUrls: String
    autoIdle: Int
    openshift: Int
    openshiftProjectPattern: String
    kubernetes: Int
    kubernetesNamespacePattern: String
    """
    Timestamp in format 'YYYY-MM-DD hh:mm:ss'
    """
    created: String
  }

  input UpdateEnvironmentInput {
    id: Int!
    patch: UpdateEnvironmentPatchInput
  }

  input EnvVariableInput {
    id: Int
    type: EnvVariableType
    typeId: Int!
    scope: EnvVariableScope
    name: String!
    value: String!
  }

  input DeleteEnvVariableInput {
    id: Int!
  }

  input SetEnvironmentServicesInput {
    environment: Int!
    services: [String]!
  }

  input UploadFilesForTaskInput {
    task: Int!,
    files: [Upload]!,
  }

  input DeleteFilesForTaskInput {
    id: Int!
  }

  input DeployEnvironmentLatestInput {
    environment: EnvironmentInput!
  }

  input DeployEnvironmentBranchInput {
    project: ProjectInput!
    branchName: String!
    branchRef: String
  }

  input DeployEnvironmentPullrequestInput {
    project: ProjectInput!
    number: Int!
    title: String!
    baseBranchName: String!
    baseBranchRef: String!
    headBranchName: String!
    headBranchRef: String!
  }

  input DeployEnvironmentPromoteInput {
    sourceEnvironment: EnvironmentInput!
    project: ProjectInput!
    destinationEnvironment: String!
  }

  input switchActiveStandbyInput {
    project: ProjectInput!
  }

  input GroupInput {
    id: String
    name: String
  }

  input AddGroupInput {
    name: String!
    parentGroup: GroupInput
  }

  input AddBillingModifierInput {
    """
    The existing billing group for this modifier
    """
    group: GroupInput!
    """
    The date this modifier should start to be applied - Format: YYYY-MM-DD
    """
    startDate: String!
    """
    The date this modifer will expire - Format: YYYY-MM-DD
    """
    endDate: String!
    """
    The amount that the total monthly bill should be discounted - Format (Float)
    """
    discountFixed: Float
    """
    The percentage the total monthly bill should be discounted - Format (0-100)
    """
    discountPercentage: Float
    """
    The amount of exta cost that should be added to the total- Format (Float)
    """
    extraFixed: Float
    """
    The percentage the total monthly bill should be added - Format (0-100)
    """
    extraPercentage: Float
    """
    The minimum amount of the invoice applied to the total- Format (Float)
    """
    min: Float
    """
    The maximum amount of the invoice applied to the total- Format (Float)
    """
    max: Float
    """
    Customer comments are visible to the customer
    """
    customerComments: String
    """
    Admin comments will not be visible to the customer.
    """
    adminComments: String!
    """
    The order this modifer should be applied
    """
    weight: Int
  }

  input BillingModifierPatchInput {
    group: GroupInput
    startDate: String
    endDate: String
    discountFixed: Float
    discountPercentage: Float
    extraFixed: Float
    extraPercentage: Float
    min: Float
    max: Float
    customerComments: String
    adminComments: String
    weight: Int
  }

  input UpdateBillingModifierInput {
    id: Int!
    patch: BillingModifierPatchInput!
  }

  input DeleteBillingModifierInput {
    id: Int!
  }

  input UpdateGroupPatchInput {
    name: String
  }

  input UpdateGroupInput {
    group: GroupInput!
    patch: UpdateGroupPatchInput!
  }

  input DeleteGroupInput {
    group: GroupInput!
  }

  input UserInput {
    id: String
    email: String
  }

  input UserGroupInput {
    user: UserInput!
    group: GroupInput!
  }

  input UserGroupRoleInput {
    user: UserInput!
    group: GroupInput!
    role: GroupRole!
  }

  input ProjectGroupsInput {
    project: ProjectInput!
    groups: [GroupInput!]!
  }

  input BillingGroupInput {
    name: String!
    currency: Currency!
    billingSoftware: String
    uptimeRobotStatusPageId: String
  }

  input ProjectBillingGroupInput {
    group: GroupInput!
    project: ProjectInput!
  }

  input UpdateBillingGroupPatchInput {
    name: String!
    currency: Currency
    billingSoftware: String
    uptimeRobotStatusPageId: String
  }

  input UpdateBillingGroupInput {
    group: GroupInput!
    patch: UpdateBillingGroupPatchInput!
  }

  type Mutation {
    """
    Add Environment or update if it is already existing
    """
    addOrUpdateEnvironment(input: AddEnvironmentInput!): Environment
    updateEnvironment(input: UpdateEnvironmentInput!): Environment
    deleteEnvironment(input: DeleteEnvironmentInput!): String
    deleteAllEnvironments: String
    """
    Add or update Storage Information for Environment
    """
    addOrUpdateEnvironmentStorage(
      input: AddOrUpdateEnvironmentStorageInput!
    ): EnvironmentStorage
    addNotificationSlack(input: AddNotificationSlackInput!): NotificationSlack
    updateNotificationSlack(
      input: UpdateNotificationSlackInput!
    ): NotificationSlack
    deleteNotificationSlack(input: DeleteNotificationSlackInput!): String
    deleteAllNotificationSlacks: String
    addNotificationRocketChat(
      input: AddNotificationRocketChatInput!
    ): NotificationRocketChat
    updateNotificationRocketChat(
      input: UpdateNotificationRocketChatInput!
    ): NotificationRocketChat
    deleteNotificationRocketChat(
      input: DeleteNotificationRocketChatInput!
    ): String
    deleteAllNotificationRocketChats: String
    addNotificationMicrosoftTeams(
      input: AddNotificationMicrosoftTeamsInput!
    ): NotificationMicrosoftTeams
    updateNotificationMicrosoftTeams(
      input: UpdateNotificationMicrosoftTeamsInput!
    ): NotificationMicrosoftTeams
    deleteNotificationMicrosoftTeams(
      input: DeleteNotificationMicrosoftTeamsInput!
    ): String
    deleteAllNotificationMicrosoftTeams: String
    addNotificationWebhook(
      input: AddNotificationWebhookInput!
    ): NotificationWebhook
    updateNotificationWebhook(
      input: UpdateNotificationWebhookInput!
    ): NotificationWebhook
    deleteNotificationWebhook(
      input: DeleteNotificationWebhookInput!
    ): String
    deleteAllNotificationWebhook: String
    addNotificationEmail(
      input: AddNotificationEmailInput!
    ): NotificationEmail
    updateNotificationEmail(
      input: UpdateNotificationEmailInput!
    ): NotificationEmail
    deleteNotificationEmail(
      input: DeleteNotificationEmailInput!
    ): String
    deleteAllNotificationEmails: String
    """
    Connect previous created Notification to a Project
    """
    addNotificationToProject(input: AddNotificationToProjectInput!): Project
    removeNotificationFromProject(
      input: RemoveNotificationFromProjectInput!
    ): Project
    removeAllNotificationsFromAllProjects: String
    addOpenshift(input: AddOpenshiftInput!): Openshift
    updateOpenshift(input: UpdateOpenshiftInput!): Openshift
    deleteOpenshift(input: DeleteOpenshiftInput!): String
    deleteAllOpenshifts: String
    addKubernetes(input: AddKubernetesInput!): Kubernetes
    updateKubernetes(input: UpdateKubernetesInput!): Kubernetes
    deleteKubernetes(input: DeleteKubernetesInput!): String
    deleteAllKubernetes: String
    addProject(input: AddProjectInput!): Project
    updateProject(input: UpdateProjectInput!): Project
    deleteProject(input: DeleteProjectInput!): String
    deleteAllProjects: String
    addSshKey(input: AddSshKeyInput!): SshKey
    updateSshKey(input: UpdateSshKeyInput!): SshKey
    deleteSshKey(input: DeleteSshKeyInput!): String
    deleteSshKeyById(input: DeleteSshKeyByIdInput!): String
    deleteAllSshKeys: String
    removeAllSshKeysFromAllUsers: String
    addUser(input: AddUserInput!): User
    updateUser(input: UpdateUserInput!): User
    deleteUser(input: DeleteUserInput!): String
    deleteAllUsers: String
    addDeployment(input: AddDeploymentInput!): Deployment
    deleteDeployment(input: DeleteDeploymentInput!): String
    updateDeployment(input: UpdateDeploymentInput): Deployment
    cancelDeployment(input: CancelDeploymentInput!): String
    addBackup(input: AddBackupInput!): Backup
    addProblem(input: AddProblemInput!): Problem
    addProblemHarborScanMatch(input: AddProblemHarborScanMatchInput!): ProblemHarborScanMatch
    deleteProblem(input: DeleteProblemInput!): String
    deleteProblemsFromSource(input: DeleteProblemsFromSourceInput!): String
    deleteProblemHarborScanMatch(input: DeleteProblemHarborScanMatchInput!): String
    addFact(input: AddFactInput!): Fact
    addFacts(input: AddFactsInput!): [Fact]
    deleteFact(input: DeleteFactInput!): String
    deleteFactsFromSource(input: DeleteFactsFromSourceInput!): String
    addFactReference(input: AddFactReferenceInput!): FactReference
    deleteFactReference(input: DeleteFactReferenceInput!): String
    deleteAllFactReferencesByFactId(input: DeleteFactReferencesByFactIdInput!): String
    deleteBackup(input: DeleteBackupInput!): String
    deleteAllBackups: String
    addRestore(input: AddRestoreInput!): Restore
    updateRestore(input: UpdateRestoreInput!): Restore
    addEnvVariable(input: EnvVariableInput!): EnvKeyValue
    deleteEnvVariable(input: DeleteEnvVariableInput!): String
    addTask(input: TaskInput!): Task
    addAdvancedTaskDefinition(input: AdvancedTaskDefinitionInput!): AdvancedTaskDefinition
    updateAdvancedTaskDefinition(input: UpdateAdvancedTaskDefinitionInput!): AdvancedTaskDefinition
    invokeRegisteredTask(advancedTaskDefinition: Int!, environment: Int!, argumentValues: [AdvancedTaskDefinitionArgumentValueInput]): Task
    deleteAdvancedTaskDefinition(advancedTaskDefinition: Int!): String
    addWorkflow(input: AddWorkflowInput!): Workflow
<<<<<<< HEAD
=======
    updateWorkflow(input: UpdateWorkflowInput): Workflow
    deleteWorkflow(input: DeleteWorkflowInput!): String
>>>>>>> c4ebd23f
    taskDrushArchiveDump(environment: Int!): Task
    taskDrushSqlDump(environment: Int!): Task
    taskDrushCacheClear(environment: Int!): Task
    taskDrushCron(environment: Int!): Task
    taskDrushSqlSync(
      sourceEnvironment: Int!
      destinationEnvironment: Int!
    ): Task
    taskDrushRsyncFiles(
      sourceEnvironment: Int!
      destinationEnvironment: Int!
    ): Task
    taskDrushUserLogin(environment: Int!): Task
    deleteTask(input: DeleteTaskInput!): String
    updateTask(input: UpdateTaskInput): Task
    setEnvironmentServices(input: SetEnvironmentServicesInput!): [EnvironmentService]
    uploadFilesForTask(input: UploadFilesForTaskInput!): Task
    deleteFilesForTask(input: DeleteFilesForTaskInput!): String
    deployEnvironmentLatest(input: DeployEnvironmentLatestInput!): String
    deployEnvironmentBranch(input: DeployEnvironmentBranchInput!): String
    deployEnvironmentPullrequest(input: DeployEnvironmentPullrequestInput!): String
    deployEnvironmentPromote(input: DeployEnvironmentPromoteInput!): String
    switchActiveStandby(input: switchActiveStandbyInput!): Task
    addGroup(input: AddGroupInput!): GroupInterface
    updateGroup(input: UpdateGroupInput!): GroupInterface
    deleteGroup(input: DeleteGroupInput!): String
    deleteAllGroups: String
    addUserToGroup(input: UserGroupRoleInput!): GroupInterface
    removeUserFromGroup(input: UserGroupInput!): GroupInterface
    addGroupsToProject(input: ProjectGroupsInput): Project
    addBillingGroup(input: BillingGroupInput!): BillingGroup
    updateBillingGroup(input: UpdateBillingGroupInput!): BillingGroup
    deleteBillingGroup(input: DeleteGroupInput!): String
    addProjectToBillingGroup(input: ProjectBillingGroupInput): Project
    updateProjectBillingGroup(input: ProjectBillingGroupInput): Project
    removeProjectFromBillingGroup(input: ProjectBillingGroupInput): Project
    removeGroupsFromProject(input: ProjectGroupsInput!): Project
    updateProjectMetadata(input: UpdateMetadataInput!): Project
    removeProjectMetadataByKey(input: RemoveMetadataInput!): Project
    addBillingModifier(input: AddBillingModifierInput!): BillingModifier
    updateBillingModifier(input: UpdateBillingModifierInput!): BillingModifier
    deleteBillingModifier(input: DeleteBillingModifierInput!): String
    deleteAllBillingModifiersByBillingGroup(input: GroupInput!): String
    addDeployTargetConfig(input: AddDeployTargetConfigInput!): DeployTargetConfig  @deprecated(reason: "Unstable API, subject to breaking changes in any release. Use at your own risk")
    updateDeployTargetConfig(input: UpdateDeployTargetConfigInput!): DeployTargetConfig  @deprecated(reason: "Unstable API, subject to breaking changes in any release. Use at your own risk")
    deleteDeployTargetConfig(input: DeleteDeployTargetConfigInput!): String  @deprecated(reason: "Unstable API, subject to breaking changes in any release. Use at your own risk")
    deleteAllDeployTargetConfigs: String  @deprecated(reason: "Unstable API, subject to breaking changes in any release. Use at your own risk")
  }

  type Subscription {
    backupChanged(environment: Int!): Backup
    deploymentChanged(environment: Int!): Deployment
    taskChanged(environment: Int!): Task
  }
`;

module.exports = typeDefs;<|MERGE_RESOLUTION|>--- conflicted
+++ resolved
@@ -192,27 +192,19 @@
 
   type Workflow {
     id: Int
-<<<<<<< HEAD
-=======
-    name: String
->>>>>>> c4ebd23f
+    name: String
     event: String
     project: Int
     advancedTaskDefinition: AdvancedTaskDefinition
   }
 
   input AddWorkflowInput {
-<<<<<<< HEAD
-=======
-    name: String
->>>>>>> c4ebd23f
+    name: String
     event: String
     project: Int
     advancedTaskDefinition: Int
   }
 
-<<<<<<< HEAD
-=======
   input DeleteWorkflowInput {
     id: Int!
   }
@@ -230,7 +222,6 @@
   }
 
 
->>>>>>> c4ebd23f
   type Problem {
     id: Int
     environment: Environment
@@ -2035,11 +2026,8 @@
     invokeRegisteredTask(advancedTaskDefinition: Int!, environment: Int!, argumentValues: [AdvancedTaskDefinitionArgumentValueInput]): Task
     deleteAdvancedTaskDefinition(advancedTaskDefinition: Int!): String
     addWorkflow(input: AddWorkflowInput!): Workflow
-<<<<<<< HEAD
-=======
     updateWorkflow(input: UpdateWorkflowInput): Workflow
     deleteWorkflow(input: DeleteWorkflowInput!): String
->>>>>>> c4ebd23f
     taskDrushArchiveDump(environment: Int!): Task
     taskDrushSqlDump(environment: Int!): Task
     taskDrushCacheClear(environment: Int!): Task
