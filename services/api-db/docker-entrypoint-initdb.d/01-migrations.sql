--- conflicted
+++ resolved
@@ -1410,7 +1410,6 @@
   END;
 $$
 
-<<<<<<< HEAD
 
 CREATE OR REPLACE PROCEDURE
   add_environment_type_to_advanced_task_argument()
@@ -1430,7 +1429,10 @@
     ) THEN
       ALTER TABLE advanced_task_definition_argument
       MODIFY type ENUM('NUMERIC', 'STRING', 'ENVIRONMENT_SOURCE_NAME');
-=======
+    END IF;
+  END;
+$$
+
 CREATE OR REPLACE PROCEDURE
   add_openshift_to_environment()
 
@@ -1481,13 +1483,10 @@
     ) THEN
       ALTER TABLE `project`
       ADD `deployments_disabled` int(1) NOT NULL default '0';
->>>>>>> 604b6000
-    END IF;
-  END;
-$$
-
-<<<<<<< HEAD
-=======
+    END IF;
+  END;
+$$
+
 CREATE OR REPLACE PROCEDURE
   migrate_project_openshift_to_environment()
 
@@ -1503,7 +1502,6 @@
   END;
 $$
 
->>>>>>> 604b6000
 DELIMITER ;
 
 -- If adding new procedures, add them to the bottom of this list
@@ -1571,15 +1569,12 @@
 CALL add_index_for_deployment_environment();
 CALL add_index_for_task_environment();
 CALL add_router_pattern_to_project();
-<<<<<<< HEAD
 CALL add_environment_type_to_advanced_task_argument();
-=======
 CALL add_openshift_to_environment();
 CALL add_openshift_project_pattern_to_environment();
 CALL add_deployments_disabled_to_project();
 CALL update_openshift_varchar_length();
 CALL migrate_project_openshift_to_environment();
->>>>>>> 604b6000
 
 -- Drop legacy SSH key procedures
 DROP PROCEDURE IF EXISTS CreateProjectSshKey;
