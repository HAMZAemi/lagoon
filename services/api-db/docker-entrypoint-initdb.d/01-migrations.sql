--- conflicted
+++ resolved
@@ -646,22 +646,34 @@
 $$
 
 CREATE OR REPLACE PROCEDURE
-<<<<<<< HEAD
-  convert_user_ssh_key_usid_to_char()
-
-  BEGIN
-    DECLARE column_type varchar(50);
-=======
   convert_env_vars_from_varchar_to_text()
 
   BEGIN
     DECLARE column_type varchar(300);
->>>>>>> d23c4447
 
     SELECT DATA_TYPE INTO column_type
     FROM INFORMATION_SCHEMA.COLUMNS
     WHERE
-<<<<<<< HEAD
+      table_name = 'env_vars'
+      AND table_schema = 'infrastructure'
+      AND column_name = 'value';
+
+    IF (column_type = 'varchar') THEN
+      ALTER TABLE `env_vars`
+      MODIFY `value` text NOT NULL;
+    END IF;
+  END;
+$$
+
+CREATE OR REPLACE PROCEDURE
+  convert_user_ssh_key_usid_to_char()
+
+  BEGIN
+    DECLARE column_type varchar(50);
+
+    SELECT DATA_TYPE INTO column_type
+    FROM INFORMATION_SCHEMA.COLUMNS
+    WHERE
       table_name = 'user_ssh_key'
       AND table_schema = 'infrastructure'
       AND column_name = 'usid';
@@ -687,15 +699,6 @@
     ) THEN
       ALTER TABLE `project`
       ADD `private_key` varchar(5000);
-=======
-      table_name = 'env_vars'
-      AND table_schema = 'infrastructure'
-      AND column_name = 'value';
-
-    IF (column_type = 'varchar') THEN
-      ALTER TABLE `env_vars`
-      MODIFY `value` text NOT NULL;
->>>>>>> d23c4447
     END IF;
   END;
 $$
@@ -733,12 +736,9 @@
 CALL add_key_fingerprint_to_ssh_key();
 CALL add_autoidle_to_environment();
 CALL add_deploy_base_head_ref_title_to_environment();
-<<<<<<< HEAD
+CALL convert_env_vars_from_varchar_to_text();
 CALL convert_user_ssh_key_usid_to_char();
 CALL add_private_key_to_project();
-=======
-CALL convert_env_vars_from_varchar_to_text();
->>>>>>> d23c4447
 
 -- Drop legacy SSH key procedures
 DROP PROCEDURE IF EXISTS CreateProjectSshKey;
