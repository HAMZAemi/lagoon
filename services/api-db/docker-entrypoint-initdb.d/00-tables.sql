USE infrastructure;

-- Tables

CREATE TABLE IF NOT EXISTS ssh_key (
  id               int NOT NULL auto_increment PRIMARY KEY,
  name             varchar(100) NOT NULL,
  key_value        varchar(5000) NOT NULL,
  key_type         ENUM('ssh-rsa', 'ssh-ed25519') NOT NULL DEFAULT 'ssh-rsa',
  key_fingerprint  char(51) NULL UNIQUE,
  created          timestamp DEFAULT CURRENT_TIMESTAMP
);

CREATE TABLE IF NOT EXISTS user (
  id            int NOT NULL auto_increment PRIMARY KEY,
  email         varchar(100) UNIQUE,
  first_name    varchar(50),
  last_name     varchar(50),
  comment       text,
  gitlab_id     int
);

CREATE TABLE IF NOT EXISTS customer (
  id             int NOT NULL auto_increment PRIMARY KEY,
  name           varchar(50) UNIQUE,
  comment        text,
  private_key    varchar(5000),
  created        timestamp DEFAULT CURRENT_TIMESTAMP
);

CREATE TABLE IF NOT EXISTS openshift (
  id                int NOT NULL auto_increment PRIMARY KEY,
  name              varchar(50) UNIQUE,
  console_url       varchar(300),
  token             varchar(2000),
  router_pattern    varchar(300),
  project_user      varchar(100),
  ssh_host          varchar(300),
  ssh_port          varchar(50),
  monitoring_config varchar(2048),
  created           timestamp DEFAULT CURRENT_TIMESTAMP
);

CREATE TABLE IF NOT EXISTS notification_microsoftteams (
  id          int NOT NULL auto_increment PRIMARY KEY,
  name        varchar(50) UNIQUE,
  webhook     varchar(512)
);

CREATE TABLE IF NOT EXISTS notification_rocketchat (
  id          int NOT NULL auto_increment PRIMARY KEY,
  name        varchar(50) UNIQUE,
  webhook     varchar(300),
  channel     varchar(300)
);

CREATE TABLE IF NOT EXISTS notification_slack (
  id          int NOT NULL auto_increment PRIMARY KEY,
  name        varchar(50) UNIQUE,
  webhook     varchar(300),
  channel     varchar(300)
);

CREATE TABLE IF NOT EXISTS notification_email (
  id            int NOT NULL auto_increment PRIMARY KEY,
  name          varchar(50) UNIQUE,
  email_address varchar(300)
);


CREATE TABLE IF NOT EXISTS project (
  id                               int NOT NULL auto_increment PRIMARY KEY,
  name                             varchar(100) UNIQUE,
  customer                         int REFERENCES customer (id),
  git_url                          varchar(300),
  availability                     varchar(50) NOT NULL DEFAULT 'STANDARD',
  subfolder                        varchar(300),
  active_systems_deploy            varchar(300),
  active_systems_promote           varchar(300),
  active_systems_remove            varchar(300),
  active_systems_task              varchar(300),
  active_systems_misc              varchar(300),
  branches                         varchar(300),
  pullrequests                     varchar(300),
  production_environment           varchar(100),
  production_routes                text,
  production_alias                 varchar(100) NOT NULL DEFAULT 'lagoon-production',
  standby_production_environment   varchar(100),
  standby_routes                   text,
  standby_alias                    varchar(100) NOT NULL DEFAULT 'lagoon-standby',
  auto_idle                        int(1) NOT NULL default 1,
  storage_calc                     int(1) NOT NULL default 1,
  problems_ui                      int(1) NOT NULL default 0,
  facts_ui                         int(1) NOT NULL default 0,
  openshift                        int REFERENCES openshift (id),
  openshift_project_pattern        varchar(300),
  development_environments_limit   int DEFAULT NULL,
  created                          timestamp DEFAULT CURRENT_TIMESTAMP,
  private_key                      varchar(5000)
);

CREATE TABLE IF NOT EXISTS billing_modifier (
  id                              int NOT NULL auto_increment PRIMARY KEY,
  group_id                        varchar(36),
  weight                          int NOT NULL DEFAULT 0,
  start_date                      datetime NOT NULL DEFAULT CURRENT_TIMESTAMP,
  end_date                        datetime NOT NULL DEFAULT CURRENT_TIMESTAMP,
  discount_fixed                  DECIMAL NULL DEFAULT 0,
  discount_percentage             FLOAT NULL DEFAULT 0,
  extra_fixed                     DECIMAL NULL DEFAULT 0,
  extra_percentage                FLOAT NULL DEFAULT 0,
  min                             FLOAT NULL DEFAULT 0,
  max                             FLOAT NULL DEFAULT 0,
  customer_comments               text,
  admin_comments                  text
);

CREATE TABLE IF NOT EXISTS environment (
  id                     int NOT NULL auto_increment PRIMARY KEY,
  name                   varchar(100),
  project                int REFERENCES project (id),
  deploy_type            ENUM('branch', 'pullrequest', 'promote') NOT NULL,
  deploy_base_ref        varchar(100),
  deploy_head_ref        varchar(100),
  deploy_title           varchar(300),
  environment_type       ENUM('production', 'development') NOT NULL,
  auto_idle              int(1) NOT NULL default 1,
  openshift_project_name varchar(100),
  route                  varchar(300),
  routes                 text,
  monitoring_urls        text,
  updated                timestamp DEFAULT CURRENT_TIMESTAMP,
  created                timestamp DEFAULT CURRENT_TIMESTAMP,
  deleted                timestamp NOT NULL DEFAULT '0000-00-00 00:00:00',
  UNIQUE KEY `project_name_deleted` (`project`,`name`, `deleted`)
);

CREATE TABLE IF NOT EXISTS environment_storage (
  id                       int NOT NULL auto_increment PRIMARY KEY,
  environment              int REFERENCES environment (id),
  persistent_storage_claim varchar(100),
  bytes_used               bigint,
  updated                  date,
  UNIQUE KEY `environment_persistent_storage_claim_updated` (`environment`,`persistent_storage_claim`, `updated`)
);

CREATE TABLE IF NOT EXISTS deployment (
  id           int NOT NULL auto_increment PRIMARY KEY,
  name         varchar(100) NOT NULL,
  status       ENUM('new', 'pending', 'running', 'cancelled', 'error', 'failed', 'complete') NOT NULL,
  created      datetime NOT NULL DEFAULT CURRENT_TIMESTAMP,
  started      datetime NULL,
  completed    datetime NULL,
  environment  int NOT NULL REFERENCES environment (id),
  remote_id    varchar(50) NULL
);

CREATE TABLE IF NOT EXISTS environment_backup (
  id                       int NOT NULL auto_increment PRIMARY KEY,
  environment              int REFERENCES environment (id),
  source                   varchar(300),
  backup_id                varchar(300),
  created                  timestamp,
  deleted                  timestamp NOT NULL DEFAULT '0000-00-00 00:00:00',
  UNIQUE KEY `backup_id` (`backup_id`)
);

CREATE TABLE IF NOT EXISTS backup_restore (
  id                       int NOT NULL auto_increment PRIMARY KEY,
  backup_id                varchar(300),
  status                   ENUM('pending', 'successful', 'failed') DEFAULT 'pending',
  restore_location         varchar(300),
  created                  timestamp DEFAULT CURRENT_TIMESTAMP,
  UNIQUE KEY `backup_id` (`backup_id`)
);

CREATE TABLE IF NOT EXISTS env_vars (
  id          int NOT NULL auto_increment PRIMARY KEY,
  name        varchar(300) NOT NULL,
  value       text NOT NULL,
  scope       ENUM('global', 'build', 'runtime', 'container_registry', 'internal_container_registry') NOT NULL DEFAULT 'global',
  project     int NULL REFERENCES project (id),
  environment int NULL REFERENCES environent (id),
  UNIQUE KEY `name_project` (`name`,`project`),
  UNIQUE KEY `name_environment` (`name`,`environment`)
);

CREATE TABLE IF NOT EXISTS environment_service (
  id          int NOT NULL auto_increment PRIMARY KEY,
  environment int NOT NULL REFERENCES environmnet (id),
  name        varchar(100) NOT NULL
);

CREATE TABLE IF NOT EXISTS task (
  id           int NOT NULL auto_increment PRIMARY KEY,
  name         varchar(100) NOT NULL,
  environment  int NOT NULL REFERENCES environment (id),
  service      varchar(100) NOT NULL,
  command      varchar(300) NOT NULL,
  status       ENUM('active', 'succeeded', 'failed') NOT NULL,
  created      datetime NOT NULL DEFAULT CURRENT_TIMESTAMP,
  started      datetime NULL,
  completed    datetime NULL,
  remote_id    varchar(50) NULL
);

CREATE TABLE IF NOT EXISTS s3_file (
  id           int NOT NULL auto_increment PRIMARY KEY,
  filename     varchar(100) NOT NULL,
  s3_key       text NOT NULL,
  created      datetime NOT NULL DEFAULT CURRENT_TIMESTAMP,
  deleted      datetime NOT NULL DEFAULT '0000-00-00 00:00:00'
);

CREATE TABLE IF NOT EXISTS environment_problem (
  id                       int NOT NULL auto_increment PRIMARY KEY,
  environment              int REFERENCES environment (id),
  severity                 varchar(300) DEFAULT '',
  severity_score           DECIMAL(1,1) DEFAULT 0.0,
  identifier               varchar(300) NOT NULL,
  lagoon_service           varchar(300) DEFAULT '',
  source                   varchar(300) DEFAULT '',
  associated_package       varchar(300) DEFAULT '',
  description              TEXT NULL    DEFAULT '',
  version                  varchar(300) DEFAULT '',
  fixed_version            varchar(300) DEFAULT '',
  links                    varchar(300) DEFAULT '',
  data                     JSON,
  created                  timestamp NOT NULL DEFAULT CURRENT_TIMESTAMP,
  deleted                  timestamp NOT NULL DEFAULT '0000-00-00 00:00:00',
  UNIQUE(environment, lagoon_service, version, identifier, deleted)
);

CREATE TABLE IF NOT EXISTS problem_harbor_scan_matcher (
  id                              int NOT NULL auto_increment PRIMARY KEY,
  name                            varchar(100) NOT NULL,
  description                     text NULL,
  default_lagoon_project          varchar(300) NULL,
  default_lagoon_environment      varchar(300) NULL,
  default_lagoon_service_name     varchar(300) NULL,
  regex                           varchar(300) NOT NULL
);

-- Junction Tables

CREATE TABLE IF NOT EXISTS project_notification (
  nid      int,
  pid      int REFERENCES project (id),
  type     ENUM('slack','rocketchat','microsoftteams','email', 'webhook') NOT NULL,
  content_type ENUM('deployment', 'problem') NOT NULL,
  notification_severity_threshold int NOT NULL default 0,
  CONSTRAINT project_notification_pkey PRIMARY KEY (nid, pid, type)
);

CREATE TABLE IF NOT EXISTS user_ssh_key (
  usid int REFERENCES user (id),
  skid int REFERENCES ssh_key (id),
  CONSTRAINT user_ssh_key_pkey PRIMARY KEY (usid, skid)
);

CREATE TABLE IF NOT EXISTS customer_user (
  cid  int REFERENCES customer (id),
  usid int REFERENCES user (id),
  CONSTRAINT customer_user_pkey PRIMARY KEY (cid, usid)
);

CREATE TABLE IF NOT EXISTS project_user (
  pid int REFERENCES project (id),
  usid int REFERENCES user (id),
  CONSTRAINT project_user_pkey PRIMARY KEY (pid, usid)
);

CREATE TABLE IF NOT EXISTS task_file (
  tid int REFERENCES task (id),
  fid int REFERENCES file (id),
  CONSTRAINT task_file_pkey PRIMARY KEY (tid, fid)
);

CREATE TABLE IF NOT EXISTS environment_fact (
  id                       int NOT NULL auto_increment PRIMARY KEY,
  environment              int REFERENCES environment (id),
  name                     varchar(300) NOT NULL,
  value                    varchar(300) NOT NULL,
  type                     ENUM('TEXT', 'URL', 'SEMVER') DEFAULT 'TEXT',
  source                   varchar(300) DEFAULT '',
  description              TEXT NULL    DEFAULT '',
  created                  timestamp NOT NULL DEFAULT CURRENT_TIMESTAMP,
  category                 TEXT NULL    DEFAULT '',
  key_fact                 TINYINT(1) NOT NULL DEFAULT(0),
  UNIQUE(environment, name)
);

<<<<<<< HEAD
CREATE TABLE IF NOT EXISTS environment_fact_reference (
  id      int NOT NULL auto_increment PRIMARY KEY,
  fid     int NOT NULL REFERENCES environment_fact (id),
  name    varchar(300) NOT NULL,
  UNIQUE(fid, name)
=======

CREATE TABLE IF NOT EXISTS notification_webhook (
  id          int NOT NULL auto_increment PRIMARY KEY,
  name        varchar(50) UNIQUE,
  webhook     varchar(2000)
>>>>>>> 7f5eaa79
);<|MERGE_RESOLUTION|>--- conflicted
+++ resolved
@@ -290,17 +290,15 @@
   UNIQUE(environment, name)
 );
 
-<<<<<<< HEAD
 CREATE TABLE IF NOT EXISTS environment_fact_reference (
   id      int NOT NULL auto_increment PRIMARY KEY,
   fid     int NOT NULL REFERENCES environment_fact (id),
   name    varchar(300) NOT NULL,
   UNIQUE(fid, name)
-=======
+);
 
 CREATE TABLE IF NOT EXISTS notification_webhook (
   id          int NOT NULL auto_increment PRIMARY KEY,
   name        varchar(50) UNIQUE,
   webhook     varchar(2000)
->>>>>>> 7f5eaa79
 );