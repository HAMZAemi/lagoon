--- conflicted
+++ resolved
@@ -16,11 +16,7 @@
   first_name    varchar(50),
   last_name     varchar(50),
   comment       text,
-<<<<<<< HEAD
-  data          longtext
-=======
   gitlab_id     int
->>>>>>> 6f790e34
 );
 
 CREATE TABLE IF NOT EXISTS customer (
