#!/bin/bash

# Open a remote shell session to a container

# takes arguments:
# $1: API JWT Admin Token
# $2: ssh public key of the connecting user
# $3: name of oc project
# Optional:
#   service=xxx (service to connect to)
#   container=xxx (container to connect to)
#   any additonal parameters (run in the container via 'sh -c')

API_ADMIN_TOKEN=$1
USER_SSH_KEY=$2
REQUESTED_PROJECT=$3
shift 3

# check if project is a valid one
if [[ -n "$REQUESTED_PROJECT" ]]; then
  if [[ "$REQUESTED_PROJECT" =~ ^[A-Za-z0-9-]+$ ]]; then
    PROJECT=$REQUESTED_PROJECT
  else
    echo "ERROR: given project '$REQUESTED_PROJECT' contains illegal characters";
    exit
  fi
else
  echo "ERROR: no project defined";
  exit 1
fi

##
## Check if this user has access to this OpenShift project by using an API token of that user
##
TOKEN=$(./token.sh "$API_ADMIN_TOKEN" "$USER_SSH_KEY")
BEARER="Authorization: bearer $TOKEN"
GRAPHQL="query userCanSshToEnvironment {
  userCanSshToEnvironment(openshiftProjectName: \"$PROJECT\") {
    openshiftProjectName
  }
}"
# GraphQL query on single line with \\n for newlines and escaped quotes
QUERY=$(echo $GRAPHQL | sed 's/"/\\"/g' | sed 's/\\n/\\\\n/g' | awk -F'\n' '{if(NR == 1) {printf $0} else {printf "\\n"$0}}')
ENVIRONMENT=$(curl -s -XPOST -H 'Content-Type: application/json' -H "$BEARER" api:3000/graphql -d "{\"query\": \"$QUERY\"}")

# Check if the returned OpenShift projectname is the same as the one being requested. This will only be true if the user actually has access to this environment
if [[ ! "$(echo $ENVIRONMENT | jq --raw-output '.data.userCanSshToEnvironment.openshiftProjectName')" == "$PROJECT" ]]; then
  echo "no access to $PROJECT"
  exit
fi

##
## Get OpenShift Console URL and Token with Admin Token
##
ADMIN_BEARER="Authorization: bearer $API_ADMIN_TOKEN"
ADMIN_GRAPHQL="query getEnvironmentByOpenshiftProjectName {
  environmentByOpenshiftProjectName(openshiftProjectName: \"$PROJECT\") {
    project {
      openshift {
        consoleUrl
        token
        name
      }
    }
  }
}"
# GraphQL query on single line with \\n for newlines and escaped quotes
ADMIN_QUERY=$(echo $ADMIN_GRAPHQL | sed 's/"/\\"/g' | sed 's/\\n/\\\\n/g' | awk -F'\n' '{if(NR == 1) {printf $0} else {printf "\\n"$0}}')
ADMIN_ENVIRONMENT=$(curl -s -XPOST -H 'Content-Type: application/json' -H "$ADMIN_BEARER" api:3000/graphql -d "{\"query\": \"$ADMIN_QUERY\"}")

OPENSHIFT_CONSOLE=$(echo $ADMIN_ENVIRONMENT | jq --raw-output '.data.environmentByOpenshiftProjectName.project.openshift.consoleUrl')
OPENSHIFT_TOKEN=$(echo $ADMIN_ENVIRONMENT | jq --raw-output '.data.environmentByOpenshiftProjectName.project.openshift.token')
OPENSHIFT_NAME=$(echo $ADMIN_ENVIRONMENT | jq --raw-output '.data.environmentByOpenshiftProjectName.project.openshift.name')

##
## Check if we have a service and container given, if yes use them.
## Fallback is the cli service
##
if [[ $1 =~ ^service=([A-Za-z0-9-]+)$ ]]; then
  SERVICE=${BASH_REMATCH[1]}
  shift

  if [[ $1 =~ ^container=([A-Za-z0-9-]+)$ ]]; then
    CONTAINER=${BASH_REMATCH[1]}
    shift
  fi
else
  SERVICE=cli
fi

echo "Incoming Remote Shell Connection: project='${PROJECT}' openshift='${OPENSHIFT_NAME}' service='${SERVICE}' container='${CONTAINER}' command='$*'"  >> /proc/1/fd/1

# This only happens on local development with minishift.
# Login as developer:deveeloper and get the token
if [[ $OPENSHIFT_TOKEN == "null" ]]; then
  KUBECONFIG="/tmp/kube" /usr/bin/oc --insecure-skip-tls-verify login -p developer -u developer ${OPENSHIFT_CONSOLE} > /dev/null
  OPENSHIFT_TOKEN=$(KUBECONFIG="/tmp/kube" oc --insecure-skip-tls-verify whoami -t)
fi

OC="/usr/bin/oc --insecure-skip-tls-verify -n ${PROJECT} --token=${OPENSHIFT_TOKEN} --server=${OPENSHIFT_CONSOLE} "

# If there is a deploymentconfig for the given service
if [[ $($OC get deploymentconfigs -l service=${SERVICE} &> /dev/null) ]]; then
  DEPLOYMENTCONFIG=$($OC get deploymentconfigs -l service=${SERVICE} -o name)
  # If the deploymentconfig is scaled to 0, scale to 1
  if [[ $($OC get ${DEPLOYMENTCONFIG} -o go-template --template='{{.status.replicas}}') == "0" ]]; then

    $OC scale --replicas=1 ${DEPLOYMENTCONFIG} >/dev/null 2>&1

    # Wait until the scaling is done
    while [[ ! $($OC get ${DEPLOYMENTCONFIG} -o go-template --template='{{.status.readyReplicas}}') == "1" ]]
    do
      sleep 1
    done
  fi
fi

<<<<<<< HEAD
# If there is a deployment for the given service
if [[ $($OC get deployment -l lagoon/service=${SERVICE}  &> /dev/null) ]]; then
  DEPLOYMENT=$($OC get deployment -l lagoon/service=${SERVICE} -o name)
  # If the deployment is scaled to 0, scale to 1
  if [[ $($OC get ${DEPLOYMENT} -o go-template --template='{{.status.replicas}}') == "0" ]]; then

    $OC scale --replicas=1 ${DEPLOYMENT} >/dev/null 2>&1

    # Wait until the scaling is done
    while [[ ! $($OC get ${DEPLOYMENT} -o go-template --template='{{.status.readyReplicas}}') == "1" ]]
    do
      sleep 1
    done
  fi
fi


POD=$($OC get pods -l service=${SERVICE} -o json | jq -r '.items[] | select(.metadata.deletionTimestamp == null) | select(.status.phase == "Running") | .metadata.name' | head -n 1)
=======
POD=$($OC get pods -l service=${SERVICE} -o json | jq -r '[.items[] | select(.metadata.deletionTimestamp == null) | select(.status.phase == "Running")] | first | .metadata.name')
>>>>>>> 61bf99c7

# Check for newer Helm chart lagoon labels
if [[ ! $POD ]]; then
  POD=$($OC get pods -l lagoon/service=${SERVICE} -o json | jq -r '.items[] | select(.metadata.deletionTimestamp == null) | select(.status.phase == "Running") | .metadata.name' | head -n 1)
fi

if [[ ! $POD ]]; then
  echo "No running pod found for service ${SERVICE}"
  exit 1
fi

# If no container defined, load the name of the first container
if [[ -z ${CONTAINER} ]]; then
  CONTAINER=$($OC get pod ${POD} -o json | jq --raw-output '.spec.containers[0].name')
fi

if [ -t 1 ]; then
  TTY_PARAMETER="-t"
else
  TTY_PARAMETER=""
fi

if [[ -z "$*" ]]; then
  exec $OC exec ${POD} -c ${CONTAINER} -i ${TTY_PARAMETER} -- sh
else
  exec $OC exec ${POD} -c ${CONTAINER} -i ${TTY_PARAMETER} -- sh -c "$*"
fi<|MERGE_RESOLUTION|>--- conflicted
+++ resolved
@@ -115,7 +115,6 @@
   fi
 fi
 
-<<<<<<< HEAD
 # If there is a deployment for the given service
 if [[ $($OC get deployment -l lagoon/service=${SERVICE}  &> /dev/null) ]]; then
   DEPLOYMENT=$($OC get deployment -l lagoon/service=${SERVICE} -o name)
@@ -133,14 +132,11 @@
 fi
 
 
-POD=$($OC get pods -l service=${SERVICE} -o json | jq -r '.items[] | select(.metadata.deletionTimestamp == null) | select(.status.phase == "Running") | .metadata.name' | head -n 1)
-=======
-POD=$($OC get pods -l service=${SERVICE} -o json | jq -r '[.items[] | select(.metadata.deletionTimestamp == null) | select(.status.phase == "Running")] | first | .metadata.name')
->>>>>>> 61bf99c7
+POD=$($OC get pods -l service=${SERVICE} -o json | jq -r '[.items[] | select(.metadata.deletionTimestamp == null) | select(.status.phase == "Running")] | first | .metadata.name // empty')
 
 # Check for newer Helm chart lagoon labels
 if [[ ! $POD ]]; then
-  POD=$($OC get pods -l lagoon/service=${SERVICE} -o json | jq -r '.items[] | select(.metadata.deletionTimestamp == null) | select(.status.phase == "Running") | .metadata.name' | head -n 1)
+  POD=$($OC get pods -l lagoon/service=${SERVICE} -o json | jq -r '[.items[] | select(.metadata.deletionTimestamp == null) | select(.status.phase == "Running")] | first | .metadata.name // empty')
 fi
 
 if [[ ! $POD ]]; then
