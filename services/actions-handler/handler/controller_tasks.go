package handler

import (
	"context"
	"encoding/base64"
	"encoding/json"
	"fmt"
	"log"
	"strconv"
	"strings"
	"time"

	mq "github.com/cheshir/go-mq/v2"
	"github.com/uselagoon/machinery/api/lagoon"
	lclient "github.com/uselagoon/machinery/api/lagoon/client"
	"github.com/uselagoon/machinery/api/schema"
	"github.com/uselagoon/machinery/utils/jwt"
)

<<<<<<< HEAD
func (m *Messenger) handleTask(ctx context.Context, messageQueue mq.MQ, message *schema.LagoonMessage, messageID string) {

	// use the preferred TaskName value
	prefix := fmt.Sprintf("(messageid:%s) %s/%s: ", messageID, message.Namespace, message.Meta.Task.TaskName)
	if message.Meta.Task.TaskName == "" {
		// or fall back to the older task name (the full name could be "my custom task" which isn't great)
		prefix = fmt.Sprintf("(messageid:%s) %s/%s: ", messageID, message.Namespace, message.Meta.Task.Name)
	}
=======
func (m *Messenger) handleTask(ctx context.Context, messageQueue *mq.MessageQueue, message *schema.LagoonMessage, messageID string) error {
	prefix := fmt.Sprintf("(messageid:%s) %s/%s: ", messageID, message.Namespace, message.Meta.Task.Name)
>>>>>>> 54a5f432
	log.Println(fmt.Sprintf("%sreceived task status update: %s", prefix, message.Meta.JobStatus))
	// generate a lagoon token with a expiry of 60 seconds from now
	token, err := jwt.GenerateAdminToken(m.LagoonAPI.TokenSigningKey, m.LagoonAPI.JWTAudience, m.LagoonAPI.JWTSubject, m.LagoonAPI.JWTIssuer, time.Now().Unix(), 60)
	if err != nil {
		// the token wasn't generated
		if m.EnableDebug {
			log.Println(fmt.Sprintf("%sERROR: unable to generate token: %v", prefix, err))
		}
		return nil
	}

	// set up a lagoon client for use in the following process
	l := lclient.New(m.LagoonAPI.Endpoint, "actions-handler", &token, false)

	switch message.Meta.Key {
	case "kubernetes:route:migrate":
		// if the result is from an active/standby task, handle updating the project here
		switch message.Meta.JobStatus {
		case "complete", "succeeded":
			project, err := lagoon.GetMinimalProjectByName(ctx, message.Meta.Project, l)
			if err != nil {
				// send the log to the lagoon-logs exchange to be processed
				m.toLagoonLogs(messageQueue, map[string]interface{}{
					"severity": "error",
					"event":    fmt.Sprintf("actions-handler:%s:failed", "updateTask"),
					"meta":     message.Meta.Project,
					"message":  err.Error(),
				})
				if m.EnableDebug {
					log.Println(fmt.Sprintf("%sERROR: unable to project information: %v", prefix, err))
				}
				return err
			}
			// decode and unmarshal the result into an activestandby result
			decodeData, _ := base64.StdEncoding.DecodeString(message.Meta.AdvancedData)
			advTask := &schema.ActiveStandbyResult{}
			json.Unmarshal(decodeData, advTask)
			// then prepare the patch operation
			updateProject := schema.UpdateProjectPatchInput{
				ProductionEnvironment:        &advTask.StandbyProductionEnvironment, // these are inverted because of how the task works
				StandbyProductionEnvironment: &advTask.ProductionEnvironment,        // these are inverted because of how the task works
				ProductionRoutes:             &advTask.ProductionRoutes,
				StandbyRoutes:                &advTask.StandbyRoutes,
			}
			// update the project in the api
			updatedProject, err := lagoon.UpdateProject(ctx, int(project.ID), updateProject, l)
			if err != nil {
				// send the log to the lagoon-logs exchange to be processed
				m.toLagoonLogs(messageQueue, map[string]interface{}{
					"severity": "error",
					"event":    fmt.Sprintf("actions-handler:%s:failed", "updateTask"),
					"meta":     updatedProject,
					"message":  err.Error(),
				})
				if m.EnableDebug {
					log.Println(fmt.Sprintf("%sERROR: unable to update project with active/standby result: %v", prefix, err))
				}
				return err
			}
			log.Println(fmt.Sprintf("%supdated project %s with active/standby result: %v", prefix, message.Meta.Project, "success"))
		}
	}
	// continue on to updating the task as normal
	// the task id is a string (legacy hold over, tricky to fix :( ) convert it to int for use against the api
	taskId, _ := strconv.Atoi(message.Meta.Task.ID)
	// prepare the task patch for later step
	updateTaskPatch := schema.UpdateTaskPatchInput{
		Status: schema.StatusTypes(strings.ToUpper(message.Meta.JobStatus)),
	}
	if message.Meta.RemoteID != "" {
		updateTaskPatch.RemoteID = message.Meta.RemoteID
	}
	if message.Meta.StartTime != "" {
		updateTaskPatch.Started = message.Meta.StartTime
	}
	if message.Meta.EndTime != "" {
		updateTaskPatch.Completed = message.Meta.EndTime
	}
	updatedTask, err := lagoon.UpdateTask(ctx, taskId, updateTaskPatch, l)
	if err != nil {
		// send the log to the lagoon-logs exchange to be processed
		m.toLagoonLogs(messageQueue, map[string]interface{}{
			"severity": "error",
			"event":    fmt.Sprintf("actions-handler:%s:failed", "updateTask"),
			"meta":     updatedTask,
			"message":  err.Error(),
		})
		if m.EnableDebug {
			log.Println(fmt.Sprintf("%sERROR: unable to update task: %v", prefix, err))
		}
		return err
	}
	log.Println(fmt.Sprintf("%supdated task: %s", prefix, message.Meta.JobStatus))
	return nil
}<|MERGE_RESOLUTION|>--- conflicted
+++ resolved
@@ -17,19 +17,8 @@
 	"github.com/uselagoon/machinery/utils/jwt"
 )
 
-<<<<<<< HEAD
-func (m *Messenger) handleTask(ctx context.Context, messageQueue mq.MQ, message *schema.LagoonMessage, messageID string) {
-
-	// use the preferred TaskName value
-	prefix := fmt.Sprintf("(messageid:%s) %s/%s: ", messageID, message.Namespace, message.Meta.Task.TaskName)
-	if message.Meta.Task.TaskName == "" {
-		// or fall back to the older task name (the full name could be "my custom task" which isn't great)
-		prefix = fmt.Sprintf("(messageid:%s) %s/%s: ", messageID, message.Namespace, message.Meta.Task.Name)
-	}
-=======
 func (m *Messenger) handleTask(ctx context.Context, messageQueue *mq.MessageQueue, message *schema.LagoonMessage, messageID string) error {
 	prefix := fmt.Sprintf("(messageid:%s) %s/%s: ", messageID, message.Namespace, message.Meta.Task.Name)
->>>>>>> 54a5f432
 	log.Println(fmt.Sprintf("%sreceived task status update: %s", prefix, message.Meta.JobStatus))
 	// generate a lagoon token with a expiry of 60 seconds from now
 	token, err := jwt.GenerateAdminToken(m.LagoonAPI.TokenSigningKey, m.LagoonAPI.JWTAudience, m.LagoonAPI.JWTSubject, m.LagoonAPI.JWTIssuer, time.Now().Unix(), 60)
