--- conflicted
+++ resolved
@@ -1785,7 +1785,6 @@
 EOF
 }
 
-<<<<<<< HEAD
 function add_delete_env_var_permissions {
   CLIENT_ID=$(/opt/jboss/keycloak/bin/kcadm.sh get -r lagoon clients?clientId=api --config $CONFIG_PATH | jq -r '.[0]["id"]')
   delete_env_var_from_production_environment=$(/opt/jboss/keycloak/bin/kcadm.sh get -r lagoon clients/$CLIENT_ID/authz/resource-server/permission?name=Delete+Environment+Variable+from+Production+Environment --config $CONFIG_PATH)
@@ -1837,7 +1836,6 @@
 EOF
 }
 
-=======
 function migrate_to_js_provider {
     # Check if mapper is "upload_script" based
     local opendistro_security_client_id=$(/opt/jboss/keycloak/bin/kcadm.sh get -r lagoon clients?clientId=lagoon-opendistro-security --config $CONFIG_PATH | jq -r '.[0]["id"]')
@@ -1929,7 +1927,6 @@
 # Initialization #
 ##################
 
->>>>>>> d6753ca9
 function configure_keycloak {
     until is_keycloak_running; do
         echo Keycloak still not running, waiting 5 seconds
@@ -1960,11 +1957,8 @@
     configure_service_api_client
     configure_token_exchange
     update_add_env_var_to_project
-<<<<<<< HEAD
     add_delete_env_var_permissions
-=======
     migrate_to_js_provider
->>>>>>> d6753ca9
 
     # always run last
     sync_client_secrets
