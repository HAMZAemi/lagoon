--- conflicted
+++ resolved
@@ -1894,19 +1894,6 @@
   "policies": ["[Lagoon] Users role for realm is Platform Owner"]
 }
 
-<<<<<<< HEAD
-EOF    /opt/keycloak/bin/kcadm.sh create clients/$CLIENT_ID/authz/resource-server/permission/scope --config $CONFIG_PATH -r lagoon -f - <<EOF
-{
-  "name": "View All Organizations",
-  "type": "scope",
-  "logic": "POSITIVE",
-  "decisionStrategy": "UNANIMOUS",
-  "resources": ["organization"],
-  "scopes": ["viewAll"],
-  "policies": ["[Lagoon] Users role for realm is Platform Owner"]
-}
-=======
->>>>>>> 18b3b827
 EOF
 
     /opt/keycloak/bin/kcadm.sh create clients/$CLIENT_ID/authz/resource-server/permission/scope --config $CONFIG_PATH -r lagoon -f - <<EOF
