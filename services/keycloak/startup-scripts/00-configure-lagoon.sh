--- conflicted
+++ resolved
@@ -204,7 +204,6 @@
 
 }
 
-<<<<<<< HEAD
 function add_notification_viewAll {
   local api_client_id=$(/opt/keycloak/bin/kcadm.sh get -r lagoon clients?clientId=api --config $CONFIG_PATH | jq -r '.[0]["id"]')
   local view_all_notifications=$(/opt/keycloak/bin/kcadm.sh get -r lagoon clients/$api_client_id/authz/resource-server/permission?name=View+All+Notifications --config $CONFIG_PATH)
@@ -231,7 +230,8 @@
     "policies": ["[Lagoon] Users role for realm is Platform Owner"]
   }
 EOF
-=======
+}
+
 function service-api_add_query-groups_permission {
 	if /opt/keycloak/bin/kcadm.sh get-roles -r lagoon --uusername service-account-service-api --cclientid realm-management --config /tmp/kcadm.config | jq -e '.[].name|contains("query-groups")' >/dev/null; then
 		echo "service-api already has query-groups realm-management role"
@@ -239,7 +239,6 @@
 		echo "adding service-api query-groups realm-management role"
 		/opt/keycloak/bin/kcadm.sh add-roles -r lagoon --uusername service-account-service-api --cclientid realm-management --rolename query-groups --config $CONFIG_PATH
 	fi
->>>>>>> 45313364
 }
 
 ##################
