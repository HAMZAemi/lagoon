--- conflicted
+++ resolved
@@ -35,15 +35,69 @@
   fi
 }
 
-<<<<<<< HEAD
-=======
+
+function import_lagoon_realm {
+  # handle importing a realm from a snapshot of a raw install of 2.16.0
+    if /opt/keycloak/bin/kcadm.sh get realms/$KEYCLOAK_REALM --config $CONFIG_PATH > /dev/null; then
+        echo "Realm $KEYCLOAK_REALM is already created, skipping initial setup"
+        return 0
+    fi
+    echo Importing realm
+    /opt/keycloak/bin/kcadm.sh create realms --config $CONFIG_PATH -f /lagoon/seed/lagoon-realm-2.16.0.json
+    echo realm import complete
+}
+
+function configure_lagoon_realm {
+    if /opt/keycloak/bin/kcadm.sh get realms/$KEYCLOAK_REALM --config $CONFIG_PATH > /dev/null; then
+        echo "Realm $KEYCLOAK_REALM is already created, skipping initial setup"
+        return 0
+    fi
+
+    if [ $KEYCLOAK_REALM ]; then
+        echo Creating realm $KEYCLOAK_REALM
+        /opt/keycloak/bin/kcadm.sh create realms --config $CONFIG_PATH -s realm=$KEYCLOAK_REALM -s enabled=true
+    fi
+
+    if [ "$KEYCLOAK_REALM_ROLES" ]; then
+        for role in ${KEYCLOAK_REALM_ROLES//,/ }; do
+            echo Creating role $role
+            /opt/keycloak/bin/kcadm.sh create roles --config $CONFIG_PATH -r ${KEYCLOAK_REALM:-master} -s name=${role}
+        done
+    fi
+    # Configure keycloak for ui
+    echo Creating client lagoon-ui
+    echo '{"clientId": "lagoon-ui", "publicClient": true, "webOrigins": ["*"], "redirectUris": ["*"]}' | /opt/keycloak/bin/kcadm.sh create clients --config $CONFIG_PATH -r ${KEYCLOAK_REALM:-master} -f -
+    echo Creating mapper for lagoon-ui "lagoon-uid"
+    CLIENT_ID=$(/opt/keycloak/bin/kcadm.sh get  -r lagoon clients?clientId=lagoon-ui --config $CONFIG_PATH | jq -r '.[0]["id"]')
+    echo '{"protocol":"openid-connect","config":{"id.token.claim":"true","access.token.claim":"true","userinfo.token.claim":"true","user.attribute":"lagoon-uid","claim.name":"lagoon.user_id","jsonType.label":"int","multivalued":""},"name":"Lagoon User ID","protocolMapper":"oidc-usermodel-attribute-mapper"}' | /opt/keycloak/bin/kcadm.sh create -r ${KEYCLOAK_REALM:-master} clients/$CLIENT_ID/protocol-mappers/models --config $CONFIG_PATH -f -
+
+    # don't use KEYCLOAK_REALM_SETTINGS, use the 'configure_realm_settings' way to pass values from a file (inject by configmap/volume mount)
+    if [ "$KEYCLOAK_REALM_SETTINGS" ]; then
+        echo Applying extra Realm settings
+        echo $KEYCLOAK_REALM_SETTINGS | /opt/keycloak/bin/kcadm.sh update realms/${KEYCLOAK_REALM:-master} --config $CONFIG_PATH -f -
+    fi
+
+    if [ $KEYCLOAK_LAGOON_ADMIN_USERNAME ]; then
+        echo Creating user $KEYCLOAK_LAGOON_ADMIN_USERNAME
+        # grep would have been nice instead of the double sed, but we don't have gnu grep available, only the busybox grep which is very limited
+        local user_id=$(echo '{"username": "'$KEYCLOAK_LAGOON_ADMIN_USERNAME'", "enabled": true}' \
+        | /opt/keycloak/bin/kcadm.sh create users --config $CONFIG_PATH -r ${KEYCLOAK_REALM:-master} -f - 2>&1  | sed -e 's/Created new user with id //g' -e "s/'//g")
+        echo "Created user with id ${user_id}"
+        /opt/keycloak/bin/kcadm.sh update users/${user_id}/reset-password --config $CONFIG_PATH -r ${KEYCLOAK_REALM:-master} -s type=password -s value=${KEYCLOAK_LAGOON_ADMIN_PASSWORD} -s temporary=false -n
+        echo "Set password for user ${user_id}"
+
+        /opt/keycloak/bin/kcadm.sh add-roles --config $CONFIG_PATH -r ${KEYCLOAK_REALM:-master} --uid ${user_id} --rolename admin
+        echo "Gave user '$KEYCLOAK_LAGOON_ADMIN_USERNAME' the role 'admin'"
+    fi
+}
+
 function configure_admin_email {
   # Configure the admin user with an email address so that email configuration can be enabled in the lagoon realm
   # this will always update the email address of the admin user if it is defined
   if [ "$KEYCLOAK_ADMIN_EMAIL" != "" ]; then
     echo Configuring admin user email to ${KEYCLOAK_ADMIN_EMAIL}
-    ADMIN_USER_ID=$(/opt/jboss/keycloak/bin/kcadm.sh get users -r master --config $CONFIG_PATH -q username=admin | jq -r '.[0]|.id')
-    /opt/jboss/keycloak/bin/kcadm.sh update users/${ADMIN_USER_ID} --config $CONFIG_PATH -s "email=${KEYCLOAK_ADMIN_EMAIL}"
+    ADMIN_USER_ID=$(/opt/keycloak/bin/kcadm.sh get users -r master --config $CONFIG_PATH -q username=admin | jq -r '.[0]|.id')
+    /opt/keycloak/bin/kcadm.sh update users/${ADMIN_USER_ID} --config $CONFIG_PATH -s "email=${KEYCLOAK_ADMIN_EMAIL}"
   fi
 
 }
@@ -56,7 +110,7 @@
   fi
   if [ -f "/lagoon/keycloak/keycloak-smtp-settings.json" ]; then
     echo Configuring lagoon realm email server settings
-    /opt/jboss/keycloak/bin/kcadm.sh update realms/lagoon --config $CONFIG_PATH -f /lagoon/keycloak/keycloak-smtp-settings.json
+    /opt/keycloak/bin/kcadm.sh update realms/lagoon --config $CONFIG_PATH -f /lagoon/keycloak/keycloak-smtp-settings.json
   fi
 
 }
@@ -65,7 +119,7 @@
   # this checks if the file containing the json data for realm settings exists
   if [ -f "/lagoon/keycloak/keycloak-realm-settings.json" ]; then
     echo Configuring lagoon realm settings
-    /opt/jboss/keycloak/bin/kcadm.sh update realms/lagoon --config $CONFIG_PATH -f /lagoon/keycloak/keycloak-realm-settings.json
+    /opt/keycloak/bin/kcadm.sh update realms/lagoon --config $CONFIG_PATH -f /lagoon/keycloak/keycloak-realm-settings.json
   fi
 
 }
@@ -92,978 +146,6 @@
 ##############
 # Migrations #
 ##############
->>>>>>> 7dfbaa44
-
-function import_lagoon_realm {
-  # handle importing a realm from a snapshot of a raw install of 2.16.0
-    if /opt/keycloak/bin/kcadm.sh get realms/$KEYCLOAK_REALM --config $CONFIG_PATH > /dev/null; then
-        echo "Realm $KEYCLOAK_REALM is already created, skipping initial setup"
-        return 0
-    fi
-    echo Importing realm
-    /opt/keycloak/bin/kcadm.sh create realms --config $CONFIG_PATH -f /lagoon/seed/lagoon-realm-2.16.0.json
-    echo realm import complete
-}
-
-function configure_lagoon_realm {
-    if /opt/keycloak/bin/kcadm.sh get realms/$KEYCLOAK_REALM --config $CONFIG_PATH > /dev/null; then
-        echo "Realm $KEYCLOAK_REALM is already created, skipping initial setup"
-        return 0
-    fi
-
-    if [ $KEYCLOAK_REALM ]; then
-        echo Creating realm $KEYCLOAK_REALM
-        /opt/keycloak/bin/kcadm.sh create realms --config $CONFIG_PATH -s realm=$KEYCLOAK_REALM -s enabled=true
-    fi
-
-    if [ "$KEYCLOAK_REALM_ROLES" ]; then
-        for role in ${KEYCLOAK_REALM_ROLES//,/ }; do
-            echo Creating role $role
-            /opt/keycloak/bin/kcadm.sh create roles --config $CONFIG_PATH -r ${KEYCLOAK_REALM:-master} -s name=${role}
-        done
-    fi
-    # Configure keycloak for ui
-    echo Creating client lagoon-ui
-    echo '{"clientId": "lagoon-ui", "publicClient": true, "webOrigins": ["*"], "redirectUris": ["*"]}' | /opt/keycloak/bin/kcadm.sh create clients --config $CONFIG_PATH -r ${KEYCLOAK_REALM:-master} -f -
-    echo Creating mapper for lagoon-ui "lagoon-uid"
-    CLIENT_ID=$(/opt/keycloak/bin/kcadm.sh get  -r lagoon clients?clientId=lagoon-ui --config $CONFIG_PATH | jq -r '.[0]["id"]')
-    echo '{"protocol":"openid-connect","config":{"id.token.claim":"true","access.token.claim":"true","userinfo.token.claim":"true","user.attribute":"lagoon-uid","claim.name":"lagoon.user_id","jsonType.label":"int","multivalued":""},"name":"Lagoon User ID","protocolMapper":"oidc-usermodel-attribute-mapper"}' | /opt/keycloak/bin/kcadm.sh create -r ${KEYCLOAK_REALM:-master} clients/$CLIENT_ID/protocol-mappers/models --config $CONFIG_PATH -f -
-
-    # don't use KEYCLOAK_REALM_SETTINGS, use the 'configure_realm_settings' way to pass values from a file (inject by configmap/volume mount)
-    if [ "$KEYCLOAK_REALM_SETTINGS" ]; then
-        echo Applying extra Realm settings
-        echo $KEYCLOAK_REALM_SETTINGS | /opt/keycloak/bin/kcadm.sh update realms/${KEYCLOAK_REALM:-master} --config $CONFIG_PATH -f -
-    fi
-
-    if [ $KEYCLOAK_LAGOON_ADMIN_USERNAME ]; then
-        echo Creating user $KEYCLOAK_LAGOON_ADMIN_USERNAME
-        # grep would have been nice instead of the double sed, but we don't have gnu grep available, only the busybox grep which is very limited
-        local user_id=$(echo '{"username": "'$KEYCLOAK_LAGOON_ADMIN_USERNAME'", "enabled": true}' \
-        | /opt/keycloak/bin/kcadm.sh create users --config $CONFIG_PATH -r ${KEYCLOAK_REALM:-master} -f - 2>&1  | sed -e 's/Created new user with id //g' -e "s/'//g")
-        echo "Created user with id ${user_id}"
-        /opt/keycloak/bin/kcadm.sh update users/${user_id}/reset-password --config $CONFIG_PATH -r ${KEYCLOAK_REALM:-master} -s type=password -s value=${KEYCLOAK_LAGOON_ADMIN_PASSWORD} -s temporary=false -n
-        echo "Set password for user ${user_id}"
-
-        /opt/keycloak/bin/kcadm.sh add-roles --config $CONFIG_PATH -r ${KEYCLOAK_REALM:-master} --uid ${user_id} --rolename admin
-        echo "Gave user '$KEYCLOAK_LAGOON_ADMIN_USERNAME' the role 'admin'"
-    fi
-}
-
-<<<<<<< HEAD
-function configure_admin_email {
-  # Configure the admin user with an email address so that email configuration can be enabled in the lagoon realm
-  # this will always update the email address of the admin user if it is defined
-  if [ "$KEYCLOAK_ADMIN_EMAIL" != "" ]; then
-    echo Configuring admin user email to ${KEYCLOAK_ADMIN_EMAIL}
-    ADMIN_USER_ID=$(/opt/keycloak/bin/kcadm.sh get users -r master --config $CONFIG_PATH -q username=admin | jq -r '.[0]|.id')
-    /opt/keycloak/bin/kcadm.sh update users/${ADMIN_USER_ID} --config $CONFIG_PATH -s "email=${KEYCLOAK_ADMIN_EMAIL}"
-  fi
-
-}
-
-function configure_smtp_settings {
-  # this checks if the file containing the json data for email configuration exists
-  if [ "$KEYCLOAK_ADMIN_EMAIL" == "" ] && [ -f "/lagoon/keycloak/keycloak-smtp-settings.json" ]; then
-    echo "Admin email must be set to configure lagoon realm email server settings"
-    return 0
-  fi
-  if [ -f "/lagoon/keycloak/keycloak-smtp-settings.json" ]; then
-    echo Configuring lagoon realm email server settings
-    /opt/keycloak/bin/kcadm.sh update realms/lagoon --config $CONFIG_PATH -f /lagoon/keycloak/keycloak-smtp-settings.json
-  fi
-
-}
-
-function configure_realm_settings {
-  # this checks if the file containing the json data for realm settings exists
-  if [ -f "/lagoon/keycloak/keycloak-realm-settings.json" ]; then
-    echo Configuring lagoon realm settings
-    /opt/keycloak/bin/kcadm.sh update realms/lagoon --config $CONFIG_PATH -f /lagoon/keycloak/keycloak-realm-settings.json
-  fi
-
-}
-
-##############
-# Migrations #
-##############
-=======
-function configure_opendistro_security_client {
-
-    # delete old SearchGuard Clients
-    searchguard_client_id=$(/opt/jboss/keycloak/bin/kcadm.sh get -r lagoon clients?clientId=searchguard --config $CONFIG_PATH)
-    if [ "$searchguard_client_id" != "[ ]" ]; then
-        echo "Client searchguard is exising, will delete"
-        SEARCHGUARD_CLIENT_ID=$(/opt/jboss/keycloak/bin/kcadm.sh get  -r lagoon clients?clientId=searchguard --config $CONFIG_PATH | jq -r '.[0]["id"]')
-        /opt/jboss/keycloak/bin/kcadm.sh delete clients/${SEARCHGUARD_CLIENT_ID} --config $CONFIG_PATH -r ${KEYCLOAK_REALM:-master}
-    fi
-    lagoon_searchguard_client_id=$(/opt/jboss/keycloak/bin/kcadm.sh get -r lagoon clients?clientId=lagoon-searchguard --config $CONFIG_PATH)
-    if [ "$lagoon_searchguard_client_id" != "[ ]" ]; then
-        echo "Client lagoon-searchguard is exising, will delete"
-        LAGOON_SEARCHGUARD_CLIENT_ID=$(/opt/jboss/keycloak/bin/kcadm.sh get  -r lagoon clients?clientId=lagoon-searchguard --config $CONFIG_PATH | jq -r '.[0]["id"]')
-        /opt/jboss/keycloak/bin/kcadm.sh delete clients/${LAGOON_SEARCHGUARD_CLIENT_ID} --config $CONFIG_PATH -r ${KEYCLOAK_REALM:-master}
-    fi
-
-
-    opendistro_security_client_id=$(/opt/jboss/keycloak/bin/kcadm.sh get -r lagoon clients?clientId=lagoon-opendistro-security --config $CONFIG_PATH)
-    if [ "$opendistro_security_client_id" != "[ ]" ]; then
-        echo "Client lagoon-opendistro-security is already created, skipping setup"
-        return 0
-    fi
-
-    # Configure keycloak for lagoon-opendistro-security
-    echo Creating client lagoon-opendistro-security
-    local SECRET=$(openssl rand -hex 16)
-    echo '{"clientId": "lagoon-opendistro-security", "webOrigins": ["*"], "redirectUris": ["*"], "secret": "'$SECRET'"}' | /opt/jboss/keycloak/bin/kcadm.sh create clients --config $CONFIG_PATH -r ${KEYCLOAK_REALM:-master} -f -
-    echo Creating mapper for lagoon-opendistro-security "groups"
-    CLIENT_ID=$(/opt/jboss/keycloak/bin/kcadm.sh get  -r lagoon clients?clientId=lagoon-opendistro-security --config $CONFIG_PATH | jq -r '.[0]["id"]')
-    echo '{"protocol":"openid-connect","config":{"script":"var ArrayList = Java.type(\"java.util.ArrayList\");\nvar groupsAndRoles = new ArrayList();\nvar forEach = Array.prototype.forEach;\n\n\/\/ add all groups the user is part of\nforEach.call(user.getGroups().toArray(), function(group) {\n  \/\/ remove the group role suffixes\n  \/\/lets check if the group has a parent if this is a child\n  if(group.getFirstAttribute(\"type\") == \"role-subgroup\") {\n    var parent = group.getParent();\n    if(parent.getFirstAttribute(\"type\") == \"project-default-group\") {\n        var projectIds = parent.getFirstAttribute(\"lagoon-projects\");\n        if(projectIds !== null) {\n            forEach.call(projectIds.split(\",\"), function(g) {\n              groupsAndRoles.add(\"p\" + g);  \n            });\n            return;\n        }\n    }\n  }\n \n  var groupName = group.getName().replace(\/-owner|-maintainer|-developer|-reporter|-guest\/gi,\"\");\n  groupsAndRoles.add(groupName);\n  return;\n});\n\n\/\/ add all roles the user is part of\nforEach.call(user.getRoleMappings().toArray(), function(role) {\n   var roleName = role.getName();\n   groupsAndRoles.add(roleName);\n});\n\nexports = groupsAndRoles;","id.token.claim":"true","access.token.claim":"true","userinfo.token.claim":"true","multivalued":"true","claim.name":"groups","jsonType.label":"String"},"name":"groups","protocolMapper":"oidc-script-based-protocol-mapper"}' | /opt/jboss/keycloak/bin/kcadm.sh create -r ${KEYCLOAK_REALM:-master} clients/$CLIENT_ID/protocol-mappers/models --config $CONFIG_PATH -f -
-
-}
-
-function configure_api_client {
-    api_client_id=$(/opt/jboss/keycloak/bin/kcadm.sh get -r lagoon clients?clientId=api --config $CONFIG_PATH)
-    if [ "$api_client_id" != "[ ]" ]; then
-        echo "Client api is already created, skipping basic setup"
-        return 0
-    fi
-
-    # Enable username edit
-    /opt/jboss/keycloak/bin/kcadm.sh update realms/${KEYCLOAK_REALM:-master} --config $CONFIG_PATH -s editUsernameAllowed=true
-
-    echo Creating client auth-server
-    echo '{"clientId": "auth-server", "publicClient": false, "standardFlowEnabled": false, "serviceAccountsEnabled": true, "secret": "'$KEYCLOAK_AUTH_SERVER_CLIENT_SECRET'"}' | /opt/jboss/keycloak/bin/kcadm.sh create clients --config $CONFIG_PATH -r ${KEYCLOAK_REALM:-master} -f -
-    AUTH_SERVER_CLIENT_ID=$(/opt/jboss/keycloak/bin/kcadm.sh get  -r lagoon clients?clientId=auth-server --config $CONFIG_PATH | jq -r '.[0]["id"]')
-    REALM_MANAGEMENT_CLIENT_ID=$(/opt/jboss/keycloak/bin/kcadm.sh get  -r lagoon clients?clientId=realm-management --config $CONFIG_PATH | jq -r '.[0]["id"]')
-    echo Enable auth-server token exchange
-    # 1 Enable fine grained admin permissions for users
-    /opt/jboss/keycloak/bin/kcadm.sh update users-management-permissions --config $CONFIG_PATH -r ${KEYCLOAK_REALM:-master} -s enabled=true
-    # 2 Enable fine grained admin perions for client
-    /opt/jboss/keycloak/bin/kcadm.sh update clients/$AUTH_SERVER_CLIENT_ID/management/permissions --config $CONFIG_PATH -r ${KEYCLOAK_REALM:-master} -s enabled=true
-    # 3 Create policy for auth-server client
-    echo '{"type":"client","logic":"POSITIVE","decisionStrategy":"UNANIMOUS","name":"Client auth-server Policy","clients":["'$AUTH_SERVER_CLIENT_ID'"]}' | /opt/jboss/keycloak/bin/kcadm.sh create clients/$REALM_MANAGEMENT_CLIENT_ID/authz/resource-server/policy/client --config $CONFIG_PATH -r lagoon -f -
-    AUTH_SERVER_CLIENT_POLICY_ID=$(/opt/jboss/keycloak/bin/kcadm.sh get -r lagoon clients/$REALM_MANAGEMENT_CLIENT_ID/authz/resource-server/policy?name=Client+auth-server+Policy --config $CONFIG_PATH | jq -r '.[0]["id"]')
-    # 4 Update user impersonate permission to add client policy (PUT)
-    IMPERSONATE_PERMISSION_ID=$(/opt/jboss/keycloak/bin/kcadm.sh get -r lagoon clients/$REALM_MANAGEMENT_CLIENT_ID/authz/resource-server/permission?name=admin-impersonating.permission.users --config $CONFIG_PATH | jq -r '.[0]["id"]')
-    /opt/jboss/keycloak/bin/kcadm.sh update clients/$REALM_MANAGEMENT_CLIENT_ID/authz/resource-server/permission/scope/$IMPERSONATE_PERMISSION_ID --config $CONFIG_PATH -r ${KEYCLOAK_REALM:-master} -s 'policies=["'$AUTH_SERVER_CLIENT_POLICY_ID'"]'
-
-
-
-    # Setup composite roles. Each role will include the roles to the left of it
-    composite_role_names=(guest reporter developer maintainer owner)
-    composites_add=()
-    for crn_key in ${!composite_role_names[@]}; do
-        echo Creating role ${composite_role_names[$crn_key]}
-        /opt/jboss/keycloak/bin/kcadm.sh create roles --config $CONFIG_PATH -r ${KEYCLOAK_REALM:-master} -s composite=true -s name=${composite_role_names[$crn_key]}
-
-        for ca_key in ${!composites_add[@]}; do
-            /opt/jboss/keycloak/bin/kcadm.sh add-roles --config $CONFIG_PATH -r ${KEYCLOAK_REALM:-master} --rname ${composite_role_names[$crn_key]} --rolename ${composites_add[$ca_key]}
-        done
-
-        composites_add+=(${composite_role_names[$crn_key]})
-    done
-
-    # Setup platform wide roles.
-    /opt/jboss/keycloak/bin/kcadm.sh create roles --config $CONFIG_PATH -r ${KEYCLOAK_REALM:-master} -s name=platform-owner
-    /opt/jboss/keycloak/bin/kcadm.sh add-roles --config $CONFIG_PATH -r ${KEYCLOAK_REALM:-master} --rname admin --rolename platform-owner
-
-    # Configure keycloak for api
-    echo Creating client api
-    echo '{"clientId": "api", "publicClient": false, "standardFlowEnabled": false, "serviceAccountsEnabled": true, "authorizationServicesEnabled": true, "secret": "'$KEYCLOAK_API_CLIENT_SECRET'"}' | /opt/jboss/keycloak/bin/kcadm.sh create clients --config $CONFIG_PATH -r ${KEYCLOAK_REALM:-master} -f -
-    CLIENT_ID=$(/opt/jboss/keycloak/bin/kcadm.sh get  -r lagoon clients?clientId=api --config $CONFIG_PATH | jq -r '.[0]["id"]')
-    ADMIN_ROLE_ID=$(/opt/jboss/keycloak/bin/kcadm.sh get  -r lagoon roles/admin --config $CONFIG_PATH | jq -r '.["id"]')
-    GUEST_ROLE_ID=$(/opt/jboss/keycloak/bin/kcadm.sh get  -r lagoon roles/guest --config $CONFIG_PATH | jq -r '.["id"]')
-    REPORTER_ROLE_ID=$(/opt/jboss/keycloak/bin/kcadm.sh get  -r lagoon roles/reporter --config $CONFIG_PATH | jq -r '.["id"]')
-    DEVELOPER_ROLE_ID=$(/opt/jboss/keycloak/bin/kcadm.sh get  -r lagoon roles/developer --config $CONFIG_PATH | jq -r '.["id"]')
-    MAINTAINER_ROLE_ID=$(/opt/jboss/keycloak/bin/kcadm.sh get  -r lagoon roles/maintainer --config $CONFIG_PATH | jq -r '.["id"]')
-    OWNER_ROLE_ID=$(/opt/jboss/keycloak/bin/kcadm.sh get  -r lagoon roles/owner --config $CONFIG_PATH | jq -r '.["id"]')
-    PLATFORM_OWNER_ROLE_ID=$(/opt/jboss/keycloak/bin/kcadm.sh get  -r lagoon roles/platform-owner --config $CONFIG_PATH | jq -r '.["id"]')
-
-    # Resource Scopes
-    resource_scope_names=(add add:development add:production addGroup addNoExec addNotification addOrUpdate:development addOrUpdate:production addUser delete delete:development delete:production deleteAll deleteNoExec deploy:development deploy:production drushArchiveDump:development drushArchiveDump:production drushCacheClear:development drushCacheClear:production drushRsync:destination:development drushRsync:destination:production drushRsync:source:development drushRsync:source:production drushSqlDump:development drushSqlDump:production drushSqlSync:destination:development drushSqlSync:destination:production drushSqlSync:source:development drushSqlSync:source:production environment:add:development environment:add:production environment:view:development environment:view:production getBySshKey invoke:guest invoke:developer invoke:maintainer create:advanced delete:advanced project:add project:view removeAll removeGroup removeNotification removeUser ssh:development ssh:production storage update update:development update:production view view:token view:user viewAll viewPrivateKey)
-    for rsn_key in ${!resource_scope_names[@]}; do
-        echo Creating resource scope ${resource_scope_names[$rsn_key]}
-        /opt/jboss/keycloak/bin/kcadm.sh create clients/$CLIENT_ID/authz/resource-server/scope --config $CONFIG_PATH -r ${KEYCLOAK_REALM:-master} -s name=${resource_scope_names[$rsn_key]}
-    done
-
-    # Resources with scopes
-    echo Creating resource backup
-    echo '{"name":"backup","displayName":"backup","scopes":[{"name":"view"},{"name":"add"},{"name":"delete"},{"name":"deleteAll"}],"attributes":{},"uris":[],"ownerManagedAccess":""}' | /opt/jboss/keycloak/bin/kcadm.sh create clients/$CLIENT_ID/authz/resource-server/resource --config $CONFIG_PATH -r ${KEYCLOAK_REALM:-master} -f -
-    echo Creating resource restore
-    echo '{"name":"restore","displayName":"restore","scopes":[{"name":"add"},{"name":"addNoExec"},{"name":"update"}],"attributes":{},"uris":[],"ownerManagedAccess":""}' | /opt/jboss/keycloak/bin/kcadm.sh create clients/$CLIENT_ID/authz/resource-server/resource --config $CONFIG_PATH -r ${KEYCLOAK_REALM:-master} -f -
-    echo Creating resource deployment
-    echo '{"name":"deployment","displayName":"deployment","scopes":[{"name":"view"},{"name":"update"},{"name":"delete"}],"attributes":{},"uris":[],"ownerManagedAccess":""}' | /opt/jboss/keycloak/bin/kcadm.sh create clients/$CLIENT_ID/authz/resource-server/resource --config $CONFIG_PATH -r ${KEYCLOAK_REALM:-master} -f -
-    echo Creating resource env_var
-    echo '{"name":"env_var","displayName":"env_var","scopes":[{"name":"project:view"},{"name":"project:add"},{"name":"environment:view:production"},{"name":"environment:view:development"},{"name":"environment:add:production"},{"name":"environment:add:development"},{"name":"delete"}],"attributes":{},"uris":[],"ownerManagedAccess":""}' | /opt/jboss/keycloak/bin/kcadm.sh create clients/$CLIENT_ID/authz/resource-server/resource --config $CONFIG_PATH -r ${KEYCLOAK_REALM:-master} -f -
-    echo Creating resource task
-    echo '{"name":"task","displayName":"task","scopes":[{"name":"view"},{"name":"update"},{"name":"delete"},{"name":"add:production"},{"name":"add:development"},{"name":"addNoExec"},{"name":"drushArchiveDump:development"},{"name":"drushArchiveDump:production"},{"name":"drushSqlDump:development"},{"name":"drushSqlDump:production"},{"name":"drushCacheClear:development"},{"name":"drushCacheClear:production"},{"name":"drushSqlSync:source:development"},{"name":"drushSqlSync:source:production"},{"name":"drushSqlSync:destination:development"},{"name":"drushSqlSync:destination:production"},{"name":"drushRsync:source:development"},{"name":"drushRsync:source:production"},{"name":"drushRsync:destination:development"},{"name":"drushRsync:destination:production"}],"attributes":{},"uris":[],"ownerManagedAccess":""}' | /opt/jboss/keycloak/bin/kcadm.sh create clients/$CLIENT_ID/authz/resource-server/resource --config $CONFIG_PATH -r ${KEYCLOAK_REALM:-master} -f -
-    echo Creating resource openshift
-    echo '{"name":"openshift","displayName":"openshift","scopes":[{"name":"add"},{"name":"delete"},{"name":"update"},{"name":"deleteAll"},{"name":"view"},{"name":"viewAll"},{"name":"view:token"}],"attributes":{},"uris":[],"ownerManagedAccess":""}' | /opt/jboss/keycloak/bin/kcadm.sh create clients/$CLIENT_ID/authz/resource-server/resource --config $CONFIG_PATH -r ${KEYCLOAK_REALM:-master} -f -
-    echo Creating resource user
-    echo '{"name":"user","displayName":"user","scopes":[{"name":"add"},{"name":"getBySshKey"},{"name":"update"},{"name":"delete"},{"name":"deleteAll"}],"attributes":{},"uris":[],"ownerManagedAccess":""}' | /opt/jboss/keycloak/bin/kcadm.sh create clients/$CLIENT_ID/authz/resource-server/resource --config $CONFIG_PATH -r ${KEYCLOAK_REALM:-master} -f -
-    echo Creating resource environment
-    echo '{"name":"environment","displayName":"environment","scopes":[{"name":"ssh:production"},{"name":"ssh:development"},{"name":"view"},{"name":"deploy:production"},{"name":"deploy:development"},{"name":"addOrUpdate:production"},{"name":"addOrUpdate:development"},{"name":"storage"},{"name":"delete:production"},{"name":"delete:development"},{"name":"deleteNoExec"},{"name":"update:production"},{"name":"update:development"},{"name":"viewAll"},{"name":"deleteAll"}],"attributes":{},"uris":[],"ownerManagedAccess":""}' | /opt/jboss/keycloak/bin/kcadm.sh create clients/$CLIENT_ID/authz/resource-server/resource --config $CONFIG_PATH -r ${KEYCLOAK_REALM:-master} -f -
-    echo Creating resource project
-    echo '{"name":"project","displayName":"project","scopes":[{"name":"update"},{"name":"add"},{"name":"addGroup"},{"name":"removeGroup"},{"name":"addNotification"},{"name":"removeNotification"},{"name":"view"},{"name":"delete"},{"name":"deleteAll"},{"name":"viewAll"},{"name":"viewPrivateKey"}],"attributes":{},"uris":[],"ownerManagedAccess":""}' | /opt/jboss/keycloak/bin/kcadm.sh create clients/$CLIENT_ID/authz/resource-server/resource --config $CONFIG_PATH -r ${KEYCLOAK_REALM:-master} -f -
-    echo Creating resource group
-    echo '{"name":"group","displayName":"group","scopes":[{"name":"add"},{"name":"update"},{"name":"delete"},{"name":"deleteAll"},{"name":"addUser"},{"name":"removeUser"}],"attributes":{},"uris":[],"ownerManagedAccess":""}' | /opt/jboss/keycloak/bin/kcadm.sh create clients/$CLIENT_ID/authz/resource-server/resource --config $CONFIG_PATH -r ${KEYCLOAK_REALM:-master} -f -
-    echo Creating resource notification
-    echo '{"name":"notification","displayName":"notification","scopes":[{"name":"add"},{"name":"delete"},{"name":"view"},{"name":"deleteAll"},{"name":"removeAll"},{"name":"update"}],"attributes":{},"uris":[],"ownerManagedAccess":""}' | /opt/jboss/keycloak/bin/kcadm.sh create clients/$CLIENT_ID/authz/resource-server/resource --config $CONFIG_PATH -r ${KEYCLOAK_REALM:-master} -f -
-    echo Creating resource ssh_key
-    echo '{"name":"ssh_key","displayName":"ssh_key","scopes":[{"name":"view:user"},{"name":"view:project"},{"name":"add"},{"name":"deleteAll"},{"name":"removeAll"},{"name":"update"},{"name":"delete"}],"attributes":{},"uris":[],"ownerManagedAccess":""}' | /opt/jboss/keycloak/bin/kcadm.sh create clients/$CLIENT_ID/authz/resource-server/resource --config $CONFIG_PATH -r ${KEYCLOAK_REALM:-master} -f -
-
-    # Authorization policies
-    echo Creating api authz js policies
-
-    /opt/jboss/keycloak/bin/kcadm.sh create clients/$CLIENT_ID/authz/resource-server/policy/js --config $CONFIG_PATH -r lagoon -f - <<'EOF'
-{
-  "name": "Users role for realm is Platform Owner",
-  "description": "Checks the users role for the realm is Platform Owner or higher",
-  "type": "js",
-  "logic": "POSITIVE",
-  "decisionStrategy": "UNANIMOUS",
-  "code": "var realm = $evaluation.getRealm();\nvar ctx = $evaluation.getContext();\nvar ctxAttr = ctx.getAttributes();\n\nif (!ctxAttr.exists('currentUser')) {\n    $evaluation.deny();\n} else {\n    var currentUser = ctxAttr.getValue('currentUser').asString(0);\n\n    if (realm.isUserInRealmRole(currentUser, 'platform-owner')) {\n        $evaluation.grant();\n    } else {\n        $evaluation.deny();\n    }\n}"
-}
-EOF
-
-    /opt/jboss/keycloak/bin/kcadm.sh create clients/$CLIENT_ID/authz/resource-server/policy/js --config $CONFIG_PATH -r lagoon -f - <<'EOF'
-{
-  "name": "Users role for realm is Admin",
-  "description": "Checks the users role for the realm is Admin",
-  "type": "js",
-  "logic": "POSITIVE",
-  "decisionStrategy": "UNANIMOUS",
-  "code": "var realm = $evaluation.getRealm();\nvar ctx = $evaluation.getContext();\nvar ctxAttr = ctx.getAttributes();\n\nif (!ctxAttr.exists('currentUser')) {\n    $evaluation.deny();\n} else {\n    var currentUser = ctxAttr.getValue('currentUser').asString(0);\n\n    if (realm.isUserInRealmRole(currentUser, 'admin')) {\n        $evaluation.grant();\n    } else {\n        $evaluation.deny();\n    }\n}"
-}
-EOF
-
-    /opt/jboss/keycloak/bin/kcadm.sh create clients/$CLIENT_ID/authz/resource-server/policy/js --config $CONFIG_PATH -r lagoon -f - <<'EOF'
-{
-  "name": "Users role for group is Developer",
-  "description": "Checks the users role for a group is Developer or higher",
-  "type": "js",
-  "logic": "POSITIVE",
-  "decisionStrategy": "UNANIMOUS",
-  "code": "var realm = $evaluation.getRealm();\nvar ctx = $evaluation.getContext();\nvar ctxAttr = ctx.getAttributes();\nvar validRoles = {\n    owner: 1,\n    maintainer: 1,\n    developer: 1,\n    reporter: 0,\n    guest: 0,\n};\n\n// Check roles calculated by lagoon\nif (!ctxAttr.exists('userGroupRole')) {\n    $evaluation.deny();\n} else {\n    var groupRole = ctxAttr.getValue('userGroupRole').asString(0);\n\n    if (validRoles[groupRole.toLowerCase()]) {\n        $evaluation.grant();\n    } else {\n        $evaluation.deny();\n    }\n}\n\n// Check admin access\nif (ctxAttr.exists('currentUser')) {\n    var currentUser = ctxAttr.getValue('currentUser').asString(0);\n\n    if (realm.isUserInRealmRole(currentUser, 'platform-owner')) {\n        $evaluation.grant();\n    }\n}"
-}
-EOF
-
-    /opt/jboss/keycloak/bin/kcadm.sh create clients/$CLIENT_ID/authz/resource-server/policy/js --config $CONFIG_PATH -r lagoon -f - <<'EOF'
-{
-  "name": "Users role for project is Developer",
-  "description": "Checks the users role for a project is Developer or higher",
-  "type": "js",
-  "logic": "POSITIVE",
-  "decisionStrategy": "UNANIMOUS",
-  "code": "var realm = $evaluation.getRealm();\nvar ctx = $evaluation.getContext();\nvar ctxAttr = ctx.getAttributes();\nvar validRoles = {\n    owner: 1,\n    maintainer: 1,\n    developer: 1,\n    reporter: 0,\n    guest: 0,\n};\n\n// Check roles calculated by lagoon\nif (!ctxAttr.exists('userProjectRole')) {\n    $evaluation.deny();\n} else {\n    var groupRole = ctxAttr.getValue('userProjectRole').asString(0);\n\n    if (validRoles[groupRole.toLowerCase()]) {\n        $evaluation.grant();\n    } else {\n        $evaluation.deny();\n    }\n}\n\n// Check admin access\nif (ctxAttr.exists('currentUser')) {\n    var currentUser = ctxAttr.getValue('currentUser').asString(0);\n\n    if (realm.isUserInRealmRole(currentUser, 'platform-owner')) {\n        $evaluation.grant();\n    }\n}"
-}
-EOF
-
-    /opt/jboss/keycloak/bin/kcadm.sh create clients/$CLIENT_ID/authz/resource-server/policy/js --config $CONFIG_PATH -r lagoon -f - <<'EOF'
-{
-  "name": "User has access to project",
-  "description": "Checks that the user has access to a project via groups",
-  "type": "js",
-  "logic": "POSITIVE",
-  "decisionStrategy": "UNANIMOUS",
-  "code": "var realm = $evaluation.getRealm();\nvar ctx = $evaluation.getContext();\nvar ctxAttr = ctx.getAttributes();\n\n// Check projects calculated by lagoon\nif (!ctxAttr.exists('projectQuery') || !ctxAttr.exists('userProjects')) {\n    $evaluation.deny();\n} else {\n    var project = ctxAttr.getValue('projectQuery').asString(0);\n    var projects = ctxAttr.getValue('userProjects').asString(0);\n    var projectsArr = projects.split('-');\n    var grant = false;\n\n    for (var i=0; i<projectsArr.length; i++) {\n        if (project == projectsArr[i]) {\n            grant = true;\n            break;\n        }\n    }\n\n    if (grant) {\n        $evaluation.grant();\n    } else {\n        $evaluation.deny();\n    }\n}\n\n// Check admin access\nif (ctxAttr.exists('currentUser')) {\n    var currentUser = ctxAttr.getValue('currentUser').asString(0);\n\n    if (realm.isUserInRealmRole(currentUser, 'platform-owner')) {\n        $evaluation.grant();\n    }\n}"
-}
-EOF
-
-    /opt/jboss/keycloak/bin/kcadm.sh create clients/$CLIENT_ID/authz/resource-server/policy/js --config $CONFIG_PATH -r lagoon -f - <<'EOF'
-{
-  "name": "Users role for project is Reporter",
-  "description": "Checks the users role for a project is Reporter or higher",
-  "type": "js",
-  "logic": "POSITIVE",
-  "decisionStrategy": "UNANIMOUS",
-  "code": "var realm = $evaluation.getRealm();\nvar ctx = $evaluation.getContext();\nvar ctxAttr = ctx.getAttributes();\nvar validRoles = {\n    owner: 1,\n    maintainer: 1,\n    developer: 1,\n    reporter: 1,\n    guest: 0,\n};\n\n// Check roles calculated by lagoon\nif (!ctxAttr.exists('userProjectRole')) {\n    $evaluation.deny();\n} else {\n    var groupRole = ctxAttr.getValue('userProjectRole').asString(0);\n\n    if (validRoles[groupRole.toLowerCase()]) {\n        $evaluation.grant();\n    } else {\n        $evaluation.deny();\n    }\n}\n\n// Check admin access\nif (ctxAttr.exists('currentUser')) {\n    var currentUser = ctxAttr.getValue('currentUser').asString(0);\n\n    if (realm.isUserInRealmRole(currentUser, 'platform-owner')) {\n        $evaluation.grant();\n    }\n}"
-}
-EOF
-
-    /opt/jboss/keycloak/bin/kcadm.sh create clients/$CLIENT_ID/authz/resource-server/policy/js --config $CONFIG_PATH -r lagoon -f - <<'EOF'
-{
-  "name": "User has access to own data",
-  "description": "Checks that the current user is same as queried",
-  "type": "js",
-  "logic": "POSITIVE",
-  "decisionStrategy": "UNANIMOUS",
-  "code": "var ctx = $evaluation.getContext();\nvar ctxAttr = ctx.getAttributes();\n\nif (!ctxAttr.exists('usersQuery') || !ctxAttr.exists('currentUser')) {\n    $evaluation.deny();\n} else {\n    var currentUser = ctxAttr.getValue('currentUser').asString(0);\n    var users = ctxAttr.getValue('usersQuery').asString(0);\n    var usersArr = users.split('|');\n    var grant = false;\n    \n    for (var i=0; i<usersArr.length; i++) {\n        if (currentUser == usersArr[i]) {\n            grant = true;\n            break;\n        }\n    }\n\n    if (grant) {\n        $evaluation.grant();\n    } else {\n        $evaluation.deny();\n    }\n}"
-}
-EOF
-
-    /opt/jboss/keycloak/bin/kcadm.sh create clients/$CLIENT_ID/authz/resource-server/policy/js --config $CONFIG_PATH -r lagoon -f - <<'EOF'
-{
-  "name": "Users role for group is Guest",
-  "description": "Checks the users role for a group is Guest or higher",
-  "type": "js",
-  "logic": "POSITIVE",
-  "decisionStrategy": "UNANIMOUS",
-  "code": "var realm = $evaluation.getRealm();\nvar ctx = $evaluation.getContext();\nvar ctxAttr = ctx.getAttributes();\nvar validRoles = {\n    owner: 1,\n    maintainer: 1,\n    developer: 1,\n    reporter: 1,\n    guest: 1,\n};\n\n// Check roles calculated by lagoon\nif (!ctxAttr.exists('userGroupRole')) {\n    $evaluation.deny();\n} else {\n    var groupRole = ctxAttr.getValue('userGroupRole').asString(0);\n\n    if (validRoles[groupRole.toLowerCase()]) {\n        $evaluation.grant();\n    } else {\n        $evaluation.deny();\n    }\n}\n\n// Check admin access\nif (ctxAttr.exists('currentUser')) {\n    var currentUser = ctxAttr.getValue('currentUser').asString(0);\n\n    if (realm.isUserInRealmRole(currentUser, 'platform-owner')) {\n        $evaluation.grant();\n    }\n}"
-}
-EOF
-
-    /opt/jboss/keycloak/bin/kcadm.sh create clients/$CLIENT_ID/authz/resource-server/policy/js --config $CONFIG_PATH -r lagoon -f - <<'EOF'
-{
-  "name": "Users role for group is Maintainer",
-  "description": "Checks the users role for a group is Maintainer or higher",
-  "type": "js",
-  "logic": "POSITIVE",
-  "decisionStrategy": "UNANIMOUS",
-  "code": "var realm = $evaluation.getRealm();\nvar ctx = $evaluation.getContext();\nvar ctxAttr = ctx.getAttributes();\nvar validRoles = {\n    owner: 1,\n    maintainer: 1,\n    developer: 0,\n    reporter: 0,\n    guest: 0,\n};\n\n// Check roles calculated by lagoon\nif (!ctxAttr.exists('userGroupRole')) {\n    $evaluation.deny();\n} else {\n    var groupRole = ctxAttr.getValue('userGroupRole').asString(0);\n\n    if (validRoles[groupRole.toLowerCase()]) {\n        $evaluation.grant();\n    } else {\n        $evaluation.deny();\n    }\n}\n\n// Check admin access\nif (ctxAttr.exists('currentUser')) {\n    var currentUser = ctxAttr.getValue('currentUser').asString(0);\n\n    if (realm.isUserInRealmRole(currentUser, 'platform-owner')) {\n        $evaluation.grant();\n    }\n}"
-}
-EOF
-
-    /opt/jboss/keycloak/bin/kcadm.sh create clients/$CLIENT_ID/authz/resource-server/policy/js --config $CONFIG_PATH -r lagoon -f - <<'EOF'
-{
-  "name": "Users role for project is Guest",
-  "description": "Checks the users role for a project is Guest or higher",
-  "type": "js",
-  "logic": "POSITIVE",
-  "decisionStrategy": "UNANIMOUS",
-  "code": "var realm = $evaluation.getRealm();\nvar ctx = $evaluation.getContext();\nvar ctxAttr = ctx.getAttributes();\nvar validRoles = {\n    owner: 1,\n    maintainer: 1,\n    developer: 1,\n    reporter: 1,\n    guest: 1,\n};\n\n// Check roles calculated by lagoon\nif (!ctxAttr.exists('userProjectRole')) {\n    $evaluation.deny();\n} else {\n    var groupRole = ctxAttr.getValue('userProjectRole').asString(0);\n\n    if (validRoles[groupRole.toLowerCase()]) {\n        $evaluation.grant();\n    } else {\n        $evaluation.deny();\n    }\n}\n\n// Check admin access\nif (ctxAttr.exists('currentUser')) {\n    var currentUser = ctxAttr.getValue('currentUser').asString(0);\n\n    if (realm.isUserInRealmRole(currentUser, 'platform-owner')) {\n        $evaluation.grant();\n    }\n}"
-}
-EOF
-
-    /opt/jboss/keycloak/bin/kcadm.sh create clients/$CLIENT_ID/authz/resource-server/policy/js --config $CONFIG_PATH -r lagoon -f - <<'EOF'
-{
-  "name": "Users role for project is Maintainer",
-  "description": "Checks the users role for a project is Maintainer or higher",
-  "type": "js",
-  "logic": "POSITIVE",
-  "decisionStrategy": "UNANIMOUS",
-  "code": "var realm = $evaluation.getRealm();\nvar ctx = $evaluation.getContext();\nvar ctxAttr = ctx.getAttributes();\nvar validRoles = {\n    owner: 1,\n    maintainer: 1,\n    developer: 0,\n    reporter: 0,\n    guest: 0,\n};\n\n// Check roles calculated by lagoon\nif (!ctxAttr.exists('userProjectRole')) {\n    $evaluation.deny();\n} else {\n    var groupRole = ctxAttr.getValue('userProjectRole').asString(0);\n\n    if (validRoles[groupRole.toLowerCase()]) {\n        $evaluation.grant();\n    } else {\n        $evaluation.deny();\n    }\n}\n\n// Check admin access\nif (ctxAttr.exists('currentUser')) {\n    var currentUser = ctxAttr.getValue('currentUser').asString(0);\n\n    if (realm.isUserInRealmRole(currentUser, 'platform-owner')) {\n        $evaluation.grant();\n    }\n}"
-}
-EOF
-
-    /opt/jboss/keycloak/bin/kcadm.sh create clients/$CLIENT_ID/authz/resource-server/policy/js --config $CONFIG_PATH -r lagoon -f - <<'EOF'
-{
-  "name": "Users role for group is Reporter",
-  "description": "Checks the users role for a group is Reporter or higher",
-  "type": "js",
-  "logic": "POSITIVE",
-  "decisionStrategy": "UNANIMOUS",
-  "code": "var realm = $evaluation.getRealm();\nvar ctx = $evaluation.getContext();\nvar ctxAttr = ctx.getAttributes();\nvar validRoles = {\n    owner: 1,\n    maintainer: 1,\n    developer: 1,\n    reporter: 1,\n    guest: 0,\n};\n\n// Check roles calculated by lagoon\nif (!ctxAttr.exists('userGroupRole')) {\n    $evaluation.deny();\n} else {\n    var groupRole = ctxAttr.getValue('userGroupRole').asString(0);\n\n    if (validRoles[groupRole.toLowerCase()]) {\n        $evaluation.grant();\n    } else {\n        $evaluation.deny();\n    }\n}\n\n// Check admin access\nif (ctxAttr.exists('currentUser')) {\n    var currentUser = ctxAttr.getValue('currentUser').asString(0);\n\n    if (realm.isUserInRealmRole(currentUser, 'platform-owner')) {\n        $evaluation.grant();\n    }\n}"
-}
-EOF
-
-    /opt/jboss/keycloak/bin/kcadm.sh create clients/$CLIENT_ID/authz/resource-server/policy/js --config $CONFIG_PATH -r lagoon -f - <<'EOF'
-{
-  "name": "Users role for group is Owner",
-  "description": "Checks the users role for a group is Owner or higher",
-  "type": "js",
-  "logic": "POSITIVE",
-  "decisionStrategy": "UNANIMOUS",
-  "code": "var realm = $evaluation.getRealm();\nvar ctx = $evaluation.getContext();\nvar ctxAttr = ctx.getAttributes();\nvar validRoles = {\n    owner: 1,\n    maintainer: 0,\n    developer: 0,\n    reporter: 0,\n    guest: 0,\n};\n\n// Check roles calculated by lagoon\nif (!ctxAttr.exists('userGroupRole')) {\n    $evaluation.deny();\n} else {\n    var groupRole = ctxAttr.getValue('userGroupRole').asString(0);\n\n    if (validRoles[groupRole.toLowerCase()]) {\n        $evaluation.grant();\n    } else {\n        $evaluation.deny();\n    }\n}\n\n// Check admin access\nif (ctxAttr.exists('currentUser')) {\n    var currentUser = ctxAttr.getValue('currentUser').asString(0);\n\n    if (realm.isUserInRealmRole(currentUser, 'platform-owner')) {\n        $evaluation.grant();\n    }\n}"
-}
-EOF
-
-    /opt/jboss/keycloak/bin/kcadm.sh create clients/$CLIENT_ID/authz/resource-server/policy/js --config $CONFIG_PATH -r lagoon -f - <<'EOF'
-{
-  "name": "Users role for project is Owner",
-  "description": "Checks the users role for a project is Owner or higher",
-  "type": "js",
-  "logic": "POSITIVE",
-  "decisionStrategy": "UNANIMOUS",
-  "code": "var realm = $evaluation.getRealm();\nvar ctx = $evaluation.getContext();\nvar ctxAttr = ctx.getAttributes();\nvar validRoles = {\n    owner: 1,\n    maintainer: 0,\n    developer: 0,\n    reporter: 0,\n    guest: 0,\n};\n\n// Check roles calculated by lagoon\nif (!ctxAttr.exists('userProjectRole')) {\n    $evaluation.deny();\n} else {\n    var groupRole = ctxAttr.getValue('userProjectRole').asString(0);\n\n    if (validRoles[groupRole.toLowerCase()]) {\n        $evaluation.grant();\n    } else {\n        $evaluation.deny();\n    }\n}\n\n// Check admin access\nif (ctxAttr.exists('currentUser')) {\n    var currentUser = ctxAttr.getValue('currentUser').asString(0);\n\n    if (realm.isUserInRealmRole(currentUser, 'platform-owner')) {\n        $evaluation.grant();\n    }\n}"
-}
-EOF
-
-    #Authorization permissions
-    echo Creating api authz permissions
-    DEFAULT_PERMISSION_ID=$(/opt/jboss/keycloak/bin/kcadm.sh get -r lagoon clients/$CLIENT_ID/authz/resource-server/permission?name=Default+Permission --config $CONFIG_PATH | jq -r '.[0]["id"]')
-    /opt/jboss/keycloak/bin/kcadm.sh delete -r lagoon clients/$CLIENT_ID/authz/resource-server/permission/$DEFAULT_PERMISSION_ID --config $CONFIG_PATH
-
-
-    /opt/jboss/keycloak/bin/kcadm.sh create clients/$CLIENT_ID/authz/resource-server/permission/scope --config $CONFIG_PATH -r lagoon -f - <<EOF
-{
-  "name": "View Task",
-  "type": "scope",
-  "logic": "POSITIVE",
-  "decisionStrategy": "UNANIMOUS",
-  "resources": ["task"],
-  "scopes": ["view"],
-  "policies": ["User has access to project","Users role for project is Guest"]
-}
-EOF
-
-    /opt/jboss/keycloak/bin/kcadm.sh create clients/$CLIENT_ID/authz/resource-server/permission/scope --config $CONFIG_PATH -r lagoon -f - <<EOF
-{
-  "name": "View Environment Variable for Development Environment",
-  "type": "scope",
-  "logic": "POSITIVE",
-  "decisionStrategy": "UNANIMOUS",
-  "resources": ["env_var"],
-  "scopes": ["environment:view:development"],
-  "policies": ["Users role for project is Developer","User has access to project"]
-}
-EOF
-
-    /opt/jboss/keycloak/bin/kcadm.sh create clients/$CLIENT_ID/authz/resource-server/permission/scope --config $CONFIG_PATH -r lagoon -f - <<EOF
-{
-  "name": "Update Task",
-  "type": "scope",
-  "logic": "POSITIVE",
-  "decisionStrategy": "UNANIMOUS",
-  "resources": ["task"],
-  "scopes": ["update"],
-  "policies": ["Users role for project is Developer","User has access to project"]
-}
-EOF
-
-    /opt/jboss/keycloak/bin/kcadm.sh create clients/$CLIENT_ID/authz/resource-server/permission/scope --config $CONFIG_PATH -r lagoon -f - <<EOF
-{
-  "name": "Add Environment Variable to Production Environment",
-  "type": "scope",
-  "logic": "POSITIVE",
-  "decisionStrategy": "UNANIMOUS",
-  "resources": ["env_var"],
-  "scopes": ["environment:add:production"],
-  "policies": ["Users role for project is Maintainer","User has access to project"]
-}
-EOF
-
-    /opt/jboss/keycloak/bin/kcadm.sh create clients/$CLIENT_ID/authz/resource-server/permission/scope --config $CONFIG_PATH -r lagoon -f - <<EOF
-{
-  "name": "Delete Development Environment",
-  "type": "scope",
-  "logic": "POSITIVE",
-  "decisionStrategy": "UNANIMOUS",
-  "resources": ["environment"],
-  "scopes": ["delete:development"],
-  "policies": ["Users role for project is Developer","User has access to project"]
-}
-EOF
-
-    /opt/jboss/keycloak/bin/kcadm.sh create clients/$CLIENT_ID/authz/resource-server/permission/scope --config $CONFIG_PATH -r lagoon -f - <<EOF
-{
-  "name": "Delete Backup",
-  "type": "scope",
-  "logic": "POSITIVE",
-  "decisionStrategy": "UNANIMOUS",
-  "resources": ["backup"],
-  "scopes": ["delete"],
-  "policies": ["Users role for project is Maintainer","User has access to project"]
-}
-EOF
-
-    /opt/jboss/keycloak/bin/kcadm.sh create clients/$CLIENT_ID/authz/resource-server/permission/scope --config $CONFIG_PATH -r lagoon -f - <<EOF
-{
-  "name": "Run Drush sql-sync from Any Environment",
-  "type": "scope",
-  "logic": "POSITIVE",
-  "decisionStrategy": "UNANIMOUS",
-  "resources": ["task"],
-  "scopes": ["drushSqlSync:source:production","drushSqlSync:source:development"],
-  "policies": ["Users role for project is Developer","User has access to project"]
-}
-EOF
-
-    /opt/jboss/keycloak/bin/kcadm.sh create clients/$CLIENT_ID/authz/resource-server/permission/scope --config $CONFIG_PATH -r lagoon -f - <<EOF
-{
-  "name": "Update Group",
-  "type": "scope",
-  "logic": "POSITIVE",
-  "decisionStrategy": "UNANIMOUS",
-  "resources": ["group"],
-  "scopes": ["update"],
-  "policies": ["Users role for group is Maintainer"]
-}
-EOF
-
-    /opt/jboss/keycloak/bin/kcadm.sh create clients/$CLIENT_ID/authz/resource-server/permission/scope --config $CONFIG_PATH -r lagoon -f - <<EOF
-{
-  "name": "Add Environment Variable to Development Environment",
-  "type": "scope",
-  "logic": "POSITIVE",
-  "decisionStrategy": "UNANIMOUS",
-  "resources": ["env_var"],
-  "scopes": ["environment:add:development"],
-  "policies": ["Users role for project is Developer","User has access to project"]
-}
-EOF
-
-    /opt/jboss/keycloak/bin/kcadm.sh create clients/$CLIENT_ID/authz/resource-server/permission/scope --config $CONFIG_PATH -r lagoon -f - <<EOF
-{
-  "name": "View Backups",
-  "type": "scope",
-  "logic": "POSITIVE",
-  "decisionStrategy": "UNANIMOUS",
-  "resources": ["backup"],
-  "scopes": ["view"],
-  "policies": ["Users role for project is Developer","User has access to project"]
-}
-EOF
-
-    /opt/jboss/keycloak/bin/kcadm.sh create clients/$CLIENT_ID/authz/resource-server/permission/scope --config $CONFIG_PATH -r lagoon -f - <<EOF
-{
-  "name": "Update Restore",
-  "type": "scope",
-  "logic": "POSITIVE",
-  "decisionStrategy": "UNANIMOUS",
-  "resources": ["restore"],
-  "scopes": ["update"],
-  "policies": ["User has access to project","Users role for project is Guest"]
-}
-EOF
-
-    /opt/jboss/keycloak/bin/kcadm.sh create clients/$CLIENT_ID/authz/resource-server/permission/scope --config $CONFIG_PATH -r lagoon -f - <<EOF
-{
-  "name": "Add Deployment to Production Environment",
-  "type": "scope",
-  "logic": "POSITIVE",
-  "decisionStrategy": "UNANIMOUS",
-  "resources": ["environment"],
-  "scopes": ["deploy:production"],
-  "policies": ["Users role for project is Maintainer","User has access to project"]
-}
-EOF
-
-    /opt/jboss/keycloak/bin/kcadm.sh create clients/$CLIENT_ID/authz/resource-server/permission/scope --config $CONFIG_PATH -r lagoon -f - <<EOF
-{
-  "name": "Add or Update Production Environment",
-  "type": "scope",
-  "logic": "POSITIVE",
-  "decisionStrategy": "UNANIMOUS",
-  "resources": ["environment"],
-  "scopes": ["addOrUpdate:production"],
-  "policies": ["Users role for project is Maintainer","User has access to project"]
-}
-EOF
-
-    /opt/jboss/keycloak/bin/kcadm.sh create clients/$CLIENT_ID/authz/resource-server/permission/scope --config $CONFIG_PATH -r lagoon -f - <<EOF
-{
-  "name": "Delete All Backups",
-  "type": "scope",
-  "logic": "POSITIVE",
-  "decisionStrategy": "UNANIMOUS",
-  "resources": ["backup"],
-  "scopes": ["deleteAll"],
-  "policies": ["Users role for realm is Admin"]
-}
-EOF
-
-    /opt/jboss/keycloak/bin/kcadm.sh create clients/$CLIENT_ID/authz/resource-server/permission/scope --config $CONFIG_PATH -r lagoon -f - <<EOF
-{
-  "name": "View Deployments",
-  "type": "scope",
-  "logic": "POSITIVE",
-  "decisionStrategy": "UNANIMOUS",
-  "resources": ["deployment"],
-  "scopes": ["view"],
-  "policies": ["User has access to project","Users role for project is Guest"]
-}
-EOF
-
-    /opt/jboss/keycloak/bin/kcadm.sh create clients/$CLIENT_ID/authz/resource-server/permission/scope --config $CONFIG_PATH -r lagoon -f - <<EOF
-{
-  "name": "Add User",
-  "type": "scope",
-  "logic": "POSITIVE",
-  "decisionStrategy": "UNANIMOUS",
-  "resources": ["user"],
-  "scopes": ["add"],
-  "policies": ["Default Policy"]
-}
-EOF
-
-    /opt/jboss/keycloak/bin/kcadm.sh create clients/$CLIENT_ID/authz/resource-server/permission/scope --config $CONFIG_PATH -r lagoon -f - <<EOF
-{
-  "name": "Add or Update Development Environment",
-  "type": "scope",
-  "logic": "POSITIVE",
-  "decisionStrategy": "UNANIMOUS",
-  "resources": ["environment"],
-  "scopes": ["addOrUpdate:development"],
-  "policies": ["Users role for project is Developer","User has access to project"]
-}
-EOF
-
-
-    /opt/jboss/keycloak/bin/kcadm.sh create clients/$CLIENT_ID/authz/resource-server/permission/scope --config $CONFIG_PATH -r lagoon -f - <<EOF
-{
-  "name": "View Notification",
-  "type": "scope",
-  "logic": "POSITIVE",
-  "decisionStrategy": "UNANIMOUS",
-  "resources": ["notification"],
-  "scopes": ["view"],
-  "policies": ["Users role for project is Developer","User has access to project"]
-}
-EOF
-
-    /opt/jboss/keycloak/bin/kcadm.sh create clients/$CLIENT_ID/authz/resource-server/permission/scope --config $CONFIG_PATH -r lagoon -f - <<EOF
-{
-  "name": "View All Projects",
-  "type": "scope",
-  "logic": "POSITIVE",
-  "decisionStrategy": "UNANIMOUS",
-  "resources": ["project"],
-  "scopes": ["viewAll"],
-  "policies": ["Users role for realm is Platform Owner"]
-}
-EOF
-
-    /opt/jboss/keycloak/bin/kcadm.sh create clients/$CLIENT_ID/authz/resource-server/permission/scope --config $CONFIG_PATH -r lagoon -f - <<EOF
-{
-  "name": "Delete Production Environment",
-  "type": "scope",
-  "logic": "POSITIVE",
-  "decisionStrategy": "UNANIMOUS",
-  "resources": ["environment"],
-  "scopes": ["delete:production"],
-  "policies": ["Users role for project is Owner","User has access to project"]
-}
-EOF
-
-    /opt/jboss/keycloak/bin/kcadm.sh create clients/$CLIENT_ID/authz/resource-server/permission/scope --config $CONFIG_PATH -r lagoon -f - <<EOF
-{
-  "name": "Add Notification to Project",
-  "type": "scope",
-  "logic": "POSITIVE",
-  "decisionStrategy": "UNANIMOUS",
-  "resources": ["project"],
-  "scopes": ["addNotification"],
-  "policies": ["User has access to project","Users role for project is Maintainer"]
-}
-EOF
-
-    /opt/jboss/keycloak/bin/kcadm.sh create clients/$CLIENT_ID/authz/resource-server/permission/scope --config $CONFIG_PATH -r lagoon -f - <<EOF
-{
-  "name": "Delete Task",
-  "type": "scope",
-  "logic": "POSITIVE",
-  "decisionStrategy": "UNANIMOUS",
-  "resources": ["task"],
-  "scopes": ["delete"],
-  "policies": ["Users role for project is Developer","User has access to project"]
-}
-EOF
-
-    /opt/jboss/keycloak/bin/kcadm.sh create clients/$CLIENT_ID/authz/resource-server/permission/scope --config $CONFIG_PATH -r lagoon -f - <<EOF
-{
-  "name": "View Environment",
-  "type": "scope",
-  "logic": "POSITIVE",
-  "decisionStrategy": "UNANIMOUS",
-  "resources": ["environment"],
-  "scopes": ["view"],
-  "policies": ["User has access to project","Users role for project is Guest"]
-}
-EOF
-
-    /opt/jboss/keycloak/bin/kcadm.sh create clients/$CLIENT_ID/authz/resource-server/permission/scope --config $CONFIG_PATH -r lagoon -f - <<EOF
-{
-  "name": "Add Group",
-  "type": "scope",
-  "logic": "POSITIVE",
-  "decisionStrategy": "UNANIMOUS",
-  "resources": ["group"],
-  "scopes": ["add"],
-  "policies": ["Default Policy"]
-}
-EOF
-
-    /opt/jboss/keycloak/bin/kcadm.sh create clients/$CLIENT_ID/authz/resource-server/permission/scope --config $CONFIG_PATH -r lagoon -f - <<EOF
-{
-  "name": "View Environment Variable for Project",
-  "type": "scope",
-  "logic": "POSITIVE",
-  "decisionStrategy": "UNANIMOUS",
-  "resources": ["env_var"],
-  "scopes": ["project:view"],
-  "policies": ["Users role for project is Maintainer","User has access to project"]
-}
-EOF
-
-    /opt/jboss/keycloak/bin/kcadm.sh create clients/$CLIENT_ID/authz/resource-server/permission/scope --config $CONFIG_PATH -r lagoon -f - <<EOF
-{
-  "name": "View Project Private Key",
-  "type": "scope",
-  "logic": "POSITIVE",
-  "decisionStrategy": "UNANIMOUS",
-  "resources": ["project"],
-  "scopes": ["viewPrivateKey"],
-  "policies": ["User has access to project","Users role for project is Owner"]
-}
-EOF
-
-    /opt/jboss/keycloak/bin/kcadm.sh create clients/$CLIENT_ID/authz/resource-server/permission/scope --config $CONFIG_PATH -r lagoon -f - <<EOF
-{
-  "name": "Delete All Groups",
-  "type": "scope",
-  "logic": "POSITIVE",
-  "decisionStrategy": "UNANIMOUS",
-  "resources": ["group"],
-  "scopes": ["deleteAll"],
-  "policies": ["Users role for realm is Admin"]
-}
-EOF
-
-    /opt/jboss/keycloak/bin/kcadm.sh create clients/$CLIENT_ID/authz/resource-server/permission/scope --config $CONFIG_PATH -r lagoon -f - <<EOF
-{
-  "name": "Delete All Users",
-  "type": "scope",
-  "logic": "POSITIVE",
-  "decisionStrategy": "UNANIMOUS",
-  "resources": ["user"],
-  "scopes": ["deleteAll"],
-  "policies": ["Users role for realm is Admin"]
-}
-EOF
-
-    /opt/jboss/keycloak/bin/kcadm.sh create clients/$CLIENT_ID/authz/resource-server/permission/scope --config $CONFIG_PATH -r lagoon -f - <<EOF
-{
-  "name": "Manage Openshift",
-  "type": "scope",
-  "logic": "POSITIVE",
-  "decisionStrategy": "UNANIMOUS",
-  "resources": ["openshift"],
-  "scopes": ["delete","update","deleteAll","add","view:token"],
-  "policies": ["Users role for realm is Platform Owner"]
-}
-EOF
-
-    /opt/jboss/keycloak/bin/kcadm.sh create clients/$CLIENT_ID/authz/resource-server/permission/scope --config $CONFIG_PATH -r lagoon -f - <<EOF
-{
-  "name": "View All Openshifts",
-  "type": "scope",
-  "logic": "POSITIVE",
-  "decisionStrategy": "UNANIMOUS",
-  "resources": ["openshift"],
-  "scopes": ["viewAll"],
-  "policies": ["Users role for realm is Admin"]
-}
-EOF
-
-    /opt/jboss/keycloak/bin/kcadm.sh create clients/$CLIENT_ID/authz/resource-server/permission/scope --config $CONFIG_PATH -r lagoon -f - <<EOF
-{
-  "name": "Delete SSH Key",
-  "type": "scope",
-  "logic": "POSITIVE",
-  "decisionStrategy": "AFFIRMATIVE",
-  "resources": ["ssh_key"],
-  "scopes": ["delete"],
-  "policies": ["User has access to own data","Users role for realm is Platform Owner"]
-}
-EOF
-
-    /opt/jboss/keycloak/bin/kcadm.sh create clients/$CLIENT_ID/authz/resource-server/permission/scope --config $CONFIG_PATH -r lagoon -f - <<EOF
-{
-  "name": "Add Environment Variable to Project",
-  "type": "scope",
-  "logic": "POSITIVE",
-  "decisionStrategy": "UNANIMOUS",
-  "resources": ["env_var"],
-  "scopes": ["project:add"],
-  "policies": ["Users role for project is Owner","User has access to project"]
-}
-EOF
-
-    /opt/jboss/keycloak/bin/kcadm.sh create clients/$CLIENT_ID/authz/resource-server/permission/scope --config $CONFIG_PATH -r lagoon -f - <<EOF
-{
-  "name": "Add Project",
-  "type": "scope",
-  "logic": "POSITIVE",
-  "decisionStrategy": "UNANIMOUS",
-  "resources": ["project"],
-  "scopes": ["add"],
-  "policies": ["Default Policy"]
-}
-EOF
-
-    /opt/jboss/keycloak/bin/kcadm.sh create clients/$CLIENT_ID/authz/resource-server/permission/scope --config $CONFIG_PATH -r lagoon -f - <<EOF
-{
-  "name": "Get SSH Keys for User",
-  "type": "scope",
-  "logic": "POSITIVE",
-  "decisionStrategy": "AFFIRMATIVE",
-  "resources": ["ssh_key"],
-  "scopes": ["view:user"],
-  "policies": ["User has access to own data","Users role for realm is Platform Owner"]
-}
-EOF
-
-    /opt/jboss/keycloak/bin/kcadm.sh create clients/$CLIENT_ID/authz/resource-server/permission/scope --config $CONFIG_PATH -r lagoon -f - <<EOF
-{
-  "name": "View Openshift",
-  "type": "scope",
-  "logic": "POSITIVE",
-  "decisionStrategy": "UNANIMOUS",
-  "resources": ["openshift"],
-  "scopes": ["view"],
-  "policies": ["User has access to project","Users role for project is Maintainer"]
-}
-EOF
-
-    /opt/jboss/keycloak/bin/kcadm.sh create clients/$CLIENT_ID/authz/resource-server/permission/scope --config $CONFIG_PATH -r lagoon -f - <<EOF
-{
-  "name": "Run Drush rsync from Any Environment",
-  "type": "scope",
-  "logic": "POSITIVE",
-  "decisionStrategy": "UNANIMOUS",
-  "resources": ["task"],
-  "scopes": ["drushRsync:source:production","drushRsync:source:development"],
-  "policies": ["Users role for project is Developer","User has access to project"]
-}
-EOF
-
-    /opt/jboss/keycloak/bin/kcadm.sh create clients/$CLIENT_ID/authz/resource-server/permission/scope --config $CONFIG_PATH -r lagoon -f - <<EOF
-{
-  "name": "Delete All SSH Keys",
-  "type": "scope",
-  "logic": "POSITIVE",
-  "decisionStrategy": "UNANIMOUS",
-  "resources": ["ssh_key"],
-  "scopes": ["removeAll","deleteAll"],
-  "policies": ["Users role for realm is Admin"]
-}
-EOF
-
-    /opt/jboss/keycloak/bin/kcadm.sh create clients/$CLIENT_ID/authz/resource-server/permission/scope --config $CONFIG_PATH -r lagoon -f - <<EOF
-{
-  "name": "View Environment Metrics",
-  "type": "scope",
-  "logic": "POSITIVE",
-  "decisionStrategy": "UNANIMOUS",
-  "resources": ["environment"],
-  "scopes": ["storage"],
-  "policies": ["Users role for realm is Admin"]
-}
-EOF
-
-    /opt/jboss/keycloak/bin/kcadm.sh create clients/$CLIENT_ID/authz/resource-server/permission/scope --config $CONFIG_PATH -r lagoon -f - <<EOF
-{
-  "name": "Run Drush sql-sync to Development Environment",
-  "type": "scope",
-  "logic": "POSITIVE",
-  "decisionStrategy": "UNANIMOUS",
-  "resources": ["task"],
-  "scopes": ["drushSqlSync:destination:development"],
-  "policies": ["Users role for project is Developer","User has access to project"]
-}
-EOF
-
-    /opt/jboss/keycloak/bin/kcadm.sh create clients/$CLIENT_ID/authz/resource-server/permission/scope --config $CONFIG_PATH -r lagoon -f - <<EOF
-{
-  "name": "Run Drush cache-clear",
-  "type": "scope",
-  "logic": "POSITIVE",
-  "decisionStrategy": "UNANIMOUS",
-  "resources": ["task"],
-  "scopes": ["drushCacheClear:production","drushCacheClear:development"],
-  "policies": ["User has access to project","Users role for project is Guest"]
-}
-EOF
-
-    /opt/jboss/keycloak/bin/kcadm.sh create clients/$CLIENT_ID/authz/resource-server/permission/scope --config $CONFIG_PATH -r lagoon -f - <<EOF
-{
-  "name": "Add User to Group",
-  "type": "scope",
-  "logic": "POSITIVE",
-  "decisionStrategy": "UNANIMOUS",
-  "resources": ["group"],
-  "scopes": ["addUser"],
-  "policies": ["Users role for group is Maintainer"]
-}
-EOF
-
-    /opt/jboss/keycloak/bin/kcadm.sh create clients/$CLIENT_ID/authz/resource-server/permission/scope --config $CONFIG_PATH -r lagoon -f - <<EOF
-{
-  "name": "Add Backup",
-  "type": "scope",
-  "logic": "POSITIVE",
-  "decisionStrategy": "UNANIMOUS",
-  "resources": ["backup"],
-  "scopes": ["add"],
-  "policies": ["Users role for project is Developer","User has access to project"]
-}
-EOF
-
-    /opt/jboss/keycloak/bin/kcadm.sh create clients/$CLIENT_ID/authz/resource-server/permission/scope --config $CONFIG_PATH -r lagoon -f - <<EOF
-{
-  "name": "Run Drush sql-sync to Production Environment",
-  "type": "scope",
-  "logic": "POSITIVE",
-  "decisionStrategy": "UNANIMOUS",
-  "resources": ["task"],
-  "scopes": ["drushSqlSync:destination:production"],
-  "policies": ["User has access to project","Users role for project is Maintainer"]
-}
-EOF
-
-    /opt/jboss/keycloak/bin/kcadm.sh create clients/$CLIENT_ID/authz/resource-server/permission/scope --config $CONFIG_PATH -r lagoon -f - <<EOF
-{
-  "name": "Update Production Environment",
-  "type": "scope",
-  "logic": "POSITIVE",
-  "decisionStrategy": "UNANIMOUS",
-  "resources": ["environment"],
-  "scopes": ["update:production"],
-  "policies": ["Users role for project is Maintainer","User has access to project"]
-}
-EOF
-
-    /opt/jboss/keycloak/bin/kcadm.sh create clients/$CLIENT_ID/authz/resource-server/permission/scope --config $CONFIG_PATH -r lagoon -f - <<EOF
-{
-  "name": "Run Drush rsync to Development Environment",
-  "type": "scope",
-  "logic": "POSITIVE",
-  "decisionStrategy": "UNANIMOUS",
-  "resources": ["task"],
-  "scopes": ["drushRsync:destination:development"],
-  "policies": ["Users role for project is Developer","User has access to project"]
-}
-EOF
-
-    /opt/jboss/keycloak/bin/kcadm.sh create clients/$CLIENT_ID/authz/resource-server/permission/scope --config $CONFIG_PATH -r lagoon -f - <<EOF
-{
-  "name": "Update SSH Key",
-  "type": "scope",
-  "logic": "POSITIVE",
-  "decisionStrategy": "AFFIRMATIVE",
-  "resources": ["ssh_key"],
-  "scopes": ["update"],
-  "policies": ["User has access to own data","Users role for realm is Platform Owner"]
-}
-EOF
-
-    /opt/jboss/keycloak/bin/kcadm.sh create clients/$CLIENT_ID/authz/resource-server/permission/scope --config $CONFIG_PATH -r lagoon -f - <<EOF
-{
-  "name": "Add Task to Production Environment",
-  "type": "scope",
-  "logic": "POSITIVE",
-  "decisionStrategy": "UNANIMOUS",
-  "resources": ["task"],
-  "scopes": ["add:production"],
-  "policies": ["Users role for project is Maintainer","User has access to project"]
-}
-EOF
-
-    /opt/jboss/keycloak/bin/kcadm.sh create clients/$CLIENT_ID/authz/resource-server/permission/scope --config $CONFIG_PATH -r lagoon -f - <<EOF
-{
-  "name": "Add Task to Development Environment",
-  "type": "scope",
-  "logic": "POSITIVE",
-  "decisionStrategy": "UNANIMOUS",
-  "resources": ["task"],
-  "scopes": ["add:development"],
-  "policies": ["Users role for project is Developer","User has access to project"]
-}
-EOF
-
-
-    /opt/jboss/keycloak/bin/kcadm.sh create clients/$CLIENT_ID/authz/resource-server/permission/scope --config $CONFIG_PATH -r lagoon -f - <<EOF
-{
-  "name": "Add SSH Key",
-  "type": "scope",
-  "logic": "POSITIVE",
-  "decisionStrategy": "AFFIRMATIVE",
-  "resources": ["ssh_key"],
-  "scopes": ["add"],
-  "policies": ["User has access to own data","Users role for realm is Platform Owner"]
-}
-EOF
->>>>>>> 7dfbaa44
 
 # This script runs on every keycloak startup and needs to be idempotent. It also
 # has to handle both use cases of installing a fresh keycloak (new cluster, CI,
@@ -1123,38 +205,7 @@
     configure_admin_email
     configure_smtp_settings
     configure_realm_settings
-<<<<<<< HEAD
-=======
-    configure_opendistro_security_client
-    configure_api_client
-    add_group_viewall
-    add_deployment_cancel
-    configure_task_cron
-    configure_task_uli
-    configure_problems_system
-    configure_facts_system
-    configure_harbor_scan_system
-    configure_advanced_task_system
-    remove_billing_modifier
-    update_openshift_view_permission
-    configure_service_api_client
-    configure_token_exchange
-    update_add_env_var_to_project
-    migrate_to_js_provider
-    add_delete_env_var_permissions
-    configure_lagoon_opensearch_sync_client
-    add_organization_permissions
-    update_env_var_view_permissions
-    add_user_viewall
-    add_update_additional_platform_owner_permissions
-    create_or_update_delete_advanced_task_permissions
-    change_groupadd_to_owner_role
-    change_project_groupadd_to_owner_role
-    add_development_task_cancel
-    add_production_task_cancel
-    add_organization_viewall
     configure_lagoon_redirect_uris
->>>>>>> 7dfbaa44
 
     check_migrations_version
     #post 2.18.0+ migrations after this point
