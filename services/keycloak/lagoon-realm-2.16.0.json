--- conflicted
+++ resolved
@@ -1039,6 +1039,9 @@
               },
               {
                 "name": "delete"
+              },
+              {
+                "name": "viewAll"
               }
             ]
           },
@@ -1332,38 +1335,7 @@
                 "name": "view"
               },
               {
-<<<<<<< HEAD
-                "name": "update"
-              },
-              {
-                "name": "deleteAll"
-              },
-              {
-                "name": "delete"
-              },
-              {
-                "name": "viewAll"
-              }
-            ]
-          },
-          {
-            "name": "group",
-            "ownerManagedAccess": false,
-            "displayName": "group",
-            "attributes": {},
-            "uris": [],
-            "scopes": [
-              {
-                "name": "addUser"
-              },
-              {
-                "name": "add"
-              },
-              {
-                "name": "removeUser"
-=======
                 "name": "view:token"
->>>>>>> 5585b7e3
               },
               {
                 "name": "update"
@@ -2317,7 +2289,6 @@
             }
           },
           {
-<<<<<<< HEAD
             "name": "View All Notifications",
             "type": "scope",
             "logic": "POSITIVE",
@@ -2329,10 +2300,7 @@
             }
           },
           {
-            "name": "Run Drush rsync to Development Environment",
-=======
             "name": "View All Groups",
->>>>>>> 5585b7e3
             "type": "scope",
             "logic": "POSITIVE",
             "decisionStrategy": "UNANIMOUS",
