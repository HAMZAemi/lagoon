--- conflicted
+++ resolved
@@ -1293,7 +1293,6 @@
 EOF
 }
 
-<<<<<<< HEAD
 function add_deployment_cancel {
   CLIENT_ID=$(/opt/jboss/keycloak/bin/kcadm.sh get -r lagoon clients?clientId=api --config $CONFIG_PATH | python -c 'import sys, json; print json.load(sys.stdin)[0]["id"]')
   cancel_deployment=$(/opt/jboss/keycloak/bin/kcadm.sh get -r lagoon clients/$CLIENT_ID/authz/resource-server/permission?name=Cancel+Deployment --config $CONFIG_PATH)
@@ -1317,7 +1316,10 @@
   "resources": ["deployment"],
   "scopes": ["cancel"],
   "policies": ["Users role for project is Maintainer","User has access to project"]
-=======
+}
+EOF
+}
+
 function configure_task_cron {
 
   CLIENT_ID=$(/opt/jboss/keycloak/bin/kcadm.sh get -r lagoon clients?clientId=api --config $CONFIG_PATH | python -c 'import sys, json; print json.load(sys.stdin)[0]["id"]')
@@ -1349,7 +1351,6 @@
   "resources": ["task"],
   "scopes": ["drushCron:production","drushCron:development"],
   "policies": ["User has access to project","Users role for project is Guest"]
->>>>>>> 9c6b6aad
 }
 EOF
 }
@@ -1371,11 +1372,8 @@
     configure_opendistro_security_client
     configure_api_client
     add_group_viewall
-<<<<<<< HEAD
     add_deployment_cancel
-=======
     configure_task_cron
->>>>>>> 9c6b6aad
 
     echo "Config of Keycloak done. Log in via admin user '$KEYCLOAK_ADMIN_USER' and password '$KEYCLOAK_ADMIN_PASSWORD'"
 }
