--- conflicted
+++ resolved
@@ -6,10 +6,6 @@
    ```
 2. Go to the Lagoon UI and take a look at your project - you should now see the environment for this project!
 3. Look in your cluster at your pods list, and you should see the build pod as it begins to clone Git repositories, set up services, etc.
-<<<<<<< HEAD
-   1. e.g. `kubectl get pods --all-namespaces | grep lagoon-build`
-=======
    ```bash
    kubectl get pods --all-namespaces | grep lagoon-build
-   ```
->>>>>>> 3d1c7a2a
+   ```