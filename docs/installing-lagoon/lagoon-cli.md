# Install the Lagoon CLI

1. Check [https://github.com/uselagoon/lagoon-cli#install](https://github.com/uselagoon/lagoon-cli#install) on how to install for your operating system. For macOS and Linux, you can use Homebrew:
  1. `brew tap uselagoon/lagoon-cli`
  2. `brew install lagoon`
2. The CLI needs to know how to communicate with Lagoon, so run the following command:
<<<<<<< HEAD

    ```bash title="Lagoon config"
        lagoon config add \
            --graphql https://YOUR-API-URL/graphql \
            --ui https://YOUR-UI-URL \
            --hostname YOUR.SSH.IP \
            --lagoon YOUR-LAGOON-NAME \
            --port 22
    ```

3. Access Lagoon by authenticating with your SSH key.
    1. In the Lagoon UI (the URL is in `values.yml` if you forget), go to **Settings**.
    2. Add your public SSH key.
    3. You need to set the default Lagoon to _your_ Lagoon so that it doesn’t try to use the amazee.io defaults:

    ```bash title="Lagoon config"
        lagoon config default --lagoon <YOUR-LAGOON-NAME>
    ```
=======
  ```bash
  lagoon config add \
      --graphql https://YOUR-API-URL/graphql \
      --ui https://YOUR-UI-URL \
      --hostname YOUR.SSH.IP \
      --lagoon YOUR-LAGOON-NAME \
      --port 22
  ```

3. Access Lagoon by authenticating with your SSH key.
  1. In the Lagoon UI (the URL is in `values.yml` if you forget), go to **Settings**.
  2. Add your public SSH key.
  3. You need to set the default Lagoon to _your_ Lagoon so that it doesn’t try to use the amazee.io defaults:
      ```
      lagoon config default --lagoon <YOUR-LAGOON-NAME>
        ```
>>>>>>> c5708ed6

4. Now run `lagoon login`. Lagoon talks to SSH and authenticates against your public/private key pair, and gets a token for your username.

5. Verify via `lagoon whoami` that you are logged in.

!!! Note
     We don’t generally recommend using the Lagoon Admin role, but you’ll need to create an admin account at first to get started. Ideally, you’ll immediately create another account to work from which is _not_ an admin.<|MERGE_RESOLUTION|>--- conflicted
+++ resolved
@@ -4,7 +4,6 @@
   1. `brew tap uselagoon/lagoon-cli`
   2. `brew install lagoon`
 2. The CLI needs to know how to communicate with Lagoon, so run the following command:
-<<<<<<< HEAD
 
     ```bash title="Lagoon config"
         lagoon config add \
@@ -23,24 +22,6 @@
     ```bash title="Lagoon config"
         lagoon config default --lagoon <YOUR-LAGOON-NAME>
     ```
-=======
-  ```bash
-  lagoon config add \
-      --graphql https://YOUR-API-URL/graphql \
-      --ui https://YOUR-UI-URL \
-      --hostname YOUR.SSH.IP \
-      --lagoon YOUR-LAGOON-NAME \
-      --port 22
-  ```
-
-3. Access Lagoon by authenticating with your SSH key.
-  1. In the Lagoon UI (the URL is in `values.yml` if you forget), go to **Settings**.
-  2. Add your public SSH key.
-  3. You need to set the default Lagoon to _your_ Lagoon so that it doesn’t try to use the amazee.io defaults:
-      ```
-      lagoon config default --lagoon <YOUR-LAGOON-NAME>
-        ```
->>>>>>> c5708ed6
 
 4. Now run `lagoon login`. Lagoon talks to SSH and authenticates against your public/private key pair, and gets a token for your username.
 
