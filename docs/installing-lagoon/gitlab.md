--- conflicted
+++ resolved
@@ -4,23 +4,6 @@
 
 1. [Create Personal Access token](https://docs.gitlab.com/ee/user/profile/personal\_access\_tokens.html) in GitLab for a User with Admin Access.
 2. Create System Hooks under \`your-gitlab.com/admin/hooks\` pointing to: `webhookhandler.lagoon.example.com` and define a random secret token.
-<<<<<<< HEAD
-    1. Enable “repository update events”
-3. Update `lagoon-core-values.yaml`:
-
-		```yaml title="lagoon-core-values.yaml"
-		api:
-		additionalEnvs:
-				GITLAB_API_HOST: <<URL of Gitlab example: https://your-gitlab.com>>
-				GITLAB_API_TOKEN: << Personal Access token with Access to API >>
-				GITLAB_SYSTEM_HOOK_TOKEN: << System Hook Secret Token >>
-		webhooks2tasks:
-		additionalEnvs:
-				GITLAB_API_HOST: <<URL of Gitlab example: https://your-gitlab.com>>
-				GITLAB_API_TOKEN: << Personal Access token with Access to API >>
-				GITLAB_SYSTEM_HOOK_TOKEN: << System Hook Secret Token >>
-		```
-=======
    1. Enable “repository update events”
 3. Update `lagoon-core-values.yaml`:
 
@@ -41,7 +24,6 @@
           GITLAB_API_TOKEN: << Personal Access token with Access to API >>
           GITLAB_SYSTEM_HOOK_TOKEN: << System Hook Secret Token >>
       ```
->>>>>>> 3d1c7a2a
 
 4. Helm update the `lagoon-core` helmchart
 5. If you've already created users in Keycloak, delete them.
