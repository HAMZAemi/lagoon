--- conflicted
+++ resolved
@@ -3,19 +3,12 @@
 Now we will install Lagoon Remote into the Lagoon namespace. The [RabbitMQ](../docker-images/rabbitmq.md) service is the broker.
 
 1. Create `remote-values.yml` in your config directory as you did the previous two files, and update the values.
-<<<<<<< HEAD
-    1. **rabbitMQPassword** `kubectl -n lagoon-core get secret lagoon-core-broker -o jsonpath="{.data.RABBITMQ_PASSWORD}" | base64 --decode`
-    2. **rabbitMQHostname** `lagoon-core-broker.lagoon-core.svc.local`
-    3. **taskSSHHost** `kubectl get service lagoon-core-broker-amqp-ext -o custom-columns="NAME:.metadata.name,IP ADDRESS:.status.loadBalancer.ingress[*].ip,HOSTNAME:.status.loadBalancer.ingress[*].hostname"`
-    4. **harbor-password** `kubectl -n harbor get secret harbor-harbor-core -o jsonpath="{.data.HARBOR_ADMIN_PASSWORD}" | base64 --decode`
+    * **rabbitMQPassword** `kubectl -n lagoon-core get secret lagoon-core-broker -o jsonpath="{.data.RABBITMQ_PASSWORD}" | base64 --decode`
+    * **rabbitMQHostname** `lagoon-core-broker.lagoon-core.svc.local`
+    * **taskSSHHost** `kubectl get service lagoon-core-broker-amqp-ext -o custom-columns="NAME:.metadata.name,IP ADDRESS:.status.loadBalancer.ingress[*].ip,HOSTNAME:.status.loadBalancer.ingress[*].hostname"`
+    * **harbor-password** `kubectl -n harbor get secret harbor-harbor-core -o jsonpath="{.data.HARBOR_ADMIN_PASSWORD}" | base64 --decode`
 2. Add the harbor configuration from the previous step
 3. Run `helm upgrade --install --create-namespace --namespace lagoon -f remote-values.yaml  lagoon-remote lagoon/lagoon-remote`
-=======
-   1. rabbitMQPassword: `kubectl -n lagoon-core get secret lagoon-core-broker -o jsonpath="{.data.RABBITMQ_PASSWORD}" | base64 --decode`
-   2. rabbitMQHostname: `lagoon-core-broker.lagoon-core.svc.local`
-   3. taskSSHHost: `kubectl get service lagoon-core-broker-amqp-ext -o custom-columns="NAME:.metadata.name,IP ADDRESS:.status.loadBalancer.ingress[*].ip,HOSTNAME:.status.loadBalancer.ingress[*].hostname"`
-2. Run `helm upgrade --install --create-namespace --namespace lagoon -f remote-values.yaml  lagoon-remote lagoon/lagoon-remote`
->>>>>>> 3d1c7a2a
 
     ```yaml title="lagoon-remote-values.yml"
     lagoon-build-deploy:
