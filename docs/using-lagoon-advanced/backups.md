---
description: Lagoon utilizes the k8up operator to create and maintain backups.
---

# Backups

Lagoon makes use of the [k8up operator](https://github.com/vshn/k8up) to provide backup functionality for both database data as well as containers' persistent storage volumes. This operator utilizes [Restic](https://github.com/restic/restic) to catalog these backups, which is typically connected to an AWS S3 bucket to provide secure, off-site storage for the generated backups.

## Production Environments

Backups of databases and containers' persistent storage volumes happens nightly within production environments. Production environment backups will be held according to the following schedule by default:

* Daily: 7
* Weekly: 6
* Monthly: 1
* Hourly: 0

<<<<<<< HEAD
If a different retention period for production backups is required, this can be specified at a project level via setting the "Backup Retention" variables in the project's [.lagoon.yml](https://github.com/uselagoon/lagoon/blob/main/docs/using-lagoon-the-basics/lagoon-yml.md) file.
=======
If a different retention period for production backups is required, this can be specified at a project level via setting the "Backup Retention" variables in the project's [.lagoon.yml](../using-lagoon-the-basics/lagoon-yml.md#backup-retention) file.
>>>>>>> 1b426f7b

### Retrieving Backups

Backups stored in Restic will be tracked within Lagoon, and can be recovered via the "Backup" tab for each environment in the Lagoon UI.

## Development Environments

Backups of development environments are attempted nightly and are strictly a best effort service.

## Custom Backup and/or Restore Locations

Lagoon supports custom backup and restore locations via the use of the "[Custom Backup Settings](https://github.com/uselagoon/lagoon/blob/main/docs/using-lagoon-advanced/environment-variables.md#custom-backup-settings)" and/or "[Custom Restore Settings](https://github.com/uselagoon/lagoon/blob/main/docs/using-lagoon-advanced/environment-variables.md#custom-restore-settings)" variables stored in the Lagoon API for each project.

***Proceed with caution: Setting these variables will override backup/restore storage locations that may be configured at a cluster level. Any misconfiguration will cause backup/restore failures.***<|MERGE_RESOLUTION|>--- conflicted
+++ resolved
@@ -15,11 +15,7 @@
 * Monthly: 1
 * Hourly: 0
 
-<<<<<<< HEAD
-If a different retention period for production backups is required, this can be specified at a project level via setting the "Backup Retention" variables in the project's [.lagoon.yml](https://github.com/uselagoon/lagoon/blob/main/docs/using-lagoon-the-basics/lagoon-yml.md) file.
-=======
 If a different retention period for production backups is required, this can be specified at a project level via setting the "Backup Retention" variables in the project's [.lagoon.yml](../using-lagoon-the-basics/lagoon-yml.md#backup-retention) file.
->>>>>>> 1b426f7b
 
 ### Retrieving Backups
 
