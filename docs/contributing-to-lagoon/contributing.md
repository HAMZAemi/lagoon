# Contributing

We gladly welcome any and all contributions to Lagoon!

### What kind of contributions do we need? Examples!

Right now one of our biggest needs is putting together examples of Lagoon working with various content management systems, etc, other than Drupal.

If you can spin up an open source CMS or framework that we don’t currently have as a docker-compose stack, send us a PR. Look at the existing examples at [https://github.com/uselagoon/lagoon-examples](https://github.com/uselagoon/lagoon-examples) for tips, pointers and starter issues.

One small catch – wherever possible, we’d like them to be built using our base Docker hub images [https://hub.docker.com/u/uselagoon](https://hub.docker.com/u/uselagoon) – if we don’t have a suitable image, or our images need modifying – throw us a PR \(if you can\) or create an issue \(so someone else can\) at [https://github.com/uselagoon/lagoon-images](https://github.com/uselagoon/lagoon-images).

Help us improve our existing examples, if you can - are we following best practices, is there something we’re doing that doesn’t make sense?

<<<<<<< HEAD
Bonus points for anyone that helps contribute to tests for any of these examples  –  we’ve got some example tests in a couple of the projects you can use for guidance  –  [https://github.com/amazeeio/drupal-example-simple/blob/8.x/TESTING_dockercompose.md](https://github.com/amazeeio/drupal-example-simple/blob/8.x/TESTING_dockercompose.md).  The testing framework we’re using is [Leia](https://github.com/lando/leia), from the excellent team behind [Lando](https://lando.dev/).
=======
Bonus points for anyone that helps contribute to tests for any of these examples – we’ve got some example tests in a couple of the projects you can use for guidance – [https://github.com/amazeeio/drupal-example-simple/blob/8.x/TESTING.md](https://github.com/amazeeio/drupal-example-simple/blob/8.x/TESTING.md). The testing framework we’re using is [Leia](https://github.com/lando/leia), from the excellent team behind [Lando](https://lando.dev/).
>>>>>>> e0fdc299

Help us to document our other examples better – we’re not expecting a full manuscript, but tidy-ups, links to helpful resources and clarifying statements are all super-awesome.

If you have any questions, reach out to us on RocketChat!

## I found a security issue 🔓

We take security very seriously. If you discover a security issue or think you found one, please bring it to the maintainers' attention.

{% hint style="danger" %}
Please send your findings to [hello@amazee.io](mailto:hello@amazee.io). Please **DO NOT** file a GitHub issue for them.
{% endhint %}

Security reports are greatly appreciated and will receive public karma and swag! We're also working on a Bug Bounty system.

## I found an issue

We're always interested in fixing issues, therefore issue reports are very welcome. Please make sure to check that your issue does not already exist in the [issue queue](https://github.com/amazeeio/lagoon/issues).

## I have a feature request or idea

Cool! Create an [issue](https://github.com/amazeeio/lagoon/issues) and we're happy to look over it. We can't guarantee that it will be implemented. But we are always interested in hearing ideas of what we could bring to Lagoon.

Another good way is also to talk to us via RocketChat about your idea. [Join today](https://amazeeio.rocket.chat/) in the channel \#lagoon.

## I wrote some code

Epic! Please send us a pull request for it, we will do our best to review it and merge it if possible.
<|MERGE_RESOLUTION|>--- conflicted
+++ resolved
@@ -12,11 +12,7 @@
 
 Help us improve our existing examples, if you can - are we following best practices, is there something we’re doing that doesn’t make sense?
 
-<<<<<<< HEAD
-Bonus points for anyone that helps contribute to tests for any of these examples  –  we’ve got some example tests in a couple of the projects you can use for guidance  –  [https://github.com/amazeeio/drupal-example-simple/blob/8.x/TESTING_dockercompose.md](https://github.com/amazeeio/drupal-example-simple/blob/8.x/TESTING_dockercompose.md).  The testing framework we’re using is [Leia](https://github.com/lando/leia), from the excellent team behind [Lando](https://lando.dev/).
-=======
-Bonus points for anyone that helps contribute to tests for any of these examples – we’ve got some example tests in a couple of the projects you can use for guidance – [https://github.com/amazeeio/drupal-example-simple/blob/8.x/TESTING.md](https://github.com/amazeeio/drupal-example-simple/blob/8.x/TESTING.md). The testing framework we’re using is [Leia](https://github.com/lando/leia), from the excellent team behind [Lando](https://lando.dev/).
->>>>>>> e0fdc299
+Bonus points for anyone that helps contribute to tests for any of these examples – we’ve got some example tests in a couple of the projects you can use for guidance – [https://github.com/amazeeio/drupal-example-simple/blob/8.x/TESTING_dockercompose.md](https://github.com/amazeeio/drupal-example-simple/blob/8.x/TESTING_dockercompose.md).  The testing framework we’re using is [Leia](https://github.com/lando/leia), from the excellent team behind [Lando](https://lando.dev/).
 
 Help us to document our other examples better – we’re not expecting a full manuscript, but tidy-ups, links to helpful resources and clarifying statements are all super-awesome.
 
