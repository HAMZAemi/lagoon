--- conflicted
+++ resolved
@@ -75,12 +75,6 @@
 * `A`: `151.101.66.191`
 * `A`: `151.101.130.191`
 * `A`: `151.101.194.191`
-<<<<<<< HEAD
-* `AAA`: `2a04:4e42::703`
-* `AAAA`: `2a04:4e42:200::703`
-* `AAAA`: `2a04:4e42:400::703`
-* `AAA`: `2a04:4e42:600::703`
-=======
 
 * `AAAA`: `2a04:4e42::703`
 * `AAAA`: `2a04:4e42:200::703`
@@ -102,7 +96,6 @@
 * CNAME at [NS1](http://ns1.com)
 
 DNSプロバイダがルートドメイン用のIPアドレスを必要とする場合は、Lagoonの管理者に連絡してロードバランサのIPアドレスを提供してもらいます。
->>>>>>> 9d821a68
 
 ## 本番環境
 
