# Python

[Lagoon `python` Docker image](https://github.com/uselagoon/lagoon-images/tree/main/images/python)。これは[公式のPython Alpineイメージ](https://hub.docker.com/_/python/)をベースに作成されています。

## サポートされているバージョン { #supported-versions }

* 2.7 \(互換性のためのみ利用可能、公式サポートは終了しています\) - `uselagoon/python-2.7`
* 3.7 \(互換性のためのみ利用可能、公式サポートは終了しています\) - `uselagoon/python-3.7`
* 3.8 [Dockerfile](https://github.com/uselagoon/lagoon-images/blob/main/images/python/3.8.Dockerfile) (2024年10月までセキュリティサポート) - `uselagoon/python-3.8`
* 3.9 [Dockerfile](https://github.com/uselagoon/lagoon-images/blob/main/images/python/3.9.Dockerfile) (2025年10月までセキュリティサポート) - `uselagoon/python-3.9`
* 3.10 [Dockerfile](https://github.com/uselagoon/lagoon-images/blob/main/images/python/3.10.Dockerfile) (2026年10月までセキュリティサポート) - `uselagoon/python-3.10`
* 3.11 [Dockerfile](https://github.com/uselagoon/lagoon-images/blob/main/images/python/3.11.Dockerfile) (2027年10月までセキュリティサポート) - `uselagoon/python-3.11`
* 3.12 [Dockerfile](https://github.com/uselagoon/lagoon-images/blob/main/images/python/3.12.Dockerfile) (2028年10月までセキュリティサポート)- `uselagoon/python-3.12`

!!! Tip "ヒント"
    Lagoonは、公式にアナウンスされた終了日(EOL)の後にリリースされるバージョンで、EOLに達したPythonイメージの更新を停止します。詳細は[https://devguide.python.org/versions/#versions](https://devguide.python.org/versions/#versions)を参照して下さい。

## Lagoonの適応 { #lagoon-adaptions }

Pythonコンテナのデフォルトの公開ポートはポート`8800`です。

Lagoonでは、`lagoon.type: python-persistent`を使用して永続的なストレージを設定可能です。詳細については[ドキュメント](../concepts-basics/docker-compose-yml.md#persistent-storage)を参照ください。

永続的なストレージを設定するには、`docker-compose.yml`ファイルで以下のラベルを使用します:
`lagoon.persistent` = コンテナ内の永続ストレージとして使用するパスを定義します - 例えば/app/files
`lagoon.persistent.size` = Lagoonに対して、このパスに割り当てるストレージ容量を指定します。

同じストレージを共有する複数のサービスがある場合は、これを使用します
`lagoon.persistent.name` =(オプション)複数のサービスが同じストレージを共有する場合、別の名前付きサービスで定義されたストレージを使用するようにLagoonに指示します。

## `docker-compose.yml` スニペット { #docker-composeyml-snippet }

```yaml title="docker-compose.yml"
python:
    build:
    # ルートフォルダにあるDockerfileを使用してビルドを行うように設定します。
        context: .
        dockerfile: Dockerfile
    labels:
    # Lagoonに対し、Pythonサービスであることと、/app/filesに500MBの永続ストレージを設定します。
        lagoon.type: python-persistent
        lagoon.persistent: /app/files
        lagoon.persistent.size: 500Mi
    ports:
<<<<<<< HEAD
    # ローカル開発のみ適用される設定です
            # ポート8800をランダムなローカルポートにマッピングし、
            # `docker-compose port node 8800`でポートを確認することができます。
=======
    # ローカル開発のみ
          # 8800ポートをランダムなローカルポートで公開します
          # `docker compose port python 8800`で見つけることができます
>>>>>>> 9d821a68
        - "8800"
    volumes:
    # ローカル開発のみ適用される設定です
        # filesという名前のボリュームを定義されたパスにをマウントします。これは、本番環境と同じ状態を再現するためにローカル開発環境で利用されます。
        - files:/app/files
```<|MERGE_RESOLUTION|>--- conflicted
+++ resolved
@@ -42,15 +42,9 @@
         lagoon.persistent: /app/files
         lagoon.persistent.size: 500Mi
     ports:
-<<<<<<< HEAD
     # ローカル開発のみ適用される設定です
             # ポート8800をランダムなローカルポートにマッピングし、
-            # `docker-compose port node 8800`でポートを確認することができます。
-=======
-    # ローカル開発のみ
-          # 8800ポートをランダムなローカルポートで公開します
-          # `docker compose port python 8800`で見つけることができます
->>>>>>> 9d821a68
+            # `docker compose port node 8800`でポートを確認することができます。
         - "8800"
     volumes:
     # ローカル開発のみ適用される設定です
