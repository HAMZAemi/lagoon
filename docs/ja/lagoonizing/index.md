--- conflicted
+++ resolved
@@ -154,11 +154,7 @@
 `image`
 - Dockerfile をビルドする必要がなく、既存の Dockerfile を使用する場合は、`image` で定義します。
 
-<<<<<<< HEAD
-この例では、現在のディレクトリのパスを指定しています。NGINX は `nginx.dockerfile` をビルドするように設定され、PHP は `php.dockerfile` をビルドするように設定されています。MariaDB は `amazeeio/mariadb-drupal` の既存のイメージを使用しています。Docker イメージの詳細については[こちら](../docker-images/commons.md) をご覧ください。
-=======
-この例では、現在のディレクトリのパスを指定しています。NGINX は `nginx.dockerfile` をビルドするように設定され、PHP は `php.dockerfile` をビルドするように設定されています。MariaDB は `uselagoon/mariadb-10.11-drupal` の既存のイメージを使用しています。[Docker イメージの詳細については、こちら](../docker-images/commons.md) をご覧ください。
->>>>>>> 9d821a68
+この例では、現在のディレクトリのパスを指定しています。NGINX は `nginx.dockerfile` をビルドするように設定され、PHP は `php.dockerfile` をビルドするように設定されています。MariaDB は `uselagoon/mariadb-10.11-drupal` の既存のイメージを使用しています。Docker イメージの詳細については[こちら](../docker-images/commons.md) をご覧ください。
 
 ### タイプ { #types }
 
@@ -213,7 +209,7 @@
 [`.lagoon.yml`](../concepts-basics/lagoon-yml.md) ファイルはプロジェクト設定の中心となるファイルで、以下の設定を含んでいます:
 
 - サイトへのアクセスルートを定義します。
-- プレロールアウトタスクを定義します。 
+- プレロールアウトタスクを定義します。
 - ポストロールアウトタスクを定義する。
 - SSL証明書を設定する。
 - 環境のためのcronジョブを追加する。
@@ -258,38 +254,6 @@
       - nginx:
         - example.com
         - example.net
-<<<<<<< HEAD
-      - "www.example.com":
-          tls-acme: 'true'
-          insecure: Redirect
-          hsts: max-age=31536000
-      - "example.ch":
-          Annotations:
-            nginx.ingress.kubernetes.io/permanent-redirect: https://www.example.ch$request_uri
-      - www.example.ch
-
-types:
-  mariadb: mariadb-galera
-
-templates:
-  mariadb: mariadb.main.deployment.yml
-
-rollouts:
-  mariadb: statefulset
-
-cronjobs:
-  - name: drush cron
-    schedule: "H * * * *" # 1時間に1回cronを実行します
-    command: drush cron
-    service: cli
-
-staging:
-  cronjobs:
-    - name: drush cron
-      schedule: "H * * * *" # 1時間に1回cronを実行します
-      command: drush cron
-      service: cli
-=======
         - "www.example.com":
             tls-acme: 'true'
             insecure: Redirect
@@ -300,16 +264,15 @@
         - www.example.ch
     cronjobs:
      - name: drush cron
-       schedule: "H * * * *" # これはクロンを1時間ごとに実行します。
+       schedule: "H * * * *" # 1時間に1回cronを実行します
        command: drush cron
        service: cli
   staging:
     cronjobs:
      - name: drush cron
-       schedule: "H * * * *" # これはクロンを1時間ごとに実行します。
+       schedule: "H * * * *" # 1時間に1回cronを実行します。
        command: drush cron
        service: cli
->>>>>>> 9d821a68
 ```
 
 ### 一般設定
@@ -403,13 +366,8 @@
 
 #### アノテーション
 
-<<<<<<< HEAD
-!!! Info "Info"
+!!! Info "情報"
     ルート/イングレスアノテーションは、`nginx-ingress`コントローラーを実行しているクラスタにデプロイするプロジェクトでのみサポートされています。この機能がサポートされているかどうかは、Lagoon管理者に確認してください。
-=======
-!!! info "情報"
-    ルート/Ingress注釈は、nginx-ingressコントローラを実行するクラスタにデプロイされるプロジェクトでのみサポートされています！これがサポートされているかどうかはLagoonの管理者に確認してください。
->>>>>>> 9d821a68
 
 アノテーションは、nginx-ingressコントローラーがサポートするYAMLマップ形式で記述できます。これは簡単なリダイレクトに便利です:
 
@@ -615,11 +573,6 @@
 lagoon-test_php_1       /sbin/tini -- /lagoon/entr ...   Up      9000/tcp
 lagoon-test_redis_1     /sbin/tini -- /lagoon/entr ...   Up      6379/tcp
 lagoon-test_solr_1      /sbin/tini -- /lagoon/entr ...   Up      0.0.0.0:32769->8983/tcp
-<<<<<<< HEAD
-lagoon-test_varnish_1   /sbin/tini -- /lagoon/entr ...   Up      8080/tcp
-
-=======
->>>>>>> 9d821a68
 ```
 
 問題がある場合は、 `docker-compose logs -f [servicename]`を使用してログを確認します。
@@ -677,11 +630,7 @@
 ```
 
 !!! Info "情報"
-<<<<<<< HEAD
-    次のステップに進む前に、公開鍵についてpygmyに伝える必要があるかもしれません。`Permission denied (publickey)`というエラーが表示された場合は、こちらのドキュメンテーションを確認してください:[pygmy - sshキーの追加](https://pygmy.readthedocs.io/en/master/usage/#adding-ssh-keys)。
-=======
-    次のステップに進む前に、公開鍵についてpygmyに伝える必要があるかもしれません。`Permission denied (publickey)`というエラーが表示された場合は、確認してください。 こちらでドキュメンテーションを確認してください:[pygmy - sshキーの追加](https://pygmystack.github.io/pygmy/usage/#adding-ssh-keys)。
->>>>>>> 9d821a68
+    次のステップに進む前に、公開鍵についてpygmyに伝える必要があるかもしれません。`Permission denied (publickey)`というエラーが表示された場合は、こちらのドキュメンテーションを確認してください:[pygmy - sshキーの追加](https://pygmystack.github.io/pygmy/usage/#adding-ssh-keys)。
 
 これでDrupalをインストールする時が来ました（代わりに既存のSQLファイルをインポートしたい場合は、次のステップに進んでください。ただし、最初はクリーンなDrupalをインストールして、全てが動作することを確認することをお勧めします）。
 
@@ -711,13 +660,8 @@
 
 これで、データベース全体を含むdump.sqlファイルができました。このファイルをローカルのGitリポジトリにコピーし、CLIに接続すると、そこにファイルが表示されるはずです：
 
-<<<<<<< HEAD
 ```bash title="dump file"
-[drupal-example] docker-compose exec cli bash
-=======
-```bash title="here's our dump file"
 [drupal-example] docker compose exec cli bash
->>>>>>> 9d821a68
 [drupal-example]cli-drupal:/app$ ls -l dump.sql
 -rw-r--r--    1 root     root          5281 Dec 19 12:46 dump.sql
 ```
