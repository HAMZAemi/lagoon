--- conflicted
+++ resolved
@@ -61,9 +61,6 @@
    4. Trigger a deployment of the `lagoon` sitegroup that you edited, which will cause your local lagoon to connect to the defined OpenShift and trigger a new deployment.
    5. Show the logs of all local Lagoon services.
 
-<<<<<<< HEAD
-6.  As soon as the build is done, go to the `Application > Deployments` section of the OpenShift Project and you should see all the Lagoon Deployment Configs deployed and running. Also go to `Application > Routes` and click on the generated route for `ui` (for a local OpenShift this will be <http://ui-lagoon-develop.192.168.42.100.xip.io/>), if you get the Lagoon UI as result, you did everything correct, bravo!
-=======
 3. As soon as you see messages like `Build lagoon-1 running` in the logs, it's time to connect to your OpenShift and check the build. The URL you will use for that depends on your system, but it's probably the same as in `openshift.console`.
 4. Then you should see a new OpenShift Project called `[lagoon] develop` , and in there a `Build` that is running. On a local OpenShift you can find that under [https://192.168.42.100:8443/console/project/lagoon-develop/browse/builds/lagoon?tab=history](https://192.168.42.100:8443/console/project/lagoon-develop/browse/builds/lagoon?tab=history).
 5. If you see the build running, check the logs and see how the deployment system does its magic! This is your very first Lagoon deployment running! 🎉 Congrats!
@@ -72,8 +69,7 @@
    3. This project has defined to which OpenShift it should be deployed \(one single Lagoon can deploy into multiple OpenShifts all around the world\).
    4. The local running Lagoon service `openshiftBuildDeploy` connects to this OpenShift and creates a new project, some needed configurations \(ServiceAccounts, BuildConfigs, etc.\) and triggers a new build.
    5. This build will run and deploy another Lagoon within the OpenShift it runs.
-6. As soon as the build is done, go to the `Application > Deployments` section of the OpenShift Project, and you should see all the Lagoon DeploymentConfigs deployed and running. Also go to `Application > Routes` and click on the generated route for `rest2tasks` \(for a local OpenShift this will be [http://rest2tasks-lagoon-develop.192.168.42.100.xip.io/](http://rest2tasks-lagoon-develop.192.168.42.100.xip.io/)\), if you get `welcome to rest2tasks` as result, you did everything correct, bravo! 🏆
->>>>>>> 61bf99c7
+6. As soon as the build is done, go to the `Application > Deployments` section of the OpenShift Project, and you should see all the Lagoon DeploymentConfigs deployed and running. Also go to `Application > Routes` and click on the generated route for `ui` \(for a local OpenShift this will be [http://ui-lagoon-develop.192.168.42.100.xip.io/](http://ui-lagoon-develop.192.168.42.100.xip.io/)\), if you get the Lagoon UI as result, you did everything correct, bravo! 🏆
 
 ## OpendistroSecurity
 
@@ -84,4 +80,4 @@
 
 ## Configure Installed Lagoon
 
-We have a fully running Lagoon. Now it's time to configure the first project inside of it. Follow the examples in [GraphQL API](graphql_api.md).
+We have a fully running Lagoon. Now it's time to configure the first project inside of it. Follow the examples in [GraphQL API](graphql_api.md).