pipeline {
  agent { label 'lagoon' }
  environment {
    // configure build params
    CI_BUILD_TAG = env.BUILD_TAG.replaceAll('%2f','').replaceAll('[^A-Za-z0-9]+', '').toLowerCase()
    SAFEBRANCH_NAME = env.BRANCH_NAME.replaceAll('%2f','-').replaceAll('[^A-Za-z0-9]+', '-').toLowerCase()
    NPROC = "${sh(script:'getconf _NPROCESSORS_ONLN', returnStdout: true).trim()}"
    SKIP_IMAGE_PUBLISH = credentials('SKIP_IMAGE_PUBLISH')
  }

  stages {
    stage ('notify started') {
      steps {
        notifySlack('STARTED')
      }
    }
    stage ('env') {
      steps {
        sh 'env'
      }
    }
    // in order to have the newest images from upstream (with all the security
    // updates) we clean our local docker cache on tag deployments
    // we don't do this all the time to still profit from image layer caching
    // but we want this on tag deployments in order to ensure that we publish
    // images always with the newest possible images.
    stage ('clean docker image cache') {
      when {
        buildingTag()
      }
      steps {
        sh script: "docker image prune -af", label: "Pruning images"
      }
    }
    stage ('refresh upstream images') {
      when {
        not {
          buildingTag()
        }
      }
      steps {
        sh script: "make -O -j$NPROC docker_pull", label: "Ensuring fresh upstream images"
      }
    }
    stage ('build images') {
      steps {
        sh script: "make -O -j$NPROC build SCAN_IMAGES=true", label: "Building images"
      }
    }
    stage ('show trivy scan results') {
      steps {
        sh script: "cat scan.txt", label: "Display scan results"
      }
    }
    stage ('push images to testlagoon/*') {
      when {
        not {
          environment name: 'SKIP_IMAGE_PUBLISH', value: 'true'
        }
      }
      environment {
        PASSWORD = credentials('amazeeiojenkins-dockerhub-password')
      }
      steps {
        sh script: 'docker login -u amazeeiojenkins -p $PASSWORD', label: "Docker login"
        sh script: "make -O -j$NPROC publish-testlagoon-baseimages publish-testlagoon-serviceimages publish-testlagoon-taskimages BRANCH_NAME=${SAFEBRANCH_NAME}", label: "Publishing built images"
      }
    }
    stage ('setup test cluster') {
      parallel {
        stage ('0: setup test cluster') {
          steps {
            sh script: "make -j$NPROC kind/test TESTS=[nginx] BRANCH_NAME=${SAFEBRANCH_NAME}", label: "Setup cluster and run nginx smoketest"
            sh script: "pkill -f './local-dev/stern'", label: "Closing off test-suite-0 log after test completion"
          }
        }
        stage ('collect logs') {
          steps {
            sh script: "while [ ! -f ./kubeconfig.kind.${CI_BUILD_TAG} ]; do sleep 1; done", label: "Check for kubeconfig created"
            timeout(time: 30, unit: 'MINUTES') {
              sh script: "./local-dev/stern --kubeconfig ./kubeconfig.kind.${CI_BUILD_TAG} --all-namespaces '^[a-z]' -t > test-suite-0.txt || true", label: "Collecting test-suite-0 logs"
            }
            sh script: "cat test-suite-0.txt", label: "View ${NODE_NAME}:${WORKSPACE}/test-suite-0.txt"
          }
        }
      }
    }
    stage ('run first test suite') {
      parallel {
        stage ('1: run first test suite') {
          steps {
            sh script: "make -j$NPROC kind/retest TESTS=[api,deploytarget,active-standby-kubernetes,features-kubernetes,features-kubernetes-2,features-api-variables,tasks] BRANCH_NAME=${SAFEBRANCH_NAME}", label: "Running first test suite on kind cluster"
            sh script: "pkill -f './local-dev/stern'", label: "Closing off test-suite-1 log after test completion"
          }
        }
        stage ('collect logs') {
          steps {
            timeout(time: 30, unit: 'MINUTES') {
              sh script: "./local-dev/stern --kubeconfig ./kubeconfig.kind.${CI_BUILD_TAG} --all-namespaces '^[a-z]' --since 1s -t > test-suite-1.txt || true", label: "Collecting test-suite-1 logs"
            }
            sh script: "cat test-suite-1.txt", label: "View ${NODE_NAME}:${WORKSPACE}/test-suite-1.txt"
          }
        }
      }
    }
    stage ('run second test suite') {
      parallel {
        stage ('2: run second test suite') {
          steps {
            catchError(buildResult: 'SUCCESS', stageResult: 'FAILURE') {
<<<<<<< HEAD
                sh script: "make -j$NPROC kind/retest TESTS=[dbaas,gitlab,github,bitbucket,node] BRANCH_NAME=${SAFEBRANCH_NAME}", label: "Running second test suite on kind cluster"
=======
                sh script: "make -j$NPROC kind/retest TESTS=[gitlab,github,bitbucket,python,node-mongodb,elasticsearch,image-cache] BRANCH_NAME=${SAFEBRANCH_NAME}", label: "Running second test suite on kind cluster"
>>>>>>> 71e48995
            }
            sh script: "pkill -f './local-dev/stern'", label: "Closing off test-suite-2 log after test completion"
          }
        }
        stage ('collect logs') {
          steps {
            timeout(time: 30, unit: 'MINUTES') {
              sh script: "./local-dev/stern --kubeconfig ./kubeconfig.kind.${CI_BUILD_TAG} --all-namespaces '^[a-z]' --since 1s -t > test-suite-2.txt || true", label: "Collecting test-suite-2 logs"
            }
            sh script: "cat test-suite-2.txt", label: "View ${NODE_NAME}:${WORKSPACE}/test-suite-2.txt"
          }
        }
      }
    }
    stage ('run third test suite') {
      parallel {
        stage ('3: run third test suite') {
          steps {
            catchError(buildResult: 'SUCCESS', stageResult: 'FAILURE') {
<<<<<<< HEAD
                sh script: "make -j$NPROC kind/retest TESTS=[drush,node-various,python] BRANCH_NAME=${SAFEBRANCH_NAME}", label: "Running third test suite on kind cluster"
=======
                sh script: "make -j$NPROC kind/retest TESTS=[drupal-php80,drupal-postgres,drush] BRANCH_NAME=${SAFEBRANCH_NAME}", label: "Running third test suite on kind cluster"
>>>>>>> 71e48995
            }
            sh script: "pkill -f './local-dev/stern'", label: "Closing off test-suite-3 log after test completion"
          }
        }
        stage ('collect logs') {
          steps {
            timeout(time: 30, unit: 'MINUTES') {
              sh script: "./local-dev/stern --kubeconfig ./kubeconfig.kind.${CI_BUILD_TAG} --all-namespaces '^[a-z]' --since 1s -t > test-suite-3.txt || true", label: "Collecting test-suite-3 logs"
            }
            sh script: "cat test-suite-3.txt", label: "View ${NODE_NAME}:${WORKSPACE}/test-suite-3.txt"
          }
        }
      }
    }
    stage ('push images to testlagoon/* with :latest tag') {
      when {
        branch 'main'
        not {
          environment name: 'SKIP_IMAGE_PUBLISH', value: 'true'
        }
      }
      environment {
        PASSWORD = credentials('amazeeiojenkins-dockerhub-password')
      }
      steps {
        sh script: 'docker login -u amazeeiojenkins -p $PASSWORD', label: "Docker login"
        sh script: "make -O -j$NPROC publish-testlagoon-baseimages publish-testlagoon-serviceimages publish-testlagoon-taskimages BRANCH_NAME=latest", label: "Publishing built images with :latest tag"
      }
    }
    stage ('deploy to test environment') {
      when {
        branch 'main'
        not {
          environment name: 'SKIP_IMAGE_PUBLISH', value: 'true'
        }
      }
      environment {
        TOKEN = credentials('vshn-gitlab-helmfile-ci-trigger')
      }
      steps {
        sh script: "curl -X POST -F token=$TOKEN -F ref=master https://git.vshn.net/api/v4/projects/1263/trigger/pipeline", label: "Trigger lagoon-core helmfile sync on amazeeio-test6"
      }
    }
    stage ('push images to uselagoon/*') {
      when {
        buildingTag()
        not {
          environment name: 'SKIP_IMAGE_PUBLISH', value: 'true'
        }
      }
      environment {
        PASSWORD = credentials('amazeeiojenkins-dockerhub-password')
      }
      steps {
        sh script: 'docker login -u amazeeiojenkins -p $PASSWORD', label: "Docker login"
        sh script: "make -O -j$NPROC publish-uselagoon-baseimages publish-uselagoon-serviceimages publish-uselagoon-taskimages", label: "Publishing built images to uselagoon"
      }
    }
  }

  post {
    always {
      sh "make clean kind/clean"
    }
    success {
      notifySlack('SUCCESS')
      deleteDir()
    }
    failure {
      notifySlack('FAILURE')
    }
    aborted {
      notifySlack('ABORTED')
    }
  }
}

def notifySlack(String status) {
  slackSend(
    color: ([STARTED: '#68A1D1', SUCCESS: '#BDFFC3', FAILURE: '#FF9FA1', ABORTED: '#949393'][status]),
    message: "${status}: `${env.JOB_NAME}` #${env.BUILD_NUMBER}:\n${env.BUILD_URL}")
}<|MERGE_RESOLUTION|>--- conflicted
+++ resolved
@@ -108,11 +108,7 @@
         stage ('2: run second test suite') {
           steps {
             catchError(buildResult: 'SUCCESS', stageResult: 'FAILURE') {
-<<<<<<< HEAD
-                sh script: "make -j$NPROC kind/retest TESTS=[dbaas,gitlab,github,bitbucket,node] BRANCH_NAME=${SAFEBRANCH_NAME}", label: "Running second test suite on kind cluster"
-=======
                 sh script: "make -j$NPROC kind/retest TESTS=[gitlab,github,bitbucket,python,node-mongodb,elasticsearch,image-cache] BRANCH_NAME=${SAFEBRANCH_NAME}", label: "Running second test suite on kind cluster"
->>>>>>> 71e48995
             }
             sh script: "pkill -f './local-dev/stern'", label: "Closing off test-suite-2 log after test completion"
           }
@@ -132,11 +128,7 @@
         stage ('3: run third test suite') {
           steps {
             catchError(buildResult: 'SUCCESS', stageResult: 'FAILURE') {
-<<<<<<< HEAD
-                sh script: "make -j$NPROC kind/retest TESTS=[drush,node-various,python] BRANCH_NAME=${SAFEBRANCH_NAME}", label: "Running third test suite on kind cluster"
-=======
                 sh script: "make -j$NPROC kind/retest TESTS=[drupal-php80,drupal-postgres,drush] BRANCH_NAME=${SAFEBRANCH_NAME}", label: "Running third test suite on kind cluster"
->>>>>>> 71e48995
             }
             sh script: "pkill -f './local-dev/stern'", label: "Closing off test-suite-3 log after test completion"
           }
