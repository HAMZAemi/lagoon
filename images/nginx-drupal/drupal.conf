### Nginx configuration for Drupal 7 and 8.
server {
  listen ${NGINX_LISTEN:-8080};

<<<<<<< HEAD
  include /etc/nginx/conf.d/drupal/server_prepend*.conf;

  fastcgi_keep_conn on;
=======
>>>>>>> c9ae2429
  root /app/${WEBROOT:-};
  index  index.php;

  ## rewriting /index.php to / because after https://www.drupal.org/node/2599326
  ## autocomplete URLs are forced to go to index.php
  rewrite ^/index.php / last;

  ## The 'default' location.
  location / {
<<<<<<< HEAD
      include /etc/nginx/conf.d/drupal/location_prepend*.conf;
      ## Disallow access to any dot files
      location ~ /\. {
          deny all;
          access_log off;
          log_not_found off;
      }

      ## Replicate the Apache <FilesMatch> directive of Drupal standard
      ## .htaccess. Disable access to any code files. Return a 404 to curtail
      ## information disclosure. Hide also the text files.
      location ~* ^(?:.+\.(?:htaccess|make|txt|yml|md||engine|inc|info|install|module|profile|po|pot|sh|.*sql|test|theme|tpl(?:\.php)?|xtmpl)|code-style\.pl)$ {
          deny all;
          access_log off;
          log_not_found off;
      }

      ## Expiring per default for four weeks and one second, Drupal will overwrite that if necessary
      expires 2628001s;

      ## First we try the URI and relay to the /index.php?q=$escaped_uri&$args if not found.
      try_files $uri @drupal;
      include /etc/nginx/conf.d/drupal/location_append*.conf;
  }
=======

    ## Replicate the Apache <FilesMatch> directive of Drupal standard
    ## .htaccess. Disable access to any code files. Return a 404 to curtail
    ## information disclosure. Hide also the text files.
    location ~* ^(?:.+\.(?:htaccess|make|txt|yml|md|engine|inc|info|install|module|profile|po|pot|sh|.*sql|test|theme|tpl|xtmpl)|code-style\.pl)$ {
      deny all;
      access_log off;
      log_not_found off;
    }

    ## Expiring per default for four weeks and one second, Drupal will overwrite that if necessary
    expires 2628001s;

    ## Disallow access to any dot files, but send the request to Drupal
    location ~* /\. {
      try_files /dev/null @drupal;
    }

    ### Directives for installing drupal.
    location ~* ^(/install.php|/core/install.php) {
      try_files /dev/null @php;
    }

    ## Direct Access to .php files is not alled and is sent to Drupal instead
    location ~* ^.+\.php$ {
      try_files /dev/null @drupal;
    }
>>>>>>> c9ae2429

    ## Try to find a file with given URL, if not pass to Drupal
    try_files $uri @drupal;
  }

  ## Main Drupal Location
  location @drupal {
    include        /etc/nginx/fastcgi.conf;
    fastcgi_param  SCRIPT_NAME        /index.php;
    fastcgi_param  SCRIPT_FILENAME    $realpath_root/index.php;
    fastcgi_pass   ${NGINX_FASTCGI_PASS:-php}:9000;
  }

  ## PHP Location.
  ## Warning: This allows to execute any PHP files, use with care!
  location @php {
    include        /etc/nginx/fastcgi.conf;
    fastcgi_pass   ${NGINX_FASTCGI_PASS:-php}:9000;
  }

  ## Trying to access private files directly returns a 404.
  location /sites/default/files/private/ {
    internal;
  }

  ## Disallow access to patches directory.
  location ^~ /patches {
    deny all;
    access_log off;
    log_not_found off;
  }

  ## Disallow access to backup directory.
  location ^~ /backup {
    deny all;
    access_log off;
    log_not_found off;
  }

  ## Disallow access to vagrant directory.
  location ^~ /vagrant {
    deny all;
    access_log off;
    log_not_found off;
  }

  ## Disallow access to /core/vendor.
  location ^~ /core/vendor {
    deny all;
    access_log off;
    log_not_found off;
  }

  ## Disallow access to /vendor.
  location ^~ /vendor {
    deny all;
    access_log off;
    log_not_found off;
  }

  ## Support for the robotstxt module
  ## http://drupal.org/project/robotstxt.
  location = /robots.txt {
    access_log off;
    try_files $uri @drupal;
  }

  ## Add support for the humanstxt module
  ## http://drupal.org/project/humanstxt.
  location = /humans.txt {
    access_log off;
    try_files $uri @drupal;
  }

  ## Support for favicon. Return an 1x1 transparent GIF if it doesn't
  ## exist.
  location = /favicon.ico {
    expires 30d;
    try_files /favicon.ico @empty;
  }

  ## Return an in memory 1x1 transparent GIF.
  location @empty {
    expires 30d;
    empty_gif;
  }

  include /etc/nginx/conf.d/drupal/server_append*.conf;
}<|MERGE_RESOLUTION|>--- conflicted
+++ resolved
@@ -1,13 +1,9 @@
 ### Nginx configuration for Drupal 7 and 8.
 server {
+  include /etc/nginx/conf.d/drupal/server_prepend*.conf;
+
   listen ${NGINX_LISTEN:-8080};
 
-<<<<<<< HEAD
-  include /etc/nginx/conf.d/drupal/server_prepend*.conf;
-
-  fastcgi_keep_conn on;
-=======
->>>>>>> c9ae2429
   root /app/${WEBROOT:-};
   index  index.php;
 
@@ -17,32 +13,7 @@
 
   ## The 'default' location.
   location / {
-<<<<<<< HEAD
-      include /etc/nginx/conf.d/drupal/location_prepend*.conf;
-      ## Disallow access to any dot files
-      location ~ /\. {
-          deny all;
-          access_log off;
-          log_not_found off;
-      }
-
-      ## Replicate the Apache <FilesMatch> directive of Drupal standard
-      ## .htaccess. Disable access to any code files. Return a 404 to curtail
-      ## information disclosure. Hide also the text files.
-      location ~* ^(?:.+\.(?:htaccess|make|txt|yml|md||engine|inc|info|install|module|profile|po|pot|sh|.*sql|test|theme|tpl(?:\.php)?|xtmpl)|code-style\.pl)$ {
-          deny all;
-          access_log off;
-          log_not_found off;
-      }
-
-      ## Expiring per default for four weeks and one second, Drupal will overwrite that if necessary
-      expires 2628001s;
-
-      ## First we try the URI and relay to the /index.php?q=$escaped_uri&$args if not found.
-      try_files $uri @drupal;
-      include /etc/nginx/conf.d/drupal/location_append*.conf;
-  }
-=======
+    include /etc/nginx/conf.d/drupal/location_prepend*.conf;
 
     ## Replicate the Apache <FilesMatch> directive of Drupal standard
     ## .htaccess. Disable access to any code files. Return a 404 to curtail
@@ -70,10 +41,11 @@
     location ~* ^.+\.php$ {
       try_files /dev/null @drupal;
     }
->>>>>>> c9ae2429
 
     ## Try to find a file with given URL, if not pass to Drupal
     try_files $uri @drupal;
+    
+    include /etc/nginx/conf.d/drupal/location_append*.conf;
   }
 
   ## Main Drupal Location
