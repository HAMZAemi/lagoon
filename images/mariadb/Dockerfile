ARG IMAGE_REPO
FROM ${IMAGE_REPO:-lagoon}/commons as commons
FROM alpine:latest

MAINTAINER amazee.io

# Copying commons files
COPY --from=commons /lagoon /lagoon
COPY --from=commons /bin/fix-permissions /bin/ep /bin/docker-sleep /bin/
COPY --from=commons /sbin/tini /sbin/
COPY --from=commons /home /home

RUN chmod g+w /etc/passwd \
    && mkdir -p /home

# When Bash is invoked via `sh` it behaves like the old Bourne Shell and sources
# a file that is given in `ENV`. When Bash is invoked as non-interactive (like
# `bash -c command`) it sources a file that is given in `BASH_ENV`.
ENV TMPDIR=/tmp TMP=/tmp HOME=/home ENV=/home/.bashrc BASH_ENV=/home/.bashrc

ENV BACKUPS_DIR="/var/lib/mysql/backup"

ENV MARIADB_DATABASE=lagoon \
    MARIADB_USER=lagoon \
    MARIADB_PASSWORD=lagoon \
    MARIADB_ROOT_PASSWORD=Lag00n

# fix some environmental items
RUN mkdir -p /usr/include/bits; mkdir -p /usr/
COPY root/usr/include/bits/wordsize.h /usr/include/bits/wordsize.h

<<<<<<< HEAD
RUN \
    apk add --no-cache --virtual .common-run-deps \
    bash \
    curl \
    mariadb \
    mariadb-client \
    mariadb-common \
    net-tools \
    pwgen \
    tzdata \
    wget; \
    rm -rf /tmp/* /var/tmp/* /var/cache/apk/* /var/cache/distfiles/*; \
    rm -rf /var/lib/mysql/* /etc/mysql/; \
    curl -sSL http://mysqltuner.pl/ -o mysqltuner.pl

=======
RUN apk add --no-cache --virtual .common-run-deps \
        asio \
        bash \
        boost \
        curl \
        findutils \
        gnutls \
        libaio \
        libgcrypt \
        libstdc++ \
        libuuid \
        lsof \
        mariadb \
        mariadb-client \
        mariadb-common \
        procps \
        pwgen \
        rsync \
        sqlite-libs \
        tzdata \
        wget && \
    apk add --no-cache --virtual .galera-build-deps \
        asio-dev && \
    apk add --no-cache --virtual .common-build-deps \
        attr \
        autoconf \
        bison \
        boost-dev \
        build-base \
        cmake \
        coreutils \
        curl-dev \
        flex \
        git \
        gnutls-dev \
        libaio-dev \
        libgcrypt-dev \
        linux-headers \
        make \
        musl-dev \
        ncurses-dev \
        patch \
        readline-dev \
        scons \
        sqlite-dev  \
        tcl tcl-dev \
        util-linux-dev \
        zlib-dev && \
    cd /tmp && git clone https://github.com/libcheck/check.git && cd check && mkdir build && cd build && cmake ../ && make && make install && \
    cd /tmp && git clone -b mariadb-3.x https://github.com/MariaDB/galera.git && \
    cd /tmp/galera && git submodule update --init && sed -i s/PAGE_SIZE/PAGE_SIZE_64K/g galerautils/src/gu_alloc.cpp && sed -i '/#include <limits>/a #include <stdint.h>' galerautils/src/gu_datetime.hpp && \
    cd /tmp/galera && ./scripts/build.sh --so strict_build_flags=0 && \
    mkdir -p /usr/lib64/galera && mv /tmp/galera/libgalera_smm.so /usr/lib64/galera/libgalera_smm.so && \
    apk del --purge .galera-build-deps && \
    apk add --no-cache --virtual .maxscale-run-deps \
        openssl openssl-dev && \
    echo "#define _UTSNAME_SYSNAME_LENGTH 65" >> /usr/include/sys/utsname.h && \
    cd /tmp && git clone --branch=2.2.2 --single-branch https://github.com/rtprio/MaxScale.git maxscale && cd /tmp/ && mkdir maxscale-build && cd maxscale-build && cmake ../maxscale -DBUILD_TESTS=Y -DWITH_SCRIPTS=N -DBUILD_MAXCTRL=N && \
    cd /tmp/maxscale-build && make && make install && \
    apk del --purge .common-build-deps && \
    rm -rf /tmp/* && \
    rm -rf /var/cache/apk/*
>>>>>>> 3a99548f

COPY docker-entrypoint.bash /lagoon/entrypoints/9999-mariadb-entrypoint
COPY mysql-backup.sh /lagoon/
COPY my.cnf /etc/mysql/my.cnf

RUN for i in /var/run/mysqld /var/lib/mysql /etc/mysql/conf.d /docker-entrypoint-initdb.d/ "${BACKUPS_DIR}"; \
        do mkdir -p $i; chown mysql $i; /bin/fix-permissions $i; \
    done && \
    ln -s /var/lib/mysql/.my.cnf /home/.my.cnf && \
    sed -i 's/#!\/bin\/bash -ue/#!\/bin\/bash -e/' /usr/bin/wsrep_sst_rsync

COPY root/usr/share/container-scripts/mysql/readiness-probe.sh /usr/share/container-scripts/mysql/readiness-probe.sh
RUN /bin/fix-permissions /usr/share/container-scripts/mysql/

# We cannot start mysql as root, we add the user mysql to the group root and
# change the user of the Docker Image to this user.
RUN addgroup mysql root
USER mysql
ENV USER_NAME mysql

WORKDIR /var/lib/mysql
VOLUME /var/lib/mysql
EXPOSE 3306

ENTRYPOINT ["/sbin/tini", "--", "/lagoon/entrypoints.bash"]
CMD ["mysqld"]<|MERGE_RESOLUTION|>--- conflicted
+++ resolved
@@ -29,7 +29,6 @@
 RUN mkdir -p /usr/include/bits; mkdir -p /usr/
 COPY root/usr/include/bits/wordsize.h /usr/include/bits/wordsize.h
 
-<<<<<<< HEAD
 RUN \
     apk add --no-cache --virtual .common-run-deps \
     bash \
@@ -44,71 +43,6 @@
     rm -rf /tmp/* /var/tmp/* /var/cache/apk/* /var/cache/distfiles/*; \
     rm -rf /var/lib/mysql/* /etc/mysql/; \
     curl -sSL http://mysqltuner.pl/ -o mysqltuner.pl
-
-=======
-RUN apk add --no-cache --virtual .common-run-deps \
-        asio \
-        bash \
-        boost \
-        curl \
-        findutils \
-        gnutls \
-        libaio \
-        libgcrypt \
-        libstdc++ \
-        libuuid \
-        lsof \
-        mariadb \
-        mariadb-client \
-        mariadb-common \
-        procps \
-        pwgen \
-        rsync \
-        sqlite-libs \
-        tzdata \
-        wget && \
-    apk add --no-cache --virtual .galera-build-deps \
-        asio-dev && \
-    apk add --no-cache --virtual .common-build-deps \
-        attr \
-        autoconf \
-        bison \
-        boost-dev \
-        build-base \
-        cmake \
-        coreutils \
-        curl-dev \
-        flex \
-        git \
-        gnutls-dev \
-        libaio-dev \
-        libgcrypt-dev \
-        linux-headers \
-        make \
-        musl-dev \
-        ncurses-dev \
-        patch \
-        readline-dev \
-        scons \
-        sqlite-dev  \
-        tcl tcl-dev \
-        util-linux-dev \
-        zlib-dev && \
-    cd /tmp && git clone https://github.com/libcheck/check.git && cd check && mkdir build && cd build && cmake ../ && make && make install && \
-    cd /tmp && git clone -b mariadb-3.x https://github.com/MariaDB/galera.git && \
-    cd /tmp/galera && git submodule update --init && sed -i s/PAGE_SIZE/PAGE_SIZE_64K/g galerautils/src/gu_alloc.cpp && sed -i '/#include <limits>/a #include <stdint.h>' galerautils/src/gu_datetime.hpp && \
-    cd /tmp/galera && ./scripts/build.sh --so strict_build_flags=0 && \
-    mkdir -p /usr/lib64/galera && mv /tmp/galera/libgalera_smm.so /usr/lib64/galera/libgalera_smm.so && \
-    apk del --purge .galera-build-deps && \
-    apk add --no-cache --virtual .maxscale-run-deps \
-        openssl openssl-dev && \
-    echo "#define _UTSNAME_SYSNAME_LENGTH 65" >> /usr/include/sys/utsname.h && \
-    cd /tmp && git clone --branch=2.2.2 --single-branch https://github.com/rtprio/MaxScale.git maxscale && cd /tmp/ && mkdir maxscale-build && cd maxscale-build && cmake ../maxscale -DBUILD_TESTS=Y -DWITH_SCRIPTS=N -DBUILD_MAXCTRL=N && \
-    cd /tmp/maxscale-build && make && make install && \
-    apk del --purge .common-build-deps && \
-    rm -rf /tmp/* && \
-    rm -rf /var/cache/apk/*
->>>>>>> 3a99548f
 
 COPY docker-entrypoint.bash /lagoon/entrypoints/9999-mariadb-entrypoint
 COPY mysql-backup.sh /lagoon/
