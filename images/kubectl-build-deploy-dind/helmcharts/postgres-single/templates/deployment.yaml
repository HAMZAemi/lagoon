apiVersion: apps/v1
kind: Deployment
metadata:
  name: {{ include "postgres-single.fullname" . }}
  labels:
    {{- include "postgres-single.labels" . | nindent 4 }}
  annotations:
    {{- include "postgres-single.annotations" . | nindent 4 }}
spec:
  replicas: {{ .Values.replicaCount }}
  strategy:
    type: Recreate
  selector:
    matchLabels:
      {{- include "postgres-single.selectorLabels" . | nindent 6 }}
  template:
    metadata:
      labels:
        {{- include "postgres-single.labels" . | nindent 8 }}
      annotations:
        {{- include "postgres-single.annotations" . | nindent 8 }}
<<<<<<< HEAD
        k8up.syn.tools/backupcommand: /bin/sh -c '/bin/busybox tar -cf - -C {{ .Values.persistentStorage.path | quote }} .  --exclude="lost\+found"'
=======
        k8up.syn.tools/backupcommand: /bin/sh -c '/bin/busybox tar -cf - -C {{ .Values.persistentStorage.path | quote }} .'
>>>>>>> 95ad2e49
        k8up.syn.tools/file-extension: .{{ include "postgres-single.fullname" . }}.tar
        lagoon.sh/configMapSha: {{ .Values.configMapSha | quote }}
    spec:
    {{- with .Values.imagePullSecrets }}
      imagePullSecrets:
        {{- toYaml . | nindent 8 }}
    {{- end }}
      volumes:
        - name: {{ include "postgres-single.fullname" . }}
          persistentVolumeClaim:
            claimName: {{ include "postgres-single.fullname" . }}
      securityContext:
        {{- toYaml .Values.podSecurityContext | nindent 8 }}
      containers:
        - name: {{ .Chart.Name }}
          image: "{{ .Values.image }}"
          imagePullPolicy: {{ .Values.imagePullPolicy }}
          env:
            - name: CRONJOBS
              value: {{ .Values.inPodCronjobs | quote }}
            - name: LAGOON_GIT_SHA
              value: {{ .Values.gitSha | quote }}
          envFrom:
            - configMapRef:
                name: lagoon-env
          ports:
          - containerPort: 5432
            protocol: TCP
          readinessProbe:
            tcpSocket:
              port: 5432
            initialDelaySeconds: 1
            timeoutSeconds: 1
          livenessProbe:
            tcpSocket:
              port: 5432
            initialDelaySeconds: 120
            periodSeconds: 5
          volumeMounts:
            - name: {{ include "postgres-single.fullname" . }}
              mountPath: {{ .Values.persistentStorage.path | quote }}
          resources:
            {{- toYaml .Values.resources | nindent 12 }}
      {{- with .Values.nodeSelector }}
      nodeSelector:
        {{- toYaml . | nindent 8 }}
      {{- end }}
    {{- with .Values.affinity }}
      affinity:
        {{- toYaml . | nindent 8 }}
    {{- end }}
    {{- with .Values.tolerations }}
      tolerations:
        {{- toYaml . | nindent 8 }}
    {{- end }}<|MERGE_RESOLUTION|>--- conflicted
+++ resolved
@@ -19,11 +19,7 @@
         {{- include "postgres-single.labels" . | nindent 8 }}
       annotations:
         {{- include "postgres-single.annotations" . | nindent 8 }}
-<<<<<<< HEAD
         k8up.syn.tools/backupcommand: /bin/sh -c '/bin/busybox tar -cf - -C {{ .Values.persistentStorage.path | quote }} .  --exclude="lost\+found"'
-=======
-        k8up.syn.tools/backupcommand: /bin/sh -c '/bin/busybox tar -cf - -C {{ .Values.persistentStorage.path | quote }} .'
->>>>>>> 95ad2e49
         k8up.syn.tools/file-extension: .{{ include "postgres-single.fullname" . }}.tar
         lagoon.sh/configMapSha: {{ .Values.configMapSha | quote }}
     spec:
