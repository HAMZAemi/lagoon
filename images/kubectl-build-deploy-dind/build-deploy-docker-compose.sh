--- conflicted
+++ resolved
@@ -52,7 +52,7 @@
 SERVICE_TYPES=()
 IMAGES=()
 NATIVE_CRONJOB_CLEANUP_ARRAY=()
-SERVICEBROKERS=()
+DBAAS=()
 declare -A MAP_DEPLOYMENT_SERVICETYPE_TO_IMAGENAME
 declare -A MAP_SERVICE_TYPE_TO_COMPOSE_SERVICE
 declare -A MAP_SERVICE_NAME_TO_IMAGENAME
@@ -82,8 +82,7 @@
 
   # "mariadb" is a meta service, which allows lagoon to decide itself which of the services to use:
   # - mariadb-single (a single mariadb pod)
-  # - mariadb-shared (use a mariadb shared service broker)
-  # - mariadb-dbaas (use the dbaas shared operator) # in kubernetes, mariadb-shared is the same as mariadb-dbaas
+  # - mariadb-dbaas (use the dbaas shared operator)
   if [ "$SERVICE_TYPE" == "mariadb" ]; then
     # if there is already a service existing with the service_name we assume that for this project there has been a
     # mariadb-single deployed (probably from the past where there was no mariadb-shared yet, or mariadb-dbaas) and use that one
@@ -91,26 +90,25 @@
       SERVICE_TYPE="mariadb-single"
     # heck if this cluster supports the default one, if not we assume that this cluster is not capable of shared mariadbs and we use a mariadb-single
     # real basic check to see if the mariadbconsumer exists as a kind
-<<<<<<< HEAD
     elif kubectl --insecure-skip-tls-verify -n ${NAMESPACE} auth can-i create mariadbconsumer.mariadb.amazee.io > /dev/null; then
-      SERVICE_TYPE="dbaas-shared"
-=======
-    elif kubectl --insecure-skip-tls-verify -n ${NAMESPACE} auth can-i create mariadbconsumer.v1.mariadb.amazee.io > /dev/null; then
       SERVICE_TYPE="mariadb-dbaas"
->>>>>>> 263c8d29
     else
       SERVICE_TYPE="mariadb-single"
     fi
 
   fi
 
-  ## in kubernetes, we want to use mariadb-dbaas as no service broker exists, but capture anyone that is hardcoding mariadb-shared in their environments
-  if [[ "$SERVICE_TYPE" == "mariadb-dbaas" || "$SERVICE_TYPE" == "mariadb-shared" ]]; then
+  # Previous versions of Lagoon supported "mariadb-shared", this has been superseeded by "mariadb-dbaas"
+  if [[ "$SERVICE_TYPE" == "mariadb-shared" ]]; then
+    SERVICE_TYPE="mariadb-dbaas"
+  fi
+
+  if [[ "$SERVICE_TYPE" == "mariadb-dbaas" ]]; then
     # Default plan is the enviroment type
-    DBAAS_ENVIRONMENT=$(cat $DOCKER_COMPOSE_YAML | shyaml get-value services.$COMPOSE_SERVICE.labels.lagoon\\.mariadb-dbaas\\.plan "${ENVIRONMENT_TYPE}")
+    DBAAS_ENVIRONMENT=$(cat $DOCKER_COMPOSE_YAML | shyaml get-value services.$COMPOSE_SERVICE.labels.lagoon\\.mariadb-dbaas\\.environment "${ENVIRONMENT_TYPE}")
 
     # Allow the dbaas shared servicebroker plan to be overriden by environment in .lagoon.yml
-    ENVIRONMENT_DBAAS_ENVIRONMENT_OVERRIDE=$(cat .lagoon.yml | shyaml get-value environments.${BRANCH//./\\.}.overrides.$SERVICE_NAME.mariadb-dbaas\\.plan false)
+    ENVIRONMENT_DBAAS_ENVIRONMENT_OVERRIDE=$(cat .lagoon.yml | shyaml get-value environments.${BRANCH//./\\.}.overrides.$SERVICE_NAME.mariadb-dbaas\\.environment false)
     if [ ! $DBAAS_ENVIRONMENT_OVERRIDE == "false" ]; then
       DBAAS_ENVIRONMENT=$ENVIRONMENT_DBAAS_ENVIRONMENT_OVERRIDE
     fi
@@ -416,14 +414,14 @@
     helm template ${SERVICE_NAME} /kubectl-build-deploy/helmcharts/${SERVICE_TYPE} -s $HELM_INGRESS_TEMPLATE -f /kubectl-build-deploy/values.yaml | outputToYaml
   fi
 
-  HELM_CRD_TEMPLATE="templates/crd.yaml"
-  if [ -f /kubectl-build-deploy/helmcharts/${SERVICE_TYPE}/$HELM_CRD_TEMPLATE ]; then
+  HELM_DBAAS_TEMPLATE="templates/dbaas.yaml"
+  if [ -f /kubectl-build-deploy/helmcharts/${SERVICE_TYPE}/$HELM_DBAAS_TEMPLATE ]; then
     # cat $KUBERNETES_SERVICES_TEMPLATE
     # Load the requested class and plan for this service
-    OPERATOR_ENVIRONMENT="${MAP_SERVICE_NAME_TO_DBAAS_ENVIRONMENT["${SERVICE_NAME}"]}"
-    yq write -i /kubectl-build-deploy/values.yaml 'mariaDBConsumerEnvironment' $OPERATOR_ENVIRONMENT
-    helm template ${SERVICE_NAME} /kubectl-build-deploy/helmcharts/${SERVICE_TYPE} -s $HELM_CRD_TEMPLATE -f /kubectl-build-deploy/values.yaml | outputToYaml
-    SERVICEBROKERS+=("${SERVICE_NAME}:${SERVICE_TYPE}")
+    DBAAS_ENVIRONMENT="${MAP_SERVICE_NAME_TO_DBAAS_ENVIRONMENT["${SERVICE_NAME}"]}"
+    yq write -i /kubectl-build-deploy/values.yaml 'environment' $DBAAS_ENVIRONMENT
+    helm template ${SERVICE_NAME} /kubectl-build-deploy/helmcharts/${SERVICE_TYPE} -s $HELM_DBAAS_TEMPLATE -f /kubectl-build-deploy/values.yaml | outputToYaml
+    DBAAS+=("${SERVICE_NAME}:${SERVICE_TYPE}")
   fi
 
 done
@@ -649,15 +647,15 @@
     -p "{\"data\":{\"LAGOON_PR_HEAD_BRANCH\":\"${PR_HEAD_BRANCH}\", \"LAGOON_PR_BASE_BRANCH\":\"${PR_BASE_BRANCH}\", \"LAGOON_PR_TITLE\":$(echo $PR_TITLE | jq -R)}}"
 fi
 
-# loop through created ServiceBroker
-for SERVICEBROKER_ENTRY in "${SERVICEBROKERS[@]}"
+# loop through created DBAAS
+for DBAAS_ENTRY in "${DBAAS[@]}"
 do
-  IFS=':' read -ra SERVICEBROKER_ENTRY_SPLIT <<< "$SERVICEBROKER_ENTRY"
-
-  SERVICE_NAME=${SERVICEBROKER_ENTRY_SPLIT[0]}
-  SERVICE_TYPE=${SERVICEBROKER_ENTRY_SPLIT[1]}
-
-  SERVICE_NAME_UPPERCASE=$(echo "$SERVICE_NAME" | tr '[:lower:]' '[:upper:]')
+  IFS=':' read -ra DBAAS_ENTRY_SPLIT <<< "$DBAAS_ENTRY"
+
+  SERVICE_NAME=${DBAAS_ENTRY_SPLIT[0]}
+  SERVICE_TYPE=${DBAAS_ENTRY_SPLIT[1]}
+
+  SERVICE_NAME_UPPERCASE=$(echo "$SERVICE_NAME" | tr '[:lower:]' '[:upper:]' | tr '-' '_')
 
   case "$SERVICE_TYPE" in
 
@@ -666,7 +664,7 @@
         ;;
 
     *)
-        echo "ServiceBroker Type ${SERVICE_TYPE} not implemented"; exit 1;
+        echo "DBAAS Type ${SERVICE_TYPE} not implemented"; exit 1;
 
   esac
 done
@@ -947,10 +945,6 @@
   elif [ $SERVICE_TYPE == "postgres" ]; then
     # TODO: Remove
     echo "nothing to monitor for $SERVICE_TYPE - for now"
-
-  elif [ $SERVICE_TYPE == "mariadb-shared" ]; then
-
-    echo "nothing to monitor for $SERVICE_TYPE"
 
   elif [ ! $SERVICE_ROLLOUT_TYPE == "false" ]; then
     . /kubectl-build-deploy/scripts/exec-monitor-deploy.sh
