ARG PHP_VERSION
ARG PHP_IMAGE_VERSION
ARG IMAGE_REPO
FROM ${IMAGE_REPO:-lagoon}/commons as commons
FROM php:${PHP_IMAGE_VERSION}-fpm-alpine

LABEL maintainer="amazee.io"
ENV LAGOON=php

ARG LAGOON_VERSION
ENV LAGOON_VERSION=$LAGOON_VERSION

# Copy commons files
COPY --from=commons /lagoon /lagoon
COPY --from=commons /bin/fix-permissions /bin/ep /bin/docker-sleep /bin/
COPY --from=commons /sbin/tini /sbin/
COPY --from=commons /home /home

RUN chmod g+w /etc/passwd \
    && mkdir -p /home

ENV TMPDIR=/tmp \
    TMP=/tmp \
    HOME=/home \
    # When Bash is invoked via `sh` it behaves like the old Bourne Shell and sources a file that is given in `ENV`
    ENV=/home/.bashrc \
    # When Bash is invoked as non-interactive (like `bash -c command`) it sources a file that is given in `BASH_ENV`
    BASH_ENV=/home/.bashrc

COPY check_fcgi /usr/sbin/
COPY entrypoints/70-php-config.sh entrypoints/60-php-xdebug.sh entrypoints/50-ssmtp.sh entrypoints/71-php-newrelic.sh /lagoon/entrypoints/

COPY php.ini /usr/local/etc/php/
COPY 00-lagoon-php.ini.tpl /usr/local/etc/php/conf.d/
COPY php-fpm.d/www.conf /usr/local/etc/php-fpm.d/www.conf
COPY ssmtp.conf /etc/ssmtp/ssmtp.conf

# New Relic PHP Agent.
# Support for PHP 7.4 added in 9.4.
# @see https://docs.newrelic.com/docs/release-notes/agent-release-notes/php-release-notes/
# @see https://docs.newrelic.com/docs/agents/php-agent/getting-started/php-agent-compatibility-requirements
ENV NEWRELIC_VERSION=9.6.0.255

RUN apk add --no-cache fcgi \
        ssmtp \
        libzip libzip-dev \
        # for gd
        libpng-dev \
        libjpeg-turbo-dev \
        # for gettext
        gettext-dev \
        # for mcrypt
        libmcrypt-dev \
        # for soap
        libxml2-dev \
        # for xsl
        libxslt-dev \
        libgcrypt-dev \
        # for webp
        libwebp-dev \
        postgresql-dev \
    && apk add --no-cache --virtual .phpize-deps $PHPIZE_DEPS \
    && case ${PHP_VERSION} in \
<<<<<<< HEAD
=======
      7.3*) \
        yes '' | pecl install -f apcu \
        && yes '' | pecl install -f xdebug-2.7.0 \
        && yes '' | pecl install -f redis-4.3.0; \
        ;; \
      7.0*) \
        yes '' | pecl install -f apcu \
        && yes '' | pecl install -f xdebug-2.6.0 \
        && yes '' | pecl install -f redis-4.3.0; \
        ;; \
>>>>>>> a45784f6
      7*) \
        yes '' | pecl install -f apcu \
        && yes '' | pecl install -f xdebug \
        && yes '' | pecl install -f redis-4.3.0; \
        ;; \
      7.3*) \
        yes '' | pecl install -f apcu \
        && yes '' | pecl install -f xdebug-2.7.0 \
        && yes '' | pecl install -f redis-4.3.0; \
        ;; \
      esac \
    && docker-php-ext-enable apcu redis xdebug \
    && case ${PHP_VERSION} in \
      7.4*) \
        docker-php-ext-configure gd --with-webp --with-jpeg \
        ;; \
      *) \
        docker-php-ext-configure gd --with-webp-dir=/usr/include/ --with-jpeg-dir=/usr/include/ \
        ;; \
      esac \
    && docker-php-ext-install -j4 bcmath gd gettext pdo_mysql mysqli pdo_pgsql pgsql shmop soap sockets opcache xsl zip \
    && sed -i '1s/^/;Intentionally disabled. Enable via setting env variable XDEBUG_ENABLE to true\n;/' /usr/local/etc/php/conf.d/docker-php-ext-xdebug.ini \
    && rm -rf /var/cache/apk/* /tmp/pear/ \
    && apk del .phpize-deps \
    && if [ ${PHP_VERSION%.*} != "7.4" ]; then \
       mkdir -p /tmp/newrelic && cd /tmp/newrelic \
    && wget https://download.newrelic.com/php_agent/archive/${NEWRELIC_VERSION}/newrelic-php5-${NEWRELIC_VERSION}-linux-musl.tar.gz \
    && gzip -dc newrelic-php5-${NEWRELIC_VERSION}-linux-musl.tar.gz | tar --strip-components=1 -xf - \
    && NR_INSTALL_USE_CP_NOT_LN=1 NR_INSTALL_SILENT=1 ./newrelic-install install \
    && sed -i -e "s/newrelic.appname = .*/newrelic.appname = \"\${LAGOON_PROJECT:-noproject}-\${LAGOON_GIT_SAFE_BRANCH:-nobranch}\"/" /usr/local/etc/php/conf.d/newrelic.ini \
    && sed -i -e "s/;newrelic.enabled = .*/newrelic.enabled = \${NEWRELIC_ENABLED:-false}/" /usr/local/etc/php/conf.d/newrelic.ini \
    && sed -i -e "s/newrelic.license = .*/newrelic.license = \"\${NEWRELIC_LICENSE:-}\"/" /usr/local/etc/php/conf.d/newrelic.ini \
    && sed -i -e "s/;newrelic.loglevel = .*/newrelic.loglevel = \"\${NEWRELIC_LOG_LEVEL:-warning}\"/" /usr/local/etc/php/conf.d/newrelic.ini \
    && sed -i -e "s/;newrelic.daemon.loglevel = .*/newrelic.daemon.loglevel = \"\${NEWRELIC_DAEMON_LOG_LEVEL:-warning}\"/" /usr/local/etc/php/conf.d/newrelic.ini \
    && sed -i -e "s/newrelic.logfile = .*/newrelic.logfile = \"\/dev\/stdout\"/" /usr/local/etc/php/conf.d/newrelic.ini \
    && sed -i -e "s/newrelic.daemon.logfile = .*/newrelic.daemon.logfile = \"\/dev\/stdout\"/" /usr/local/etc/php/conf.d/newrelic.ini \
    && mv /usr/local/etc/php/conf.d/newrelic.ini /usr/local/etc/php/conf.d/newrelic.disable \
    && cd / && rm -rf /tmp/newrelic; \
    fi \
    && mkdir -p /app \
    && fix-permissions /usr/local/etc/ \
    && fix-permissions /app \
    && fix-permissions /etc/ssmtp/ssmtp.conf

EXPOSE 9000

ENV AMAZEEIO_DB_HOST=mariadb \
    AMAZEEIO_DB_PORT=3306 \
    AMAZEEIO_DB_USERNAME=drupal \
    AMAZEEIO_DB_PASSWORD=drupal \
    AMAZEEIO_SITENAME=drupal \
    AMAZEEIO_SITE_NAME=drupal \
    AMAZEEIO_SITE_ENVIRONMENT=development \
    AMAZEEIO_HASH_SALT=0000000000000000000000000 \
    AMAZEEIO_TMP_PATH=/tmp \
    AMAZEEIO_LOCATION=docker

ENV LAGOON_ENVIRONMENT_TYPE=development

WORKDIR /app

ENTRYPOINT ["/sbin/tini", "--", "/lagoon/entrypoints.sh"]
CMD ["/usr/local/sbin/php-fpm", "-F", "-R"]<|MERGE_RESOLUTION|>--- conflicted
+++ resolved
@@ -60,31 +60,9 @@
         libwebp-dev \
         postgresql-dev \
     && apk add --no-cache --virtual .phpize-deps $PHPIZE_DEPS \
-    && case ${PHP_VERSION} in \
-<<<<<<< HEAD
-=======
-      7.3*) \
-        yes '' | pecl install -f apcu \
-        && yes '' | pecl install -f xdebug-2.7.0 \
-        && yes '' | pecl install -f redis-4.3.0; \
-        ;; \
-      7.0*) \
-        yes '' | pecl install -f apcu \
-        && yes '' | pecl install -f xdebug-2.6.0 \
-        && yes '' | pecl install -f redis-4.3.0; \
-        ;; \
->>>>>>> a45784f6
-      7*) \
-        yes '' | pecl install -f apcu \
-        && yes '' | pecl install -f xdebug \
-        && yes '' | pecl install -f redis-4.3.0; \
-        ;; \
-      7.3*) \
-        yes '' | pecl install -f apcu \
-        && yes '' | pecl install -f xdebug-2.7.0 \
-        && yes '' | pecl install -f redis-4.3.0; \
-        ;; \
-      esac \
+    && yes '' | pecl install -f apcu \
+    && yes '' | pecl install -f xdebug \
+    && yes '' | pecl install -f redis-4.3.0 \
     && docker-php-ext-enable apcu redis xdebug \
     && case ${PHP_VERSION} in \
       7.4*) \
