---

- include: features/api-token.yaml
  vars:
    testname: "API TOKEN"

- include: api/deploy-pullrequest.yaml
  vars:
<<<<<<< HEAD
    testname: "API {{ lookup('env','CLUSTER_TYPE')|upper }} - deploy pullrequest"
    node_version: 8
=======
    testname: "API - deploy pullrequest"
    node_version: 10
>>>>>>> 61bf99c7
    git_repo_name: api.git
    project: ci-api-{{ lookup('env','CLUSTER_TYPE') }}
    check_url: "http://node.{{ project | regex_replace('_', '-') }}.pr-1.{{ lookup('env','ROUTE_SUFFIX_HTTP') }}:{{ lookup('env','ROUTE_SUFFIX_HTTP_PORT') }}"

- include: api/deploy-branch.yaml
  vars:
<<<<<<< HEAD
    testname: "API {{ lookup('env','CLUSTER_TYPE')|upper }} - deploy regular branch"
    node_version: 8
=======
    testname: "API - deploy regular branch"
    node_version: 10
>>>>>>> 61bf99c7
    git_repo_name: api.git
    project: ci-api-{{ lookup('env','CLUSTER_TYPE') }}
    branch: api/slash/branch
    check_url: "http://node.{{ project | regex_replace('_', '-') }}.{{ branch | regex_replace('/', '-') }}.{{ lookup('env','ROUTE_SUFFIX_HTTP') }}:{{ lookup('env','ROUTE_SUFFIX_HTTP_PORT') }}"<|MERGE_RESOLUTION|>--- conflicted
+++ resolved
@@ -6,26 +6,16 @@
 
 - include: api/deploy-pullrequest.yaml
   vars:
-<<<<<<< HEAD
     testname: "API {{ lookup('env','CLUSTER_TYPE')|upper }} - deploy pullrequest"
-    node_version: 8
-=======
-    testname: "API - deploy pullrequest"
     node_version: 10
->>>>>>> 61bf99c7
     git_repo_name: api.git
     project: ci-api-{{ lookup('env','CLUSTER_TYPE') }}
     check_url: "http://node.{{ project | regex_replace('_', '-') }}.pr-1.{{ lookup('env','ROUTE_SUFFIX_HTTP') }}:{{ lookup('env','ROUTE_SUFFIX_HTTP_PORT') }}"
 
 - include: api/deploy-branch.yaml
   vars:
-<<<<<<< HEAD
     testname: "API {{ lookup('env','CLUSTER_TYPE')|upper }} - deploy regular branch"
-    node_version: 8
-=======
-    testname: "API - deploy regular branch"
     node_version: 10
->>>>>>> 61bf99c7
     git_repo_name: api.git
     project: ci-api-{{ lookup('env','CLUSTER_TYPE') }}
     branch: api/slash/branch
