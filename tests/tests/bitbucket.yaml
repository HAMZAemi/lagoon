--- conflicted
+++ resolved
@@ -1,13 +1,8 @@
 ---
 - include: bitbucket/branch.yaml
   vars:
-<<<<<<< HEAD
     testname: "BITBUCKET {{ lookup('env','CLUSTER_TYPE')|upper }} - slash branch"
-    node_version: 8
-=======
-    testname: "BITBUCKET - slash branch"
     node_version: 10
->>>>>>> 61bf99c7
     git_repo_name: bitbucket.git
     git_repo_url: https://172.17.0.1:2222/git/bitbucket
     git_repo_full_name: git/bitbucket
@@ -17,13 +12,8 @@
 
 - include: github/skip-deployment.yaml
   vars:
-<<<<<<< HEAD
     testname: "BITBUCKET {{ lookup('env','CLUSTER_TYPE')|upper }} - skip deployment"
-    node_version: 8
-=======
-    testname: "BITBUCKET - skip deployment"
     node_version: 10
->>>>>>> 61bf99c7
     git_repo_name: bitbucket.git
     git_repo_url: https://172.17.0.1:2222/git/bitbucket
     git_repo_full_name: git/bitbucket
@@ -33,13 +23,8 @@
 
 - include: bitbucket/pullrequest.yaml
   vars:
-<<<<<<< HEAD
     testname: "BITBUCKET {{ lookup('env','CLUSTER_TYPE')|upper }} - PULLREQUEST"
-    node_version: 8
-=======
-    testname: "BITBUCKET - PULLREQUEST"
     node_version: 10
->>>>>>> 61bf99c7
     git_repo_name: bitbucket.git
     project: ci-bitbucket-{{ lookup('env','CLUSTER_TYPE') }}
     ui: "http://node.{{ project | regex_replace('_', '-') }}.pr-2.{{ lookup('env','ROUTE_SUFFIX_HTTP') }}:{{ lookup('env','ROUTE_SUFFIX_HTTP_PORT') }}"