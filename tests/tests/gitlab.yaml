--- conflicted
+++ resolved
@@ -1,13 +1,8 @@
 ---
 - include: gitlab/skip-deployment.yaml
   vars:
-<<<<<<< HEAD
     testname: "GITLAB {{ lookup('env','CLUSTER_TYPE')|upper }} - skip deployment"
-    node_version: 8
-=======
-    testname: "GITLAB - skip deployment"
     node_version: 10
->>>>>>> 61bf99c7
     git_repo_name: gitlab.git
     project: ci-gitlab-{{ lookup('env','CLUSTER_TYPE') }}
     branch: skip
@@ -15,13 +10,8 @@
 
 - include: gitlab/branch.yaml
   vars:
-<<<<<<< HEAD
     testname: "GITLAB {{ lookup('env','CLUSTER_TYPE')|upper }} - slash branch"
-    node_version: 8
-=======
-    testname: "GITLAB - slash branch"
     node_version: 10
->>>>>>> 61bf99c7
     git_repo_name: gitlab.git
     project: ci-gitlab-{{ lookup('env','CLUSTER_TYPE') }}
     branch: gitlab/slash/branch
@@ -29,13 +19,8 @@
 
 - include: gitlab/pullrequest.yaml
   vars:
-<<<<<<< HEAD
     testname: "GITLAB {{ lookup('env','CLUSTER_TYPE')|upper }} - PULLREQUEST"
-    node_version: 8
-=======
-    testname: "GITLAB - PULLREQUEST"
     node_version: 10
->>>>>>> 61bf99c7
     git_repo_name: gitlab.git
     project: ci-gitlab-{{ lookup('env','CLUSTER_TYPE') }}
     check_url: "http://node.{{ project | regex_replace('_', '-') }}.pr-1.{{ lookup('env','ROUTE_SUFFIX_HTTP') }}:{{ lookup('env','ROUTE_SUFFIX_HTTP_PORT') }}"