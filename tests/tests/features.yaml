--- conflicted
+++ resolved
@@ -115,8 +115,7 @@
     testname: "SUBFOLDER"
     git_repo_name: features-subfolder.git
     project: ci-features-subfolder
-<<<<<<< HEAD
-    branch: branch1
+    branch: subfolder
     check_url: "http://node.{{ project | regex_replace('_', '-') }}.{{ branch | regex_replace('/', '-') }}.{{ lookup('env','OPENSHIFT_ROUTE_SUFFIX') }}"
 
 - include: features/limits.yaml
@@ -124,7 +123,4 @@
     testname: "limits"
     git_repo_name: node.git
     project: ci-env-limit
-=======
-    branch: subfolder
->>>>>>> 038ef023
     check_url: "http://node.{{ project | regex_replace('_', '-') }}.{{ branch | regex_replace('/', '-') }}.{{ lookup('env','OPENSHIFT_ROUTE_SUFFIX') }}"