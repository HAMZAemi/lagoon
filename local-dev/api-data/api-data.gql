mutation FillAPI {
  #### First making sure we clean the API
  truncateCustomers: truncateTable(tableName: "customer")
  truncateCustomerSshKeys: truncateTable(tableName: "customer_ssh_key")
  truncateOpenshifts: truncateTable(tableName: "openshift")
  truncateProjects: truncateTable(tableName: "project")
  truncateProjectSshKeys: truncateTable(tableName: "project_ssh_key")
  truncateNotificationSlack: truncateTable(tableName: "notification_slack")
  truncateNotificationRocketChats: truncateTable(
    tableName: "notification_rocketchat"
  )
  truncateProjectNotification: truncateTable(tableName: "project_notification")
  truncateSshKeys: truncateTable(tableName: "ssh_key")

  #### Filling API with needed Objects to run the Credentialstests

  ### Openshift
  CredentialtestOpenshift: addOpenshift(
    input: {
      id: 1
      name: "credentialtest-openshift"
      consoleUrl: "https://localhost:8443/"
    }
  ) {
    id
  }

  ### Customers
  CredentialtestCustomer1: addCustomer(
    input: {
      id: 1
      name: "credentialtest-customer1"
      comment: "used to test the cli"
    }
  ) {
    id
  }
  CredentialtestCustomer2: addCustomer(
    input: {
      id: 2
      name: "credentialtest-customer2"
      comment: "used to test the cli"
    }
  ) {
    id
  }

  ### Projects
  CredentialstestProject1: addProject(
    input: {
      id: 1
      name: "credentialstest-project1"
      customer: 1
      openshift: 1
      gitUrl: "ssh://git@192.168.99.1:2222/git/project1.git"
    }
  ) {
    id
  }
  CredentialstestProject2: addProject(
    input: {
      id: 2
      name: "credentialstest-project2"
      customer: 2
      openshift: 1
      gitUrl: "ssh://git@192.168.99.1:2222/git/project2.git"
    }
  ) {
    id
  }

  ### SSH Keys:
  ## credentialtestbothcustomeraccess: Access to customer1 and customer2
  CredentialtestCustomerAccessSshKey: addSshKey(
    input: {
      id: 1
      name: "credentialtestbothcustomeraccess"
      keyValue: "AAAAB3NzaC1yc2EAAAADAQABAAABAQDHDRxmCLzLCLdo8M8hK+v5Zr5p4q0XQYwCm9xxWWU8ItkyP4LB90fyh8qWFJRQTYrGNe4usDL5kPyHXhUevdZt75jcjWqlWypbtNY4nFfi+HQ9dnR/f7RRkoBWbha3j8mqZdRHXo9xrXMc82wXaN9a9dMbvEmZPkTpi75g+C0KXBrfjJjDR6Lvr7zWoB2nPMmgy1UGLl5dKxJOg7vHYCpAI582knd0nep3t3bRdlxe7l/CxMthZmoJxz6dfoFotDyBjivVYqEiybtjkNBQnRf2xYQ7m6837hu3EkSVKdgbonWASFMenpuFacDE2S2dVftwW3QjzIOtdQERGZuMsi0p"
      keyType: SSH_RSA
    }
  ) {
    id
  }
  CredentialtestCustomerAccessSshKeyAdd1: addSshKeyToCustomer(
    input: {
      customer: "credentialtest-customer1"
      sshKey: "credentialtestbothcustomeraccess"
    }
  ) {
    name
  }
  CredentialtestCustomerAccessSshKeyAdd2: addSshKeyToCustomer(
    input: {
      customer: "credentialtest-customer2"
      sshKey: "credentialtestbothcustomeraccess"
    }
  ) {
    name
  }

  ## credentialtestbothprojectaccess: Access to project1 and project2
  CredentialtestProjectAccessSshKey: addSshKey(
    input: {
      id: 2
      name: "credentialtestbothprojectaccess"
      keyValue: "AAAAB3NzaC1yc2EAAAADAQABAAABAQDSeDyxIwMWOjeAq7hF2qirbtoD33JZA2RxodsnnesrmWvrRlANn/fYZSR9zc8SMUMA6s6gR6eOLP+Nrz6bz9xIPFDhHpU7yJqWvb8EM2EPpgSppGmBIBDIPN+5YSxiX5fTuLn2dGHyIdgRvl1yXC09Pa16i/gweMIskP7nanFUfVcgUlTNm0nS6F+MzqklRRO7Tw1zOuleEnXohpzGpUJV5xgQmX4CoqiKYuyXssgBdwsrB9oYdGl8i7xi1w7Xlop6FhbaY/vQdy5f9xfoY2jiO7Big6FDeUGccpjL+xZ0MlKfiTl/OIHcsbshQZ1+D9eSmeaaQ8r9cujgTX2Y7umt"
      keyType: SSH_RSA
    }
  ) {
    id
  }
  CredentialtestProjectAccessSshKeyAdd1: addSshKeyToProject(
    input: {
      project: "credentialstest-project1"
      sshKey: "credentialtestbothprojectaccess"
    }
  ) {
    name
  }
  CredentialtestProjectAccessSshKeyAdd2: addSshKeyToProject(
    input: {
      project: "credentialstest-project2"
      sshKey: "credentialtestbothprojectaccess"
    }
  ) {
    name
  }

  ## credentialtestcrossaccess: Access to customer1 and project2
  CredentialtestCrossAccessSshKey: addSshKey(
    input: {
      id: 3
      name: "credentialtestcrossaccess"
      keyValue: "AAAAB3NzaC1yc2EAAAADAQABAAABAQDC2DltlqLnD7a0Zbra637oj6sLBmKvxHtbWkAEnUJvJVsCLIRdLhqRRBrC4lOJuMqZSqW/fzIETpX3DiohlTKHDYecNFYgiXyryqCehcKli3MDDyTgfDmAIPLxHimvjWgPEghDNAdOzdS3ka3LqEdhr2k6ddex+fyO/I7VMMbjxQUHAQNIpChVIqKnWCJRo6gyZgYwfLR634D+PJon87LWbLdpx5+whyc/rJGWfpSL5C1V/NvvN0xfa1zKNXmJH+cr++fmU5z/ky6mcDkO0Uy+k5cpUQKkOVW7j6bCpsofbnALldATq+oPadHg6HI796kSrsKU44WMmZCUBBHdeYJd"
      keyType: SSH_RSA
    }
  ) {
    id
  }
  CredentialtestCrossAccessSshKeyAdd1: addSshKeyToCustomer(
    input: {
      customer: "credentialtest-customer1"
      sshKey: "credentialtestcrossaccess"
    }
  ) {
    name
  }
  CredentialtestCrossAccessSshKeyAdd2: addSshKeyToProject(
    input: {
      project: "credentialstest-project2"
      sshKey: "credentialtestcrossaccess"
    }
  ) {
    name
  }

  #### Filling API with needed Objects for CI
  # Customer with a private key that has access to the local-git server
  CiCustomer: addCustomer(
    input: {
      id: 3
      name: "ci-customer"
      privateKey: "-----BEGIN RSA PRIVATE KEY-----\nMIIJKAIBAAKCAgEAxGZZrOV7Islo5p51Moabfd1YB8qbHvQZfJDZJmSU4jNxMf8G\nQH8KIM6ndi60xIiDlkh9R50Gs0fgnPaBwpjMjcUay5EvzBJdMmd/EPhg359+4f5Z\nQiGTVaB5UoGJKg9DEK4Xxi+QLpQ1CiJXvd3QOqnQlJZ2WYwz4kdLxF0d+sRrl+0G\nAISt9Gg9kq6wa7k7RRr4/OyD/9DhDr1GXvHXFPRv6QqKq084CqiUaarP7OcbZKi5\nEyMkf0s86ZTttQPqQijWsenLAw6t7J0vM38eojPDMFX4fJ7wVvbHmsdcwb2YxwD0\nk7I85mV5uM99v7owJ/0YSJGcN2YESq8c68rbRp1iSfDhchd9SUyYMFlrj3R+dxte\nTwvN2W5hIEld8Ip+dUWUVaaTeLkFLmqmVhvcMJNmuj+Wnp9USwki6U5HdpgBJPT5\nYJia3/LyE5IlPaRfZ+vBDQqKOeeqkncVtqcZ468ylT0qpqjtV4OSuCzl+P/TeJ+K\npCxDoqp88yQpYRYn9ztvEVvOkT8RERnT0/NVCNKAwHFOXrkK/BJs/h3fj2NddeVC\nJXdwiB4m+T2C/RHtGxVColqUf2nEntXxweuJgqBz+4YxXqRrKu4p5L4NuudcFAyg\nbIRpbaTZDI+vmmXnTXNP6ymMo5fNJ0/IPEBAoDkkc6ZmKdM5Yth6RaCzolsCAwEA\nAQKCAgBRL4n0SaxcFevyISCLMU+HeP8RwXPcGMWMU4ggMcXFt8QcCbK46Ir0QtjA\nps/8yf2zGuYGu2dwps63s8KyAV3VYNwRuEOM1S6HTncdOb850YGuw+h7yMtRwxND\nwt5Db6mmdIDJYRH13zgJp2ajytRv25CoS4ZCwA0WhahRVLi214kudUFc53vNI2YI\ng4PUE+7nQx4X12E9V0ghQqabStdBB0ZXjA8Ef6vH5CXthDmNUX9mXcSbn5RPtndI\ni1Kz2Bl3HdCaHO3ZprDItbU0UWEFZeZSzcb5JO5u1HZwiebTA5/q638uqqg4CUyG\n0+bEYZ/Ud/AY13A/CkHN6ZNH+UQotCH3GLyaTQq6OhyXlgMBojn3xs9iMUclFcuy\nkbZ1jAxqci25pxCIeNDHBDKRyxgSkDPna8ZZ4eKGXjIZzsds4+IDkYJLMg0OCtd2\nKm+ZPM2CFU2YCqt11dlr0higGK/9gdpajJMVgEYAmigQ670LdcBc4XIOpPMrR70a\nPjbF9ze/UqtKDWtz8KMIUcvr0CjhHa3XRgMJiM34hIOZU6xf6rjEgkN2Geq24u1b\nhUW8URb+5dcasQ9iIfkNn3R+zK5PzyvQNf6+XrbVjpLqPHXJYrD85EKlXkPqiE6y\n3ehYMrIaZIY6gMuIVcg8AEtsm5EwQY7ETw4YnMQLKfyweLsHEQKCAQEA5vavDyQj\nn6PqfF1Ntr3N/FfwRr/167HB+/3wHT+FwRpCw62ACeBC0iFXmzG2wfQfot60fUGa\nQEJiUDGZFvBM0tiTpzmgGG7QpRbPe1919Sl5LZeLA9bngRnmqn5zAkmVTeBCO/4F\nMSk9hnBZ0v0W3DqNmjuIH298g3gl4VJeKpILd62LbhjvhjT/LXlekYDEj3p9Xob8\n1OQxFJgftFyg4P07RRaUzsNLhqEdY3VxDcUMb9459fEYeb7sYig+zVPaZQ31aMVK\nj6K+XiH5M5uKJWkPdMDUG84jreFAdBY9kGCuSulTWgmTLlMKSI85q5hkckY2EQQL\n5u456xfyuFcnEwKCAQEA2bCCcqcGIAiMwk/6z7XIJeUsSUg+ObvkEdogk5n6Y1Ea\nt5LxMpQzhG6SHJ2f38VyKgv9e/jnwXI8eiejper6OeQEBG4+AedcLYi0V5SUMIgD\nX4bxT9+qCwYrwt9YHkJySk237WZUWJPVfxHg0vqNYyD/CXBowx0nm8jEuZ8iT+CW\nO2uZq+0DO2WqoYT54lZux6aEzm+oAkzwJJVXJcUVPg7bJXK1ObOzvHpkZJxHL8+S\nKufzew/CXALKWHoCkEP/P8b7oxjcjQI3KK0EM2fABNvN28+qscqTqQjfAsNw24Ob\nP8rL8amgd/x7iddIbEpOSoLAH1gVoxJXA0oqkC6YmQKCAQEAiIeoomW1nUgTdCLf\nrrfyzUnaoqgVIpf42RKa319OnQD+GJg2iSAFwBuvovE3XN4H2YqW3Thri7LyVP+M\nxM+WSkl2tzLMXcUcF4staXvbyeoTVQ0xQzrFrT53aa/IIsEGvntkC/y0awQ6937w\nylWMLvF6BYNNi2+nBjx+//xl5/pfRwbS1mltJkOr2ODXM2IQT9STyc44JU0jak4m\n58Kd44IuiD+6BaPSwKn7KnEhPIeQO4z9bFJyKn3fVIL/5Pa9smEXAjEmS1Rj/ldM\n7eHzPvwlA9p9SFaKJt5x8G25ROCyB1x4RlBEreyutofcCoDSV+8DRPnEY2XN3RhS\nBgCW+wKCAQAyHrqaDSyS2YUXA/UaN59CYlZk9PYmssTa+16+vRfyH+1H0NQpsgd+\neTq4ze3ORpZ3adVN4svxNQ0JjvDVtZkxFPd70aoDJDKL5UqoU3QfDGHCb75FhpiO\n+ze+IVAXf3Ly+pvbU9Edp8PjAsnBqaA9743orXHhYmgJLRtmJWZv/6R3P9ncxLAW\nz9yOXaBu5TmSTBuNsBV9mhs8QQoUjyDJ7f+0yolBJMfAIGnW5EhbkK31pPvhHIrC\nRn4yCr1mW9F77KNpNMMq0BTFD7jE4SFLvRPThSem0Z5Xr8wwxbDJSa7H7DgyhryE\ng6Qp42AwVpdZ/mqfjNdGeWWBQ2UzVxcZAoIBAHNXgjD3umcKciYRAbltNJrXx9xk\ndAv8I69oEMCy4hCmvKUjy/UI9NqXFjBb/G6VGgh6NUE9o9o27t1Y5Plm0izyCA1M\nDFruaRfjyJ8qjbEifcqRtcF3rzsBiXIwdmbN6qT4PUipN2elpUAd7J1OIwGIIe3u\nCWNyOTNL+2+oQ/Eg1Y99mg3yrsVyOwhynVE80/X5cy07bXXR5rv1x4NKSVbPhlnt\nL6J5iAoqoDKICzjcgF5x3mj9YFWZrC3aRxRrN5RoEgeVdcXeK56UJqXHjmKN++m3\nc8OPEIBZiD8UJuhSNSOLiBFrGz6toy6rpHavqqknGhVWotXsAs1h8LNkBe8=\n-----END RSA PRIVATE KEY-----"
    }
  ) {
    id
  }
  CiCustomerSshKeyRsa: addSshKey(
    input: {
      id: 4
      name: "ci-customer-sshkey-rsa"
      keyValue: "AAAAB3NzaC1yc2EAAAADAQABAAACAQDEZlms5XsiyWjmnnUyhpt93VgHypse9Bl8kNkmZJTiM3Ex/wZAfwogzqd2LrTEiIOWSH1HnQazR+Cc9oHCmMyNxRrLkS/MEl0yZ38Q+GDfn37h/llCIZNVoHlSgYkqD0MQrhfGL5AulDUKIle93dA6qdCUlnZZjDPiR0vEXR36xGuX7QYAhK30aD2SrrBruTtFGvj87IP/0OEOvUZe8dcU9G/pCoqrTzgKqJRpqs/s5xtkqLkTIyR/SzzplO21A+pCKNax6csDDq3snS8zfx6iM8MwVfh8nvBW9seax1zBvZjHAPSTsjzmZXm4z32/ujAn/RhIkZw3ZgRKrxzryttGnWJJ8OFyF31JTJgwWWuPdH53G15PC83ZbmEgSV3win51RZRVppN4uQUuaqZWG9wwk2a6P5aen1RLCSLpTkd2mAEk9PlgmJrf8vITkiU9pF9n68ENCoo556qSdxW2pxnjrzKVPSqmqO1Xg5K4LOX4/9N4n4qkLEOiqnzzJClhFif3O28RW86RPxERGdPT81UI0oDAcU5euQr8Emz+Hd+PY1115UIld3CIHib5PYL9Ee0bFUKiWpR/acSe1fHB64mCoHP7hjFepGsq7inkvg2651wUDKBshGltpNkMj6+aZedNc0/rKYyjl80nT8g8QECgOSRzpmYp0zli2HpFoLOiWw=="
      keyType: SSH_RSA
    }
  ) {
    id
  }
  CiCustomerSshKeyAddRsa: addSshKeyToCustomer(
    input: { customer: "ci-customer", sshKey: "ci-customer-sshkey-rsa" }
  ) {
    name
  }
  CiCustomerSshKeyEd25519: addSshKey(
    input: {
      id: 5
      name: "ci-customer-sshkey-ed25519"
      keyValue: "AAAAC3NzaC1lZDI1NTE5AAAAIMdEs1h19jv2UrbtKcqPDatUxT9lPYcbGlEAbInsY8Ka"
      keyType: SSH_ED25519
    }
  ) {
    id
  }
  CiCustomerSshKeyAddEd25519: addSshKeyToCustomer(
    input: { customer: "ci-customer", sshKey: "ci-customer-sshkey-ed25519" }
  ) {
    name
  }

  # Local OpenShift started via Make, see that there is no token given, as we modify the local openshift during setup that anonymous has access to create objects
  CiLocalOpenshift: addOpenshift(
    input: {
      id: 2
      name: "ci-local"
      consoleUrl: "https://192.168.99.100:8443/"
      routerPattern: "${project}.${branch}.192.168.99.100.xip.io"
      projectUser: "developer"
      sshHost: "192.168.99.1"
      sshPort: "2020"
    }
  ) {
    id
  }

  # Real RocketChat Hook on the amazeeio RocketChat for testing
  CiRocketChat: addNotificationRocketChat(
    input: {
      name: "amazeeio--lagoon-local-ci"
      webhook: "https://amazeeio.rocket.chat/hooks/WkLMnprX6HWp5Eyom/3RLRRtHWYYvXfhCsbEtmZpYvH9FgjoiLhzvvfPpXSbwaBhe7"
      channel: "lagoon-local-ci"
    }
  ) {
    id
  }

  # Projects for CI
  CiGithub: addProject(
    input: {
      id: 3
      name: "ci-github"
      customer: 3
      openshift: 2
      gitUrl: "ssh://git@192.168.99.1:2222/git/github.git"
    }
  ) {
    id
  }
  CiGithubRocketChat: addNotificationToProject(
    input: {
      project: "ci-github"
      notificationType: ROCKETCHAT
      notificationName: "amazeeio--lagoon-local-ci"
    }
  ) {
    id
  }
  CiGithubEnvironment: addOrUpdateEnvironment(
    input: {
      name: "master"
      project: 3
      deployType: BRANCH
      environmentType: PRODUCTION
      openshiftProjectName: "ci-local"
    }
  ) {
    id
  }

  CiGitlab: addProject(
    input: {
      id: 4
      name: "ci-gitlab"
      customer: 3
      openshift: 2
      gitUrl: "ssh://git@192.168.99.1:2222/git/gitlab.git"
    }
  ) {
    id
  }
  CiGitlabRocketChat: addNotificationToProject(
    input: {
      project: "ci-gitlab"
      notificationType: ROCKETCHAT
      notificationName: "amazeeio--lagoon-local-ci"
    }
  ) {
    id
  }

  CiBitbucket: addProject(
    input: {
      id: 5
      name: "ci-bitbucket"
      customer: 3
      openshift: 2
      gitUrl: "ssh://git@192.168.99.1:2222/git/bitbucket.git"
    }
  ) {
    id
  }
  CiBitbucketRocketChat: addNotificationToProject(
    input: {
      project: "ci-bitbucket"
      notificationType: ROCKETCHAT
      notificationName: "amazeeio--lagoon-local-ci"
    }
  ) {
    id
  }

  CiRest: addProject(
    input: {
      id: 6
      name: "ci-rest"
      customer: 3
      openshift: 2
      gitUrl: "ssh://git@192.168.99.1:2222/git/rest.git"
    }
  ) {
    id
  }
  CiRestRocketChat: addNotificationToProject(
    input: {
      project: "ci-rest"
      notificationType: ROCKETCHAT
      notificationName: "amazeeio--lagoon-local-ci"
    }
  ) {
    id
  }

  CiNode: addProject(
    input: {
      id: 7
      name: "ci-node"
      customer: 3
      openshift: 2
      gitUrl: "ssh://git@192.168.99.1:2222/git/node.git"
    }
  ) {
    id
  }
  CiNodeRocketChat: addNotificationToProject(
    input: {
      project: "ci-node"
      notificationType: ROCKETCHAT
      notificationName: "amazeeio--lagoon-local-ci"
    }
  ) {
    id
  }

  CiMultiproject1: addProject(
    input: {
      id: 8
      name: "ci-multiproject1"
      customer: 3
      openshift: 2
      gitUrl: "ssh://git@192.168.99.1:2222/git/multiproject.git"
    }
  ) {
    id
  }
  CiMultiproject1RocketChat: addNotificationToProject(
    input: {
      project: "ci-multiproject1"
      notificationType: ROCKETCHAT
      notificationName: "amazeeio--lagoon-local-ci"
    }
  ) {
    id
  }

  CiMultiproject2: addProject(
    input: {
      id: 9
      name: "ci-multiproject2"
      customer: 3
      openshift: 2
      gitUrl: "ssh://git@192.168.99.1:2222/git/multiproject.git"
    }
  ) {
    id
  }
  CiMultiproject2RocketChat: addNotificationToProject(
    input: {
      project: "ci-multiproject2"
      notificationType: ROCKETCHAT
      notificationName: "amazeeio--lagoon-local-ci"
    }
  ) {
    id
  }

  CiDrupal: addProject(
    input: {
      id: 10
      name: "ci-drupal"
      customer: 3
      openshift: 2
      gitUrl: "ssh://git@192.168.99.1:2222/git/drupal.git"
    }
  ) {
    id
  }
  CiDrupalRocketChat: addNotificationToProject(
    input: {
      project: "ci-drupal"
      notificationType: ROCKETCHAT
      notificationName: "amazeeio--lagoon-local-ci"
    }
  ) {
    id
  }

  CiNginx: addProject(
    input: {
      id: 11
      name: "ci-nginx"
      customer: 3
      openshift: 2
      gitUrl: "ssh://git@192.168.99.1:2222/git/nginx.git"
    }
  ) {
    id
  }
  CiNginxRocketChat: addNotificationToProject(
    input: {
      project: "ci-nginx"
      notificationType: ROCKETCHAT
      notificationName: "amazeeio--lagoon-local-ci"
    }
  ) {
    id
  }

  CiFeatures: addProject(
    input: {
      id: 12
      name: "ci-features"
      customer: 3
      openshift: 2
      gitUrl: "ssh://git@192.168.99.1:2222/git/features.git"
      productionEnvironment: "master"
    }
  ) {
    id
  }

  CiFeaturesRocketChat: addNotificationToProject(
    input: {
      project: "ci-features"
      notificationType: ROCKETCHAT
      notificationName: "amazeeio--lagoon-local-ci"
    }
  ) {
    id
  }

  CiFeaturesSubfolder: addProject(
    input: {
      id: 17
      name: "ci-features-subfolder"
      customer: 3
      openshift: 2
      gitUrl: "ssh://git@192.168.99.1:2222/git/features-subfolder.git"
      productionEnvironment: "master"
      subfolder: "subfolder1/subfolder2"
    }
  ) {
    id
  }

  CiFeaturesSubfolderRocketChat: addNotificationToProject(
    input: {
      project: "ci-features-subfolder"
      notificationType: ROCKETCHAT
      notificationName: "amazeeio--lagoon-local-ci"
    }
  ) {
    id
  }

  CiElasticsearch: addProject(
    input: {
      id: 14
      name: "ci-elasticsearch"
      customer: 3
      openshift: 2
      gitUrl: "ssh://git@192.168.99.1:2222/git/elasticsearch.git"
      productionEnvironment: "master"
    }
  ) {
    id
  }
  CiElasticsearchRocketChat: addNotificationToProject(
    input: {
      project: "ci-elasticsearch"
      notificationType: ROCKETCHAT
      notificationName: "amazeeio--lagoon-local-ci"
    }
  ) {
    id
  }

  CiDrupalGalera: addProject(
    input: {
      id: 15
      name: "ci-drupal-galera"
      customer: 3
      openshift: 2
      gitUrl: "ssh://git@192.168.99.1:2222/git/drupal-galera.git"
    }
  ) {
    id
  }
  CiDrupalGaleraRocketChat: addNotificationToProject(
    input: {
      project: "ci-drupal-galera"
      notificationType: ROCKETCHAT
      notificationName: "amazeeio--lagoon-local-ci"
    }
  ) {
    id
  }

  CiDrupalPostgres: addProject(
    input: {
      id: 16
      name: "ci-drupal-postgres"
      customer: 3
      openshift: 2
      gitUrl: "ssh://git@192.168.99.1:2222/git/drupal-postgres.git"
    }
  ) {
    id
  }
  CiDrupalPostgresRocketChat: addNotificationToProject(
    input: {
      project: "ci-drupal-postgres"
      notificationType: ROCKETCHAT
      notificationName: "amazeeio--lagoon-local-ci"
    }
  ) {
    id
  }

  #### Lagoon Kickstart Objects
  # Customer with a private key that has access to the local-git server.
  KickstartCustomer: addCustomer(
    input: {
      id: 4
      name: "kickstart-customer"
      privateKey: "-----BEGIN RSA PRIVATE KEY-----\nMIIJKAIBAAKCAgEAxGZZrOV7Islo5p51Moabfd1YB8qbHvQZfJDZJmSU4jNxMf8G\nQH8KIM6ndi60xIiDlkh9R50Gs0fgnPaBwpjMjcUay5EvzBJdMmd/EPhg359+4f5Z\nQiGTVaB5UoGJKg9DEK4Xxi+QLpQ1CiJXvd3QOqnQlJZ2WYwz4kdLxF0d+sRrl+0G\nAISt9Gg9kq6wa7k7RRr4/OyD/9DhDr1GXvHXFPRv6QqKq084CqiUaarP7OcbZKi5\nEyMkf0s86ZTttQPqQijWsenLAw6t7J0vM38eojPDMFX4fJ7wVvbHmsdcwb2YxwD0\nk7I85mV5uM99v7owJ/0YSJGcN2YESq8c68rbRp1iSfDhchd9SUyYMFlrj3R+dxte\nTwvN2W5hIEld8Ip+dUWUVaaTeLkFLmqmVhvcMJNmuj+Wnp9USwki6U5HdpgBJPT5\nYJia3/LyE5IlPaRfZ+vBDQqKOeeqkncVtqcZ468ylT0qpqjtV4OSuCzl+P/TeJ+K\npCxDoqp88yQpYRYn9ztvEVvOkT8RERnT0/NVCNKAwHFOXrkK/BJs/h3fj2NddeVC\nJXdwiB4m+T2C/RHtGxVColqUf2nEntXxweuJgqBz+4YxXqRrKu4p5L4NuudcFAyg\nbIRpbaTZDI+vmmXnTXNP6ymMo5fNJ0/IPEBAoDkkc6ZmKdM5Yth6RaCzolsCAwEA\nAQKCAgBRL4n0SaxcFevyISCLMU+HeP8RwXPcGMWMU4ggMcXFt8QcCbK46Ir0QtjA\nps/8yf2zGuYGu2dwps63s8KyAV3VYNwRuEOM1S6HTncdOb850YGuw+h7yMtRwxND\nwt5Db6mmdIDJYRH13zgJp2ajytRv25CoS4ZCwA0WhahRVLi214kudUFc53vNI2YI\ng4PUE+7nQx4X12E9V0ghQqabStdBB0ZXjA8Ef6vH5CXthDmNUX9mXcSbn5RPtndI\ni1Kz2Bl3HdCaHO3ZprDItbU0UWEFZeZSzcb5JO5u1HZwiebTA5/q638uqqg4CUyG\n0+bEYZ/Ud/AY13A/CkHN6ZNH+UQotCH3GLyaTQq6OhyXlgMBojn3xs9iMUclFcuy\nkbZ1jAxqci25pxCIeNDHBDKRyxgSkDPna8ZZ4eKGXjIZzsds4+IDkYJLMg0OCtd2\nKm+ZPM2CFU2YCqt11dlr0higGK/9gdpajJMVgEYAmigQ670LdcBc4XIOpPMrR70a\nPjbF9ze/UqtKDWtz8KMIUcvr0CjhHa3XRgMJiM34hIOZU6xf6rjEgkN2Geq24u1b\nhUW8URb+5dcasQ9iIfkNn3R+zK5PzyvQNf6+XrbVjpLqPHXJYrD85EKlXkPqiE6y\n3ehYMrIaZIY6gMuIVcg8AEtsm5EwQY7ETw4YnMQLKfyweLsHEQKCAQEA5vavDyQj\nn6PqfF1Ntr3N/FfwRr/167HB+/3wHT+FwRpCw62ACeBC0iFXmzG2wfQfot60fUGa\nQEJiUDGZFvBM0tiTpzmgGG7QpRbPe1919Sl5LZeLA9bngRnmqn5zAkmVTeBCO/4F\nMSk9hnBZ0v0W3DqNmjuIH298g3gl4VJeKpILd62LbhjvhjT/LXlekYDEj3p9Xob8\n1OQxFJgftFyg4P07RRaUzsNLhqEdY3VxDcUMb9459fEYeb7sYig+zVPaZQ31aMVK\nj6K+XiH5M5uKJWkPdMDUG84jreFAdBY9kGCuSulTWgmTLlMKSI85q5hkckY2EQQL\n5u456xfyuFcnEwKCAQEA2bCCcqcGIAiMwk/6z7XIJeUsSUg+ObvkEdogk5n6Y1Ea\nt5LxMpQzhG6SHJ2f38VyKgv9e/jnwXI8eiejper6OeQEBG4+AedcLYi0V5SUMIgD\nX4bxT9+qCwYrwt9YHkJySk237WZUWJPVfxHg0vqNYyD/CXBowx0nm8jEuZ8iT+CW\nO2uZq+0DO2WqoYT54lZux6aEzm+oAkzwJJVXJcUVPg7bJXK1ObOzvHpkZJxHL8+S\nKufzew/CXALKWHoCkEP/P8b7oxjcjQI3KK0EM2fABNvN28+qscqTqQjfAsNw24Ob\nP8rL8amgd/x7iddIbEpOSoLAH1gVoxJXA0oqkC6YmQKCAQEAiIeoomW1nUgTdCLf\nrrfyzUnaoqgVIpf42RKa319OnQD+GJg2iSAFwBuvovE3XN4H2YqW3Thri7LyVP+M\nxM+WSkl2tzLMXcUcF4staXvbyeoTVQ0xQzrFrT53aa/IIsEGvntkC/y0awQ6937w\nylWMLvF6BYNNi2+nBjx+//xl5/pfRwbS1mltJkOr2ODXM2IQT9STyc44JU0jak4m\n58Kd44IuiD+6BaPSwKn7KnEhPIeQO4z9bFJyKn3fVIL/5Pa9smEXAjEmS1Rj/ldM\n7eHzPvwlA9p9SFaKJt5x8G25ROCyB1x4RlBEreyutofcCoDSV+8DRPnEY2XN3RhS\nBgCW+wKCAQAyHrqaDSyS2YUXA/UaN59CYlZk9PYmssTa+16+vRfyH+1H0NQpsgd+\neTq4ze3ORpZ3adVN4svxNQ0JjvDVtZkxFPd70aoDJDKL5UqoU3QfDGHCb75FhpiO\n+ze+IVAXf3Ly+pvbU9Edp8PjAsnBqaA9743orXHhYmgJLRtmJWZv/6R3P9ncxLAW\nz9yOXaBu5TmSTBuNsBV9mhs8QQoUjyDJ7f+0yolBJMfAIGnW5EhbkK31pPvhHIrC\nRn4yCr1mW9F77KNpNMMq0BTFD7jE4SFLvRPThSem0Z5Xr8wwxbDJSa7H7DgyhryE\ng6Qp42AwVpdZ/mqfjNdGeWWBQ2UzVxcZAoIBAHNXgjD3umcKciYRAbltNJrXx9xk\ndAv8I69oEMCy4hCmvKUjy/UI9NqXFjBb/G6VGgh6NUE9o9o27t1Y5Plm0izyCA1M\nDFruaRfjyJ8qjbEifcqRtcF3rzsBiXIwdmbN6qT4PUipN2elpUAd7J1OIwGIIe3u\nCWNyOTNL+2+oQ/Eg1Y99mg3yrsVyOwhynVE80/X5cy07bXXR5rv1x4NKSVbPhlnt\nL6J5iAoqoDKICzjcgF5x3mj9YFWZrC3aRxRrN5RoEgeVdcXeK56UJqXHjmKN++m3\nc8OPEIBZiD8UJuhSNSOLiBFrGz6toy6rpHavqqknGhVWotXsAs1h8LNkBe8=\n-----END RSA PRIVATE KEY-----"
    }
  ) {
    id
  }
  KickstartRocketChat: addNotificationRocketChat(
    input: {
      name: "amazeeio--lagoon-kickstart"
      webhook: "https://amazeeio.rocket.chat/hooks/WkLMnprX6HWp5Eyom/3RLRRtHWYYvXfhCsbEtmZpYvH9FgjoiLhzvvfPpXSbwaBhe7"
      channel: "lagoon-kickstart"
    }
  ) {
    id
  }
  KickstartOpenshift: addOpenshift(
    input: {
      id: 3
      name: "kickstart-openshift"
      consoleUrl: "[REPLACE ME WITH OPENSHIFT URL]"
      token: "[REPLACE ME WITH OPENSHIFT LAGOON SERVICEACCOUTN TOKEN]"
    }
  ) {
    id
  }
  KickstartProject: addProject(
    input: {
      id: 13
      name: "lagoon"
      customer: 4
      openshift: 3
      gitUrl: "git@github.com:amazeeio/lagoon.git"
    }
  ) {
    id
  }
  KickstartRocketChatNotification: addNotificationToProject(
    input: {
      project: "lagoon"
      notificationType: ROCKETCHAT
      notificationName: "amazeeio--lagoon-kickstart"
    }
  ) {
    id
  }

<<<<<<< HEAD
  CILimit: addProject(
    input: {
      id: 18
      name: "ci-env-limit"
      production_environment: "master"
      customer: 3
      openshift: 2
      git_url: "ssh://git@192.168.99.1:2222/git/node.git"
=======
  #### Filling API with needed objects for UI
  UIOpenshift: addOpenshift(
    input: {
      id: 4
      name: "ui-openshift"
      consoleUrl: "https://localhost:8443/"
    }
  ) {
    id
  }
  UICustomer1: addCustomer(
    input: {
      id: 5
      name: "ui-customer"
      comment: "used to test the ui"
    }
  ) {
    id
  }
  UIProject1: addProject(
    input: {
      id: 18
      name: "High Cotton"
      customer: 5
      openshift: 4
      gitUrl: "test"
      productionEnvironment: "Master"
>>>>>>> 038ef023
    }
  ) {
    id
  }
<<<<<<< HEAD

  CILimitEnv1: addOrUpdateEnvironment(
    input: {
      name: "master"
      project: 18
      deploy_type: BRANCH
      environment_type: PRODUCTION
      openshift_projectname: "ci-env-limit"
=======
  UIProject1Environment1: addOrUpdateEnvironment(
    input: {
      name: "Master"
      project: 18
      deployType: BRANCH
      environmentType: PRODUCTION
      openshiftProjectName: "ui-openshift"
>>>>>>> 038ef023
    }
  ) {
    id
  }
<<<<<<< HEAD

  CILimitEnv2: addOrUpdateEnvironment(
    input: {
      name: "develop"
      project: 18
      deploy_type: BRANCH
      environment_type: DEVELOPMENT
      openshift_projectname: "ci-env-limit"
=======
  UIProject1Environment2: addOrUpdateEnvironment(
    input: {
      name: "Staging"
      project: 18
      deployType: BRANCH
      environmentType: DEVELOPMENT
      openshiftProjectName: "ui-openshift"
>>>>>>> 038ef023
    }
  ) {
    id
  }
<<<<<<< HEAD

  CILimitEn3: addOrUpdateEnvironment(
    input: {
      name: "stage"
      project: 18
      deploy_type: BRANCH
      environment_type: DEVELOPMENT
      openshift_projectname: "ci-env-limit"
=======
  UIProject1Environment3: addOrUpdateEnvironment(
    input: {
      name: "Development"
      project: 18
      deployType: BRANCH
      environmentType: DEVELOPMENT
      openshiftProjectName: "ui-openshift"
    }
  ) {
    id
  }
  UIProject1Environment4: addOrUpdateEnvironment(
    input: {
      name: "PR-175"
      project: 18
      deployType: PULLREQUEST
      environmentType: DEVELOPMENT
      openshiftProjectName: "ui-openshift"
>>>>>>> 038ef023
    }
  ) {
    id
  }
<<<<<<< HEAD



=======
>>>>>>> 038ef023
}<|MERGE_RESOLUTION|>--- conflicted
+++ resolved
@@ -585,16 +585,6 @@
     id
   }
 
-<<<<<<< HEAD
-  CILimit: addProject(
-    input: {
-      id: 18
-      name: "ci-env-limit"
-      production_environment: "master"
-      customer: 3
-      openshift: 2
-      git_url: "ssh://git@192.168.99.1:2222/git/node.git"
-=======
   #### Filling API with needed objects for UI
   UIOpenshift: addOpenshift(
     input: {
@@ -622,21 +612,10 @@
       openshift: 4
       gitUrl: "test"
       productionEnvironment: "Master"
->>>>>>> 038ef023
-    }
-  ) {
-    id
-  }
-<<<<<<< HEAD
-
-  CILimitEnv1: addOrUpdateEnvironment(
-    input: {
-      name: "master"
-      project: 18
-      deploy_type: BRANCH
-      environment_type: PRODUCTION
-      openshift_projectname: "ci-env-limit"
-=======
+    }
+  ) {
+    id
+  }
   UIProject1Environment1: addOrUpdateEnvironment(
     input: {
       name: "Master"
@@ -644,21 +623,10 @@
       deployType: BRANCH
       environmentType: PRODUCTION
       openshiftProjectName: "ui-openshift"
->>>>>>> 038ef023
-    }
-  ) {
-    id
-  }
-<<<<<<< HEAD
-
-  CILimitEnv2: addOrUpdateEnvironment(
-    input: {
-      name: "develop"
-      project: 18
-      deploy_type: BRANCH
-      environment_type: DEVELOPMENT
-      openshift_projectname: "ci-env-limit"
-=======
+    }
+  ) {
+    id
+  }
   UIProject1Environment2: addOrUpdateEnvironment(
     input: {
       name: "Staging"
@@ -666,21 +634,10 @@
       deployType: BRANCH
       environmentType: DEVELOPMENT
       openshiftProjectName: "ui-openshift"
->>>>>>> 038ef023
-    }
-  ) {
-    id
-  }
-<<<<<<< HEAD
-
-  CILimitEn3: addOrUpdateEnvironment(
-    input: {
-      name: "stage"
-      project: 18
-      deploy_type: BRANCH
-      environment_type: DEVELOPMENT
-      openshift_projectname: "ci-env-limit"
-=======
+    }
+  ) {
+    id
+  }
   UIProject1Environment3: addOrUpdateEnvironment(
     input: {
       name: "Development"
@@ -699,15 +656,50 @@
       deployType: PULLREQUEST
       environmentType: DEVELOPMENT
       openshiftProjectName: "ui-openshift"
->>>>>>> 038ef023
-    }
-  ) {
-    id
-  }
-<<<<<<< HEAD
-
-
-
-=======
->>>>>>> 038ef023
+    }
+  ) {
+    id
+  }
+
+  CILimit: addProject(
+    input: {
+      id: 19
+      name: "ci-env-limit"
+      productionEnvironment: "master"
+      customer: 3
+      openshift: 2
+      gitUrl: "ssh://git@192.168.99.1:2222/git/node.git"
+    }
+  ) { id }
+
+  CILimitEnv1: addOrUpdateEnvironment(
+    input: {
+      name: "master"
+      project: 19
+      deployType: BRANCH
+      environmentType: PRODUCTION
+      openshiftProjectName: "ci-env-limit"
+    }
+  ){  id }
+
+  CILimitEnv2: addOrUpdateEnvironment(
+    input: {
+      name: "develop"
+      project: 19
+      deployType: BRANCH
+      environmentType: DEVELOPMENT
+      openshiftProjectName: "ci-env-limit"
+    }
+  ) { id }
+
+  CILimitEn3: addOrUpdateEnvironment(
+    input: {
+      name: "stage"
+      project: 19
+      deployType: BRANCH
+      environmentType: DEVELOPMENT
+      openshiftProjectName: "ci-env-limit"
+    }
+  ) { id }
+
 }