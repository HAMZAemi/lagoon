mutation FillAPI {
  #### First making sure we clean the API
  truncateCustomers: truncateTable(tableName: "customer")
  truncateCustomerSshKeys: truncateTable(tableName: "customer_ssh_key")
  truncateOpenshifts: truncateTable(tableName: "openshift")
  truncateProjects: truncateTable(tableName: "project")
  truncateProjectSshKeys: truncateTable(tableName: "project_ssh_key")
  truncateNotificationSlack: truncateTable(tableName: "notification_slack")
  truncateNotificationRocketChats: truncateTable(
    tableName: "notification_rocketchat"
  )
  truncateProjectNotification: truncateTable(tableName: "project_notification")
  truncateSshKeys: truncateTable(tableName: "ssh_key")

  #### Filling API with needed Objects to run the Credentialstests

  ### Openshift
  CredentialtestOpenshift: addOpenshift(
    input: {
      id: 1
      name: "credentialtest-openshift"
      console_url: "https://localhost:8443/"
    }
  ) {
    id
  }

  ### Customers
  CredentialtestCustomer1: addCustomer(
    input: {
      id: 1
      name: "credentialtest-customer1"
      comment: "used to test the cli"
    }
  ) {
    id
  }
  CredentialtestCustomer2: addCustomer(
    input: {
      id: 2
      name: "credentialtest-customer2"
      comment: "used to test the cli"
    }
  ) {
    id
  }

  ### Projects
  CredentialstestProject1: addProject(
    input: {
      id: 1
      name: "credentialstest-project1"
      customer: 1
      openshift: 1
      git_url: "ssh://git@192.168.99.1:2222/git/project1.git"
    }
  ) {
    id
  }
  CredentialstestProject2: addProject(
    input: {
      id: 2
      name: "credentialstest-project2"
      customer: 2
      openshift: 1
      git_url: "ssh://git@192.168.99.1:2222/git/project2.git"
    }
  ) {
    id
  }

  ### SSH Keys:
  ## credentialtestbothcustomeraccess: Access to customer1 and customer2
  CredentialtestCustomerAccessSshKey: addSshKey(
    input: {
      id: 1
      name: "credentialtestbothcustomeraccess"
      keyValue: "AAAAB3NzaC1yc2EAAAADAQABAAABAQDHDRxmCLzLCLdo8M8hK+v5Zr5p4q0XQYwCm9xxWWU8ItkyP4LB90fyh8qWFJRQTYrGNe4usDL5kPyHXhUevdZt75jcjWqlWypbtNY4nFfi+HQ9dnR/f7RRkoBWbha3j8mqZdRHXo9xrXMc82wXaN9a9dMbvEmZPkTpi75g+C0KXBrfjJjDR6Lvr7zWoB2nPMmgy1UGLl5dKxJOg7vHYCpAI582knd0nep3t3bRdlxe7l/CxMthZmoJxz6dfoFotDyBjivVYqEiybtjkNBQnRf2xYQ7m6837hu3EkSVKdgbonWASFMenpuFacDE2S2dVftwW3QjzIOtdQERGZuMsi0p"
      keyType: SSH_RSA
    }
  ) {
    id
  }
  CredentialtestCustomerAccessSshKeyAdd1: addSshKeyToCustomer(
    input: {
      customer: "credentialtest-customer1"
      sshKey: "credentialtestbothcustomeraccess"
    }
  ) {
    name
  }
  CredentialtestCustomerAccessSshKeyAdd2: addSshKeyToCustomer(
    input: {
      customer: "credentialtest-customer2"
      sshKey: "credentialtestbothcustomeraccess"
    }
  ) {
    name
  }

  ## credentialtestbothprojectaccess: Access to project1 and project2
  CredentialtestProjectAccessSshKey: addSshKey(
    input: {
      id: 2
      name: "credentialtestbothprojectaccess"
      keyValue: "AAAAB3NzaC1yc2EAAAADAQABAAABAQDSeDyxIwMWOjeAq7hF2qirbtoD33JZA2RxodsnnesrmWvrRlANn/fYZSR9zc8SMUMA6s6gR6eOLP+Nrz6bz9xIPFDhHpU7yJqWvb8EM2EPpgSppGmBIBDIPN+5YSxiX5fTuLn2dGHyIdgRvl1yXC09Pa16i/gweMIskP7nanFUfVcgUlTNm0nS6F+MzqklRRO7Tw1zOuleEnXohpzGpUJV5xgQmX4CoqiKYuyXssgBdwsrB9oYdGl8i7xi1w7Xlop6FhbaY/vQdy5f9xfoY2jiO7Big6FDeUGccpjL+xZ0MlKfiTl/OIHcsbshQZ1+D9eSmeaaQ8r9cujgTX2Y7umt"
      keyType: SSH_RSA
    }
  ) {
    id
  }
  CredentialtestProjectAccessSshKeyAdd1: addSshKeyToProject(
    input: {
      project: "credentialstest-project1"
      sshKey: "credentialtestbothprojectaccess"
    }
  ) {
    name
  }
  CredentialtestProjectAccessSshKeyAdd2: addSshKeyToProject(
    input: {
      project: "credentialstest-project2"
      sshKey: "credentialtestbothprojectaccess"
    }
  ) {
    name
  }

  ## credentialtestcrossaccess: Access to customer1 and project2
  CredentialtestCrossAccessSshKey: addSshKey(
    input: {
      id: 3
      name: "credentialtestcrossaccess"
      keyValue: "AAAAB3NzaC1yc2EAAAADAQABAAABAQDC2DltlqLnD7a0Zbra637oj6sLBmKvxHtbWkAEnUJvJVsCLIRdLhqRRBrC4lOJuMqZSqW/fzIETpX3DiohlTKHDYecNFYgiXyryqCehcKli3MDDyTgfDmAIPLxHimvjWgPEghDNAdOzdS3ka3LqEdhr2k6ddex+fyO/I7VMMbjxQUHAQNIpChVIqKnWCJRo6gyZgYwfLR634D+PJon87LWbLdpx5+whyc/rJGWfpSL5C1V/NvvN0xfa1zKNXmJH+cr++fmU5z/ky6mcDkO0Uy+k5cpUQKkOVW7j6bCpsofbnALldATq+oPadHg6HI796kSrsKU44WMmZCUBBHdeYJd"
      keyType: SSH_RSA
    }
  ) {
    id
  }
  CredentialtestCrossAccessSshKeyAdd1: addSshKeyToCustomer(
    input: {
      customer: "credentialtest-customer1"
      sshKey: "credentialtestcrossaccess"
    }
  ) {
    name
  }
  CredentialtestCrossAccessSshKeyAdd2: addSshKeyToProject(
    input: {
      project: "credentialstest-project2"
      sshKey: "credentialtestcrossaccess"
    }
  ) {
    name
  }

  #### Filling API with needed Objects for CI
  # Customer with a private key that has access to the local-git server
  # prettier-ignore
  CiCustomer: addCustomer(input: {id:3, name: "ci-customer", private_key: "-----BEGIN RSA PRIVATE KEY-----\nMIIJKAIBAAKCAgEAxGZZrOV7Islo5p51Moabfd1YB8qbHvQZfJDZJmSU4jNxMf8G\nQH8KIM6ndi60xIiDlkh9R50Gs0fgnPaBwpjMjcUay5EvzBJdMmd/EPhg359+4f5Z\nQiGTVaB5UoGJKg9DEK4Xxi+QLpQ1CiJXvd3QOqnQlJZ2WYwz4kdLxF0d+sRrl+0G\nAISt9Gg9kq6wa7k7RRr4/OyD/9DhDr1GXvHXFPRv6QqKq084CqiUaarP7OcbZKi5\nEyMkf0s86ZTttQPqQijWsenLAw6t7J0vM38eojPDMFX4fJ7wVvbHmsdcwb2YxwD0\nk7I85mV5uM99v7owJ/0YSJGcN2YESq8c68rbRp1iSfDhchd9SUyYMFlrj3R+dxte\nTwvN2W5hIEld8Ip+dUWUVaaTeLkFLmqmVhvcMJNmuj+Wnp9USwki6U5HdpgBJPT5\nYJia3/LyE5IlPaRfZ+vBDQqKOeeqkncVtqcZ468ylT0qpqjtV4OSuCzl+P/TeJ+K\npCxDoqp88yQpYRYn9ztvEVvOkT8RERnT0/NVCNKAwHFOXrkK/BJs/h3fj2NddeVC\nJXdwiB4m+T2C/RHtGxVColqUf2nEntXxweuJgqBz+4YxXqRrKu4p5L4NuudcFAyg\nbIRpbaTZDI+vmmXnTXNP6ymMo5fNJ0/IPEBAoDkkc6ZmKdM5Yth6RaCzolsCAwEA\nAQKCAgBRL4n0SaxcFevyISCLMU+HeP8RwXPcGMWMU4ggMcXFt8QcCbK46Ir0QtjA\nps/8yf2zGuYGu2dwps63s8KyAV3VYNwRuEOM1S6HTncdOb850YGuw+h7yMtRwxND\nwt5Db6mmdIDJYRH13zgJp2ajytRv25CoS4ZCwA0WhahRVLi214kudUFc53vNI2YI\ng4PUE+7nQx4X12E9V0ghQqabStdBB0ZXjA8Ef6vH5CXthDmNUX9mXcSbn5RPtndI\ni1Kz2Bl3HdCaHO3ZprDItbU0UWEFZeZSzcb5JO5u1HZwiebTA5/q638uqqg4CUyG\n0+bEYZ/Ud/AY13A/CkHN6ZNH+UQotCH3GLyaTQq6OhyXlgMBojn3xs9iMUclFcuy\nkbZ1jAxqci25pxCIeNDHBDKRyxgSkDPna8ZZ4eKGXjIZzsds4+IDkYJLMg0OCtd2\nKm+ZPM2CFU2YCqt11dlr0higGK/9gdpajJMVgEYAmigQ670LdcBc4XIOpPMrR70a\nPjbF9ze/UqtKDWtz8KMIUcvr0CjhHa3XRgMJiM34hIOZU6xf6rjEgkN2Geq24u1b\nhUW8URb+5dcasQ9iIfkNn3R+zK5PzyvQNf6+XrbVjpLqPHXJYrD85EKlXkPqiE6y\n3ehYMrIaZIY6gMuIVcg8AEtsm5EwQY7ETw4YnMQLKfyweLsHEQKCAQEA5vavDyQj\nn6PqfF1Ntr3N/FfwRr/167HB+/3wHT+FwRpCw62ACeBC0iFXmzG2wfQfot60fUGa\nQEJiUDGZFvBM0tiTpzmgGG7QpRbPe1919Sl5LZeLA9bngRnmqn5zAkmVTeBCO/4F\nMSk9hnBZ0v0W3DqNmjuIH298g3gl4VJeKpILd62LbhjvhjT/LXlekYDEj3p9Xob8\n1OQxFJgftFyg4P07RRaUzsNLhqEdY3VxDcUMb9459fEYeb7sYig+zVPaZQ31aMVK\nj6K+XiH5M5uKJWkPdMDUG84jreFAdBY9kGCuSulTWgmTLlMKSI85q5hkckY2EQQL\n5u456xfyuFcnEwKCAQEA2bCCcqcGIAiMwk/6z7XIJeUsSUg+ObvkEdogk5n6Y1Ea\nt5LxMpQzhG6SHJ2f38VyKgv9e/jnwXI8eiejper6OeQEBG4+AedcLYi0V5SUMIgD\nX4bxT9+qCwYrwt9YHkJySk237WZUWJPVfxHg0vqNYyD/CXBowx0nm8jEuZ8iT+CW\nO2uZq+0DO2WqoYT54lZux6aEzm+oAkzwJJVXJcUVPg7bJXK1ObOzvHpkZJxHL8+S\nKufzew/CXALKWHoCkEP/P8b7oxjcjQI3KK0EM2fABNvN28+qscqTqQjfAsNw24Ob\nP8rL8amgd/x7iddIbEpOSoLAH1gVoxJXA0oqkC6YmQKCAQEAiIeoomW1nUgTdCLf\nrrfyzUnaoqgVIpf42RKa319OnQD+GJg2iSAFwBuvovE3XN4H2YqW3Thri7LyVP+M\nxM+WSkl2tzLMXcUcF4staXvbyeoTVQ0xQzrFrT53aa/IIsEGvntkC/y0awQ6937w\nylWMLvF6BYNNi2+nBjx+//xl5/pfRwbS1mltJkOr2ODXM2IQT9STyc44JU0jak4m\n58Kd44IuiD+6BaPSwKn7KnEhPIeQO4z9bFJyKn3fVIL/5Pa9smEXAjEmS1Rj/ldM\n7eHzPvwlA9p9SFaKJt5x8G25ROCyB1x4RlBEreyutofcCoDSV+8DRPnEY2XN3RhS\nBgCW+wKCAQAyHrqaDSyS2YUXA/UaN59CYlZk9PYmssTa+16+vRfyH+1H0NQpsgd+\neTq4ze3ORpZ3adVN4svxNQ0JjvDVtZkxFPd70aoDJDKL5UqoU3QfDGHCb75FhpiO\n+ze+IVAXf3Ly+pvbU9Edp8PjAsnBqaA9743orXHhYmgJLRtmJWZv/6R3P9ncxLAW\nz9yOXaBu5TmSTBuNsBV9mhs8QQoUjyDJ7f+0yolBJMfAIGnW5EhbkK31pPvhHIrC\nRn4yCr1mW9F77KNpNMMq0BTFD7jE4SFLvRPThSem0Z5Xr8wwxbDJSa7H7DgyhryE\ng6Qp42AwVpdZ/mqfjNdGeWWBQ2UzVxcZAoIBAHNXgjD3umcKciYRAbltNJrXx9xk\ndAv8I69oEMCy4hCmvKUjy/UI9NqXFjBb/G6VGgh6NUE9o9o27t1Y5Plm0izyCA1M\nDFruaRfjyJ8qjbEifcqRtcF3rzsBiXIwdmbN6qT4PUipN2elpUAd7J1OIwGIIe3u\nCWNyOTNL+2+oQ/Eg1Y99mg3yrsVyOwhynVE80/X5cy07bXXR5rv1x4NKSVbPhlnt\nL6J5iAoqoDKICzjcgF5x3mj9YFWZrC3aRxRrN5RoEgeVdcXeK56UJqXHjmKN++m3\nc8OPEIBZiD8UJuhSNSOLiBFrGz6toy6rpHavqqknGhVWotXsAs1h8LNkBe8=\n-----END RSA PRIVATE KEY-----"}) {
    id
  }
  CiCustomerSshKey: addSshKey(
    input: {
      id: 4
      name: "ci-customer-sshkey"
      keyValue: "AAAAB3NzaC1yc2EAAAADAQABAAACAQDEZlms5XsiyWjmnnUyhpt93VgHypse9Bl8kNkmZJTiM3Ex/wZAfwogzqd2LrTEiIOWSH1HnQazR+Cc9oHCmMyNxRrLkS/MEl0yZ38Q+GDfn37h/llCIZNVoHlSgYkqD0MQrhfGL5AulDUKIle93dA6qdCUlnZZjDPiR0vEXR36xGuX7QYAhK30aD2SrrBruTtFGvj87IP/0OEOvUZe8dcU9G/pCoqrTzgKqJRpqs/s5xtkqLkTIyR/SzzplO21A+pCKNax6csDDq3snS8zfx6iM8MwVfh8nvBW9seax1zBvZjHAPSTsjzmZXm4z32/ujAn/RhIkZw3ZgRKrxzryttGnWJJ8OFyF31JTJgwWWuPdH53G15PC83ZbmEgSV3win51RZRVppN4uQUuaqZWG9wwk2a6P5aen1RLCSLpTkd2mAEk9PlgmJrf8vITkiU9pF9n68ENCoo556qSdxW2pxnjrzKVPSqmqO1Xg5K4LOX4/9N4n4qkLEOiqnzzJClhFif3O28RW86RPxERGdPT81UI0oDAcU5euQr8Emz+Hd+PY1115UIld3CIHib5PYL9Ee0bFUKiWpR/acSe1fHB64mCoHP7hjFepGsq7inkvg2651wUDKBshGltpNkMj6+aZedNc0/rKYyjl80nT8g8QECgOSRzpmYp0zli2HpFoLOiWw=="
      keyType: SSH_RSA
    }
  ) {
    id
  }
  CiCustomerSshKeyAdd: addSshKeyToCustomer(
    input: { customer: "ci-customer", sshKey: "ci-customer-sshkey" }
  ) {
    name
  }

  # Local OpenShift started via Make, see that there is no token given, as we modify the local openshift during setup that anonymous has access to create objects
  CiLocalOpenshift: addOpenshift(
    input: {
      id: 2
      name: "ci-local"
      console_url: "https://192.168.99.100:8443/"
      router_pattern: "${project}.${branch}.192.168.99.100.xip.io"
      project_user: "developer"
      ssh_host: "192.168.99.1"
      ssh_port: "2020"
    }
  ) {
    id
  }

  # Real RocketChat Hook on the amazeeio RocketChat for testing
  CiRocketChat: addNotificationRocketChat(
    input: {
      name: "amazeeio--lagoon-local-ci"
      webhook: "https://amazeeio.rocket.chat/hooks/WkLMnprX6HWp5Eyom/3RLRRtHWYYvXfhCsbEtmZpYvH9FgjoiLhzvvfPpXSbwaBhe7"
      channel: "lagoon-local-ci"
    }
  ) {
    id
  }

  # Projects for CI
  CiGithub: addProject(
    input: {
      id: 3
      name: "ci-github"
      customer: 3
      openshift: 2
      git_url: "ssh://git@192.168.99.1:2222/git/github.git"
    }
  ) {
    id
  }
  CiGithubRocketChat: addNotificationToProject(
    input: {
      project: "ci-github"
      notificationType: ROCKETCHAT
      notificationName: "amazeeio--lagoon-local-ci"
    }
  ) {
    id
  }

  CiGitlab: addProject(
    input: {
      id: 4
      name: "ci-gitlab"
      customer: 3
      openshift: 2
      git_url: "ssh://git@192.168.99.1:2222/git/gitlab.git"
    }
  ) {
    id
  }
  CiGitlabRocketChat: addNotificationToProject(
    input: {
      project: "ci-gitlab"
      notificationType: ROCKETCHAT
      notificationName: "amazeeio--lagoon-local-ci"
    }
  ) {
    id
  }

  CiBitbucket: addProject(
    input: {
      id: 5
      name: "ci-bitbucket"
      customer: 3
      openshift: 2
      git_url: "ssh://git@192.168.99.1:2222/git/bitbucket.git"
    }
  ) {
    id
  }
  CiBitbucketRocketChat: addNotificationToProject(
    input: {
      project: "ci-bitbucket"
      notificationType: ROCKETCHAT
      notificationName: "amazeeio--lagoon-local-ci"
    }
  ) {
    id
  }

  CiRest: addProject(
    input: {
      id: 6
      name: "ci-rest"
      customer: 3
      openshift: 2
      git_url: "ssh://git@192.168.99.1:2222/git/rest.git"
    }
  ) {
    id
  }
  CiRestRocketChat: addNotificationToProject(
    input: {
      project: "ci-rest"
      notificationType: ROCKETCHAT
      notificationName: "amazeeio--lagoon-local-ci"
    }
  ) {
    id
  }

  CiNode: addProject(
    input: {
      id: 7
      name: "ci-node"
      customer: 3
      openshift: 2
      git_url: "ssh://git@192.168.99.1:2222/git/node.git"
    }
  ) {
    id
  }
  CiNodeRocketChat: addNotificationToProject(
    input: {
      project: "ci-node"
      notificationType: ROCKETCHAT
      notificationName: "amazeeio--lagoon-local-ci"
    }
  ) {
    id
  }

  CiMultiproject1: addProject(
    input: {
      id: 8
      name: "ci-multiproject1"
      customer: 3
      openshift: 2
      git_url: "ssh://git@192.168.99.1:2222/git/multiproject.git"
    }
  ) {
    id
  }
  CiMultiproject1RocketChat: addNotificationToProject(
    input: {
      project: "ci-multiproject1"
      notificationType: ROCKETCHAT
      notificationName: "amazeeio--lagoon-local-ci"
    }
  ) {
    id
  }

  CiMultiproject2: addProject(
    input: {
      id: 9
      name: "ci-multiproject2"
      customer: 3
      openshift: 2
      git_url: "ssh://git@192.168.99.1:2222/git/multiproject.git"
    }
  ) {
    id
  }
  CiMultiproject2RocketChat: addNotificationToProject(
    input: {
      project: "ci-multiproject2"
      notificationType: ROCKETCHAT
      notificationName: "amazeeio--lagoon-local-ci"
    }
  ) {
    id
  }

  CiDrupal: addProject(
    input: {
      id: 10
      name: "ci-drupal"
      customer: 3
      openshift: 2
      git_url: "ssh://git@192.168.99.1:2222/git/drupal.git"
    }
  ) {
    id
  }
  CiDrupalRocketChat: addNotificationToProject(
    input: {
      project: "ci-drupal"
      notificationType: ROCKETCHAT
      notificationName: "amazeeio--lagoon-local-ci"
    }
  ) {
    id
  }

  CiNginx: addProject(
    input: {
      id: 11
      name: "ci-nginx"
      customer: 3
      openshift: 2
      git_url: "ssh://git@192.168.99.1:2222/git/nginx.git"
    }
  ) {
    id
  }
  CiNginxRocketChat: addNotificationToProject(
    input: {
      project: "ci-nginx"
      notificationType: ROCKETCHAT
      notificationName: "amazeeio--lagoon-local-ci"
    }
  ) {
    id
  }

<<<<<<< HEAD
  CiFeatures: addProject(input: {id: 12, name: "ci-features", customer: 3, openshift: 2, git_url: "ssh://git@192.168.99.1:2222/git/features.git", production_environment:"master"}) {
    id
  }

  CiFeaturesRocketChat: addNotificationToProject(input: {project: "ci-features", notificationType: ROCKETCHAT, notificationName: "amazeeio--lagoon-local-ci"}) {
    id
  }

  CiFeaturesSubfolder: addProject(input: {id: 17, name: "ci-features-subfolder", customer: 3, openshift: 2, git_url: "ssh://git@192.168.99.1:2222/git/features-subfolder.git", production_environment:"master", subfolder:"subfolder1/subfolder2"}) {
    id
  }

  CiFeaturesSubfolderRocketChat: addNotificationToProject(input: {project: "ci-features-subfolder", notificationType: ROCKETCHAT, notificationName: "amazeeio--lagoon-local-ci"}) {
    id
  }

  CiElasticsearch: addProject(input: {id: 14, name: "ci-elasticsearch", customer: 3, openshift: 2, git_url: "ssh://git@192.168.99.1:2222/git/elasticsearch.git", production_environment:"master"}) {
    id
  }
  CiElasticsearchRocketChat: addNotificationToProject(input: {project: "ci-elasticsearch", notificationType: ROCKETCHAT, notificationName: "amazeeio--lagoon-local-ci"}) {
=======
  CiFeatures: addProject(
    input: {
      id: 12
      name: "ci-features"
      customer: 3
      openshift: 2
      git_url: "ssh://git@192.168.99.1:2222/git/features.git"
      production_environment: "master"
    }
  ) {
    id
  }

  CiFeaturesRocketChat: addNotificationToProject(
    input: {
      project: "ci-features"
      notificationType: ROCKETCHAT
      notificationName: "amazeeio--lagoon-local-ci"
    }
  ) {
>>>>>>> 0f6403f4
    id
  }

  CiElasticsearch: addProject(
    input: {
      id: 14
      name: "ci-elasticsearch"
      customer: 3
      openshift: 2
      git_url: "ssh://git@192.168.99.1:2222/git/elasticsearch.git"
      production_environment: "master"
    }
  ) {
    id
  }
  CiElasticsearchRocketChat: addNotificationToProject(
    input: {
      project: "ci-elasticsearch"
      notificationType: ROCKETCHAT
      notificationName: "amazeeio--lagoon-local-ci"
    }
  ) {
    id
  }

  CiDrupalGalera: addProject(
    input: {
      id: 15
      name: "ci-drupal-galera"
      customer: 3
      openshift: 2
      git_url: "ssh://git@192.168.99.1:2222/git/drupal-galera.git"
    }
  ) {
    id
  }
  CiDrupalGaleraRocketChat: addNotificationToProject(
    input: {
      project: "ci-drupal-galera"
      notificationType: ROCKETCHAT
      notificationName: "amazeeio--lagoon-local-ci"
    }
  ) {
    id
  }

  CiDrupalPostgres: addProject(
    input: {
      id: 16
      name: "ci-drupal-postgres"
      customer: 3
      openshift: 2
      git_url: "ssh://git@192.168.99.1:2222/git/drupal-postgres.git"
    }
  ) {
    id
  }
  CiDrupalPostgresRocketChat: addNotificationToProject(
    input: {
      project: "ci-drupal-postgres"
      notificationType: ROCKETCHAT
      notificationName: "amazeeio--lagoon-local-ci"
    }
  ) {
    id
  }

  #### Lagoon Kickstart Objects
  # Customer with a private key that has access to the local-git server.
  # prettier-ignore
  KickstartCustomer: addCustomer(input: {id: 4, name: "kickstart-customer", private_key: "-----BEGIN RSA PRIVATE KEY-----\nMIIJKAIBAAKCAgEAxGZZrOV7Islo5p51Moabfd1YB8qbHvQZfJDZJmSU4jNxMf8G\nQH8KIM6ndi60xIiDlkh9R50Gs0fgnPaBwpjMjcUay5EvzBJdMmd/EPhg359+4f5Z\nQiGTVaB5UoGJKg9DEK4Xxi+QLpQ1CiJXvd3QOqnQlJZ2WYwz4kdLxF0d+sRrl+0G\nAISt9Gg9kq6wa7k7RRr4/OyD/9DhDr1GXvHXFPRv6QqKq084CqiUaarP7OcbZKi5\nEyMkf0s86ZTttQPqQijWsenLAw6t7J0vM38eojPDMFX4fJ7wVvbHmsdcwb2YxwD0\nk7I85mV5uM99v7owJ/0YSJGcN2YESq8c68rbRp1iSfDhchd9SUyYMFlrj3R+dxte\nTwvN2W5hIEld8Ip+dUWUVaaTeLkFLmqmVhvcMJNmuj+Wnp9USwki6U5HdpgBJPT5\nYJia3/LyE5IlPaRfZ+vBDQqKOeeqkncVtqcZ468ylT0qpqjtV4OSuCzl+P/TeJ+K\npCxDoqp88yQpYRYn9ztvEVvOkT8RERnT0/NVCNKAwHFOXrkK/BJs/h3fj2NddeVC\nJXdwiB4m+T2C/RHtGxVColqUf2nEntXxweuJgqBz+4YxXqRrKu4p5L4NuudcFAyg\nbIRpbaTZDI+vmmXnTXNP6ymMo5fNJ0/IPEBAoDkkc6ZmKdM5Yth6RaCzolsCAwEA\nAQKCAgBRL4n0SaxcFevyISCLMU+HeP8RwXPcGMWMU4ggMcXFt8QcCbK46Ir0QtjA\nps/8yf2zGuYGu2dwps63s8KyAV3VYNwRuEOM1S6HTncdOb850YGuw+h7yMtRwxND\nwt5Db6mmdIDJYRH13zgJp2ajytRv25CoS4ZCwA0WhahRVLi214kudUFc53vNI2YI\ng4PUE+7nQx4X12E9V0ghQqabStdBB0ZXjA8Ef6vH5CXthDmNUX9mXcSbn5RPtndI\ni1Kz2Bl3HdCaHO3ZprDItbU0UWEFZeZSzcb5JO5u1HZwiebTA5/q638uqqg4CUyG\n0+bEYZ/Ud/AY13A/CkHN6ZNH+UQotCH3GLyaTQq6OhyXlgMBojn3xs9iMUclFcuy\nkbZ1jAxqci25pxCIeNDHBDKRyxgSkDPna8ZZ4eKGXjIZzsds4+IDkYJLMg0OCtd2\nKm+ZPM2CFU2YCqt11dlr0higGK/9gdpajJMVgEYAmigQ670LdcBc4XIOpPMrR70a\nPjbF9ze/UqtKDWtz8KMIUcvr0CjhHa3XRgMJiM34hIOZU6xf6rjEgkN2Geq24u1b\nhUW8URb+5dcasQ9iIfkNn3R+zK5PzyvQNf6+XrbVjpLqPHXJYrD85EKlXkPqiE6y\n3ehYMrIaZIY6gMuIVcg8AEtsm5EwQY7ETw4YnMQLKfyweLsHEQKCAQEA5vavDyQj\nn6PqfF1Ntr3N/FfwRr/167HB+/3wHT+FwRpCw62ACeBC0iFXmzG2wfQfot60fUGa\nQEJiUDGZFvBM0tiTpzmgGG7QpRbPe1919Sl5LZeLA9bngRnmqn5zAkmVTeBCO/4F\nMSk9hnBZ0v0W3DqNmjuIH298g3gl4VJeKpILd62LbhjvhjT/LXlekYDEj3p9Xob8\n1OQxFJgftFyg4P07RRaUzsNLhqEdY3VxDcUMb9459fEYeb7sYig+zVPaZQ31aMVK\nj6K+XiH5M5uKJWkPdMDUG84jreFAdBY9kGCuSulTWgmTLlMKSI85q5hkckY2EQQL\n5u456xfyuFcnEwKCAQEA2bCCcqcGIAiMwk/6z7XIJeUsSUg+ObvkEdogk5n6Y1Ea\nt5LxMpQzhG6SHJ2f38VyKgv9e/jnwXI8eiejper6OeQEBG4+AedcLYi0V5SUMIgD\nX4bxT9+qCwYrwt9YHkJySk237WZUWJPVfxHg0vqNYyD/CXBowx0nm8jEuZ8iT+CW\nO2uZq+0DO2WqoYT54lZux6aEzm+oAkzwJJVXJcUVPg7bJXK1ObOzvHpkZJxHL8+S\nKufzew/CXALKWHoCkEP/P8b7oxjcjQI3KK0EM2fABNvN28+qscqTqQjfAsNw24Ob\nP8rL8amgd/x7iddIbEpOSoLAH1gVoxJXA0oqkC6YmQKCAQEAiIeoomW1nUgTdCLf\nrrfyzUnaoqgVIpf42RKa319OnQD+GJg2iSAFwBuvovE3XN4H2YqW3Thri7LyVP+M\nxM+WSkl2tzLMXcUcF4staXvbyeoTVQ0xQzrFrT53aa/IIsEGvntkC/y0awQ6937w\nylWMLvF6BYNNi2+nBjx+//xl5/pfRwbS1mltJkOr2ODXM2IQT9STyc44JU0jak4m\n58Kd44IuiD+6BaPSwKn7KnEhPIeQO4z9bFJyKn3fVIL/5Pa9smEXAjEmS1Rj/ldM\n7eHzPvwlA9p9SFaKJt5x8G25ROCyB1x4RlBEreyutofcCoDSV+8DRPnEY2XN3RhS\nBgCW+wKCAQAyHrqaDSyS2YUXA/UaN59CYlZk9PYmssTa+16+vRfyH+1H0NQpsgd+\neTq4ze3ORpZ3adVN4svxNQ0JjvDVtZkxFPd70aoDJDKL5UqoU3QfDGHCb75FhpiO\n+ze+IVAXf3Ly+pvbU9Edp8PjAsnBqaA9743orXHhYmgJLRtmJWZv/6R3P9ncxLAW\nz9yOXaBu5TmSTBuNsBV9mhs8QQoUjyDJ7f+0yolBJMfAIGnW5EhbkK31pPvhHIrC\nRn4yCr1mW9F77KNpNMMq0BTFD7jE4SFLvRPThSem0Z5Xr8wwxbDJSa7H7DgyhryE\ng6Qp42AwVpdZ/mqfjNdGeWWBQ2UzVxcZAoIBAHNXgjD3umcKciYRAbltNJrXx9xk\ndAv8I69oEMCy4hCmvKUjy/UI9NqXFjBb/G6VGgh6NUE9o9o27t1Y5Plm0izyCA1M\nDFruaRfjyJ8qjbEifcqRtcF3rzsBiXIwdmbN6qT4PUipN2elpUAd7J1OIwGIIe3u\nCWNyOTNL+2+oQ/Eg1Y99mg3yrsVyOwhynVE80/X5cy07bXXR5rv1x4NKSVbPhlnt\nL6J5iAoqoDKICzjcgF5x3mj9YFWZrC3aRxRrN5RoEgeVdcXeK56UJqXHjmKN++m3\nc8OPEIBZiD8UJuhSNSOLiBFrGz6toy6rpHavqqknGhVWotXsAs1h8LNkBe8=\n-----END RSA PRIVATE KEY-----"}) {
    id
  }
  KickstartRocketChat: addNotificationRocketChat(
    input: {
      name: "amazeeio--lagoon-kickstart"
      webhook: "https://amazeeio.rocket.chat/hooks/WkLMnprX6HWp5Eyom/3RLRRtHWYYvXfhCsbEtmZpYvH9FgjoiLhzvvfPpXSbwaBhe7"
      channel: "lagoon-kickstart"
    }
  ) {
    id
  }
  KickstartOpenshift: addOpenshift(
    input: {
      id: 3
      name: "kickstart-openshift"
      console_url: "[REPLACE ME WITH OPENSHIFT URL]"
      token: "[REPLACE ME WITH OPENSHIFT LAGOON SERVICEACCOUTN TOKEN]"
    }
  ) {
    id
  }
  KickstartProject: addProject(
    input: {
      id: 13
      name: "lagoon"
      customer: 4
      openshift: 3
      git_url: "git@github.com:amazeeio/lagoon.git"
    }
  ) {
    id
  }
  KickstartRocketChatNotification: addNotificationToProject(
    input: {
      project: "lagoon"
      notificationType: ROCKETCHAT
      notificationName: "amazeeio--lagoon-kickstart"
    }
  ) {
    id
  }
}<|MERGE_RESOLUTION|>--- conflicted
+++ resolved
@@ -392,28 +392,6 @@
     id
   }
 
-<<<<<<< HEAD
-  CiFeatures: addProject(input: {id: 12, name: "ci-features", customer: 3, openshift: 2, git_url: "ssh://git@192.168.99.1:2222/git/features.git", production_environment:"master"}) {
-    id
-  }
-
-  CiFeaturesRocketChat: addNotificationToProject(input: {project: "ci-features", notificationType: ROCKETCHAT, notificationName: "amazeeio--lagoon-local-ci"}) {
-    id
-  }
-
-  CiFeaturesSubfolder: addProject(input: {id: 17, name: "ci-features-subfolder", customer: 3, openshift: 2, git_url: "ssh://git@192.168.99.1:2222/git/features-subfolder.git", production_environment:"master", subfolder:"subfolder1/subfolder2"}) {
-    id
-  }
-
-  CiFeaturesSubfolderRocketChat: addNotificationToProject(input: {project: "ci-features-subfolder", notificationType: ROCKETCHAT, notificationName: "amazeeio--lagoon-local-ci"}) {
-    id
-  }
-
-  CiElasticsearch: addProject(input: {id: 14, name: "ci-elasticsearch", customer: 3, openshift: 2, git_url: "ssh://git@192.168.99.1:2222/git/elasticsearch.git", production_environment:"master"}) {
-    id
-  }
-  CiElasticsearchRocketChat: addNotificationToProject(input: {project: "ci-elasticsearch", notificationType: ROCKETCHAT, notificationName: "amazeeio--lagoon-local-ci"}) {
-=======
   CiFeatures: addProject(
     input: {
       id: 12
@@ -434,7 +412,30 @@
       notificationName: "amazeeio--lagoon-local-ci"
     }
   ) {
->>>>>>> 0f6403f4
+    id
+  }
+  
+  CiFeatures: addProject(
+    input: {
+      id: 17
+      name: "ci-features-subfolder"
+      customer: 3
+      openshift: 2
+      git_url: "ssh://git@192.168.99.1:2222/git/features-subfolder.git"
+      production_environment: "master"
+      subfolder:"subfolder1/subfolder2"
+    }
+  ) {
+    id
+  }
+
+  CiFeaturesRocketChat: addNotificationToProject(
+    input: {
+      project: "ci-features-subfolder"
+      notificationType: ROCKETCHAT
+      notificationName: "amazeeio--lagoon-local-ci"
+    }
+  ) {
     id
   }
 
