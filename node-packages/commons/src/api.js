--- conflicted
+++ resolved
@@ -308,21 +308,12 @@
   );
 
 const addUser = (
-<<<<<<< HEAD
   email,
-  firstName,
+  firstName = null,
   lastName = null,
   comment = null,
   gitlabId = null,
 ) =>
-=======
-  email: string,
-  firstName: ?string = null,
-  lastName: ?string = null,
-  comment: ?string = null,
-  gitlabId: ?number = null,
-): Promise<Object> =>
->>>>>>> 61bf99c7
   graphqlapi.mutate(
     `
   ($email: String!, $firstName: String, $lastName: String, $comment: String, $gitlabId: Int) {
