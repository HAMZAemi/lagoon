--- conflicted
+++ resolved
@@ -1323,13 +1323,7 @@
           miscTaskData.advancedTask.runnerImage = taskImage
           // miscTaskData.advancedTask.runnerImage = "shreddedbacon/runner:latest"
           break;
-<<<<<<< HEAD
         case 'deploytarget:task:advanced':
-          miscTaskData.advancedTask = taskData.data.advancedTask
-          break;
-        case 'deploytarget:build:cancel':
-=======
-        case 'kubernetes:task:advanced':
           // inject variables into advanced tasks the same way it is in builds and standard tasks
           const [_, envVars, projectVars] = await getTaskProjectEnvironmentVariables(
             project.name,
@@ -1341,12 +1335,11 @@
           }
           miscTaskData.advancedTask = taskData.data.advancedTask
           break;
-        case 'kubernetes:task:cancel':
+        case 'deploytarget:task:cancel':
           // task cancellation is just a standard unmodified message
           miscTaskData.misc = taskData.data.task
           break;
-        case 'kubernetes:build:cancel':
->>>>>>> 2184d8b0
+        case 'deploytarget:build:cancel':
           // build cancellation is just a standard unmodified message
           miscTaskData.misc = taskData.data.build
           break;
