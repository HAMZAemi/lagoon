--- conflicted
+++ resolved
@@ -783,15 +783,11 @@
   switch (project.activeSystemsPromote) {
     case 'lagoon_openshiftBuildDeploy':
       return sendToLagoonTasks('builddeploy-openshift', promoteData);
-<<<<<<< HEAD
+    case 'lagoon_kubernetesBuildDeploy':
+      return sendToLagoonTasks('builddeploy-kubernetes', promoteData);
     case 'lagoon_controllerBuildDeploy':
         const buildDeployData = await getControllerBuildData(promoteData);
         return sendToLagoonTasks(buildDeployData.spec.project.deployTarget+':builddeploy', buildDeployData);
-
-=======
-    case 'lagoon_kubernetesBuildDeploy':
-      return sendToLagoonTasks('builddeploy-kubernetes', promoteData);
->>>>>>> 22d598ad
     default:
       throw new UnknownActiveSystem(
         `Unknown active system '${project.activeSystemsPromote}' for task 'deploy' in for project ${projectName}`
