site_name: Lagoon Documentation
site_url: https://docs.lagoon.sh/
repo_url: https://github.com/uselagoon/lagoon/
repo_name: uselagoon/lagoon
edit_uri: edit/main/docs
site_author: The Lagoon Authors

nav:
- Home: README.md
- Using Lagoon - The Basics:
  - Overview: using-lagoon-the-basics/index.md
  - Local Development Environments: using-lagoon-the-basics/local-development-environments.md
  - Set Up a New Project: using-lagoon-the-basics/setup-project.md
  - Configure Webhooks: using-lagoon-the-basics/configure-webhooks.md
  - First Deployment: using-lagoon-the-basics/first-deployment.md
  - .lagoon.yml: using-lagoon-the-basics/lagoon-yml.md
  - docker-compose.yml: using-lagoon-the-basics/docker-compose-yml.md
  - Build and Deploy Process: using-lagoon-the-basics/build-and-deploy-process.md
  - Going Live: using-lagoon-the-basics/going-live.md
- Docker Images:
  - Commons: docker-images/commons.md
  - Elasticsearch: docker-images/elasticsearch.md
  - MariaDB: docker-images/mariadb.md
  - MongoDB: docker-images/mongodb.md
  - Node.js: docker-images/nodejs.md
  - NGINX: docker-images/nginx.md
  - OpenSearch: docker-images/opensearch.md
  - PHP-CLI: docker-images/php-cli.md
  - PHP-FPM: docker-images/php-fpm.md
  - Python: docker-images/python.md
  - PostgreSQL: docker-images/postgres.md
  - RabbitMQ: docker-images/rabbitmq.md
  - Ruby: docker-images/ruby.md
  - Solr: docker-images/solr.md
  - Redis: docker-images/redis.md
  - Varnish: docker-images/varnish.md
- Configuring Applications:
  - Overview: applications/index.md
  - Options: applications/options.md
  - Drupal:
    - Overview: drupal/index.md
    - Services:
      - Overview: drupal/services/README.md
      - MariaDB: drupal/services/mariadb.md
      - NGINX: drupal/services/nginx.md
      - PHP-cli: drupal/services/php-cli.md
      - Redis: drupal/services/redis.md
      - Solr: drupal/services/solr.md
      - Varnish: drupal/services/varnish.md
    - Step by Step - Getting Drupal ready to run on Lagoon: drupal/step-by-step-getting-drupal-ready-to-run-on-lagoon.md
    - First Deployment of Drupal: drupal/first-deployment-of-drupal.md
    - Drush 9: drupal/drush-9.md
    - Subfolders: drupal/subfolders.md
    - Integrate Drupal & Fastly: drupal/integrate-drupal-and-fastly.md
    - PHPUnit and PhpStorm: drupal/phpunit-and-phpstorm.md
  - WordPress:
    - Overview: applications/wordpress.md
  - Node.js-based:
    - Overview: applications/node.md
  - PHP-based:
    - Overview: applications/php.md
  - Python-based:
    - Overview: applications/python.md
  - Ruby-based:
    - Overview: applications/ruby.md
  - Other:
    - Overview: applications/other.md
- Understanding Logs:
  - Logging: logging/logging.md
  - Kibana Examples: logging/kibana-examples.md
- Using Lagoon - Advanced:
  - Service Types: using-lagoon-advanced/service-types.md
  - Environment Types: using-lagoon-advanced/environment-types.md
  - Environment Variables: using-lagoon-advanced/environment-variables.md
  - Base Images: using-lagoon-advanced/base-images.md
  - Workflows: using-lagoon-advanced/workflows.md
  - Active/Standby: using-lagoon-advanced/active-standby.md
  - Triggering Deployments: using-lagoon-advanced/triggering-deployments.md
  - Backups: using-lagoon-advanced/backups.md
  - GraphQL: using-lagoon-advanced/graphql.md
  - Private Repositories: using-lagoon-advanced/private-repositories.md
  - SimpleSAML: using-lagoon-advanced/simplesaml.md
  - SSH: using-lagoon-advanced/ssh.md
  - Project Default Users and SSH Keys: using-lagoon-advanced/project-default-users-keys.md
  - Node.js Graceful Shutdown: using-lagoon-advanced/nodejs.md
  - Setting up Xdebug with Lagoon: using-lagoon-advanced/setting-up-xdebug-with-lagoon.md
  - Environment Idling: using-lagoon-advanced/environment-idling.md
  - Custom Tasks: using-lagoon-advanced/custom-tasks.md
  - DeployTarget Configs: using-lagoon-advanced/deploytarget-configs.md
  - Blackfire: using-lagoon-advanced/blackfire.md
- Installing Lagoon:
  - Requirements: installing-lagoon/requirements.md
  - EFS Provisioner: installing-lagoon/efs-provisioner.md
  - Install Harbor: installing-lagoon/install-harbor.md
  - Install Lagoon Core: installing-lagoon/lagoon-core.md
  - Install Lagoon Remote: installing-lagoon/install-lagoon-remote.md
  - Install the Lagoon CLI: installing-lagoon/lagoon-cli.md
  - Querying with GraphQL: installing-lagoon/querying-graphql.md
  - Create Lagoon User: installing-lagoon/create-user.md
  - Add a Project: installing-lagoon/add-project.md
  - Deploy Your Project: installing-lagoon/deploy-project.md
  - Add Group: installing-lagoon/add-group.md
  - Lagoon Logging: installing-lagoon/lagoon-logging.md
  - OpenDistro: installing-lagoon/opendistro.md
  - Logs Concentrator: installing-lagoon/logs-concentrator.md
  - Lagoon Backups: installing-lagoon/lagoon-backups.md
  - Lagoon Files: installing-lagoon/lagoon-files.md
  - GitLab: installing-lagoon/gitlab.md
  - Updating: installing-lagoon/update-lagoon.md
- Administering Lagoon:
  - GraphQL API: administering-lagoon/graphql-queries.md
  - Role-Based Access Control (RBAC): administering-lagoon/rbac.md
  - Feature Flags: administering-lagoon/feature-flags.md
  - Harbor:
    - Using Harbor: administering-lagoon/using-harbor/README.md
    - Security Scanning: administering-lagoon/using-harbor/security-scanning.md
    - Harbor Settings: administering-lagoon/using-harbor/harbor-settings/README.md
    - Harbor-Core: administering-lagoon/using-harbor/harbor-settings/harbor-core.md
    - Harbor-Database: administering-lagoon/using-harbor/harbor-settings/harbor-database.md
    - Harbor-Jobservice: administering-lagoon/using-harbor/harbor-settings/harbor-jobservice.md
    - Harbor-Trivy: administering-lagoon/using-harbor/harbor-settings/harbor-trivy.md
    - HarborRegistry: administering-lagoon/using-harbor/harbor-settings/harborregistry.md
    - HarborRegistryCtl: administering-lagoon/using-harbor/harbor-settings/harborregistryctl.md
- Contributing to Lagoon:
  - Documentation: contributing-to-lagoon/documentation.md
  - Code of Conduct: code-of-conduct.md
  - Contributing: contributing.md
  - Developing Lagoon: contributing-to-lagoon/developing-lagoon.md
  - Tests: contributing-to-lagoon/tests.md
  - API Debugging: contributing-to-lagoon/api-debugging.md
  - Releasing: contributing-to-lagoon/releasing.md
- Community:
  - Code of Conduct: code-of-conduct.md
  - Discord: community/discord.md
  - Participation Guidelines: community/participation.md
  - Moderation Guidelines: community/moderation.md
- Resources:
  - FAQ: resources/faq.md
  - Glossary: resources/glossary.md
  - Tutorials, Webinars, and Videos: resources/tutorials-and-webinars.md
  - Lagoon Examples: https://github.com/uselagoon/lagoon-examples
- Other Tools:
  - Lagoon CLI: https://uselagoon.github.io/lagoon-cli/

theme:
  name: 'material'
  palette:
    primary: 'blue'
    accent: 'light blue'
  favicon: images/lagoon-icon.png
  logo: images/lagoon-icon-bw.png
  icon:
    admonition:
      note: fontawesome/solid/note-sticky
      abstract: fontawesome/solid/book
      info: fontawesome/solid/circle-info
      tip: fontawesome/solid/bullhorn
      success: fontawesome/solid/check
      question: fontawesome/solid/circle-question
      warning: fontawesome/solid/triangle-exclamation
      failure: fontawesome/solid/bomb
      danger: fontawesome/solid/skull
      bug: fontawesome/solid/robot
      example: fontawesome/solid/flask
      quote: fontawesome/solid/quote-left
    repo: fontawesome/brands/github
  features:
    - content.action.edit
    - content.code.copy
<<<<<<< HEAD
    - content.code.annotate

=======
>>>>>>> 37bf9219

extra:
  analytics:
    provider: google
    property: G-W1SJFEVFDB

extra_javascript:
  - https://unpkg.com/tablesort@5.3.0/dist/tablesort.min.js
  - javascript/tablesort.js

markdown_extensions:
  - admonition
  - attr_list
  - def_list
  - md_in_html
  - mdx_truly_sane_lists
  - pymdownx.caret
  - pymdownx.details
  - pymdownx.highlight:
      anchor_linenums: true
      line_spans: __span
      pygments_lang_class: true
      auto_title: true
  - pymdownx.inlinehilite
  - pymdownx.mark
  - pymdownx.snippets
  - pymdownx.tabbed:
      alternate_style: true
  - pymdownx.tilde
  - pymdownx.tasklist:
      custom_checkbox: true
  - pymdownx.superfences
  - tables
  - toc:
      permalink: "#"
      baselevel: 1

plugins:
  - search
  - redirects:
      redirect_maps:
        'lagoon/README.md': 'README.md'
        'lagoon/getting-started/README.md': 'README.md'
        'lagoon/using-lagoon-advanced/deploytarget_configs.md': 'using-lagoon-advanced/deploytarget-configs.md'
        'lagoon/administering-lagoon/feature-flags.md': 'administering-lagoon/feature-flags.md'
        'lagoon/administering-lagoon/graphql-queries.md': 'administering-lagoon/graphql-queries.md'
        'lagoon/administering-lagoon/rbac.md': 'administering-lagoon/rbac.md'
        'lagoon/administering-lagoon/using_harbor/harbor-settings/harbor-core.md': 'administering-lagoon/using-harbor/harbor-settings/harbor-core.md'
        'lagoon/administering-lagoon/using_harbor/harbor-settings/harbor-database.md': 'administering-lagoon/using-harbor/harbor-settings/harbor-database.md'
        'lagoon/administering-lagoon/using_harbor/harbor-settings/harbor-jobservice.md': 'administering-lagoon/using-harbor/harbor-settings/harbor-jobservice.md'
        'lagoon/administering-lagoon/using_harbor/harbor-settings/harbor-trivy.md': 'administering-lagoon/using-harbor/harbor-settings/harbor-trivy.md'
        'lagoon/administering-lagoon/using_harbor/harbor-settings/harborregistry.md': 'administering-lagoon/using-harbor/harbor-settings/harborregistry.md'
        'lagoon/administering-lagoon/using_harbor/harbor-settings/harborregistryctl.md': 'administering-lagoon/using-harbor/harbor-settings/harborregistryctl.md'
        'lagoon/administering-lagoon/using_harbor/harbor-settings/README.md': 'administering-lagoon/using-harbor/harbor-settings/README.md'
        'lagoon/administering-lagoon/using_harbor/README.md': 'administering-lagoon/using-harbor/README.md'
        'lagoon/administering-lagoon/using_harbor/security_scanning.md': 'administering-lagoon/using-harbor/security-scanning.md'
        'lagoon/contributing-to-lagoon/api-debugging.md': 'contributing-to-lagoon/api-debugging.md'
        'lagoon/contributing-to-lagoon/code-of-conduct.md': 'code-of-conduct.md'
        'lagoon/contributing-to-lagoon/contributing.md': 'contributing.md'
        'lagoon/contributing-to-lagoon/developing-lagoon.md': 'contributing-to-lagoon/developing-lagoon.md'
        'lagoon/contributing-to-lagoon/tests.md': 'contributing-to-lagoon/tests.md'
        'lagoon/docker-images/elasticsearch.md': 'docker-images/elasticsearch.md'
        'lagoon/docker-images/mariadb/mariadb-drupal.md': 'drupal/services/mariadb.md'
        'lagoon/docker-images/mariadb/README.md': 'docker-images/mariadb.md'
        'lagoon/docker-images/mongodb.md': 'docker-images/mongodb.md'
        'lagoon/docker-images/nginx/nginx-drupal.md': 'drupal/services/nginx.md'
        'lagoon/docker-images/nginx/README.md': 'docker-images/nginx.md'
        'lagoon/docker-images/nodejs.md': 'docker-images/nodejs.md'
        'lagoon/docker-images/php-cli/php-cli-drupal.md': 'drupal/services/php-cli.md'
        'lagoon/docker-images/php-cli/README.md': 'docker-images/php-cli.md'
        'lagoon/docker-images/php-fpm.md': 'docker-images/php-fpm.md'
        'lagoon/docker-images/postgres.md': 'docker-images/postgres.md'
        'lagoon/docker-images/rabbitmq.md': 'docker-images/rabbitmq.md'
        'lagoon/docker-images/redis/README.md': 'docker-images/redis.md'
        'lagoon/docker-images/redis/redis-persistent.md': 'docker-images/redis.md'
        'lagoon/docker-images/solr/README.md': 'docker-images/solr.md'
        'lagoon/docker-images/solr/solr-drupal.md': 'drupal/services/solr.md'
        'lagoon/docker-images/varnish/README.md': 'docker-images/varnish.md'
        'lagoon/docker-images/varnish/varnish-drupal.md': 'drupal/services/varnish.md'
        'lagoon/drupal/drush-9.md': 'drupal/drush-9.md'
        'lagoon/drupal/first-deployment-of-drupal.md': 'drupal/first-deployment-of-drupal.md'
        'lagoon/drupal/integrate-drupal-and-fastly.md': 'drupal/integrate-drupal-and-fastly.md'
        'lagoon/drupal/phpunit-and-phpstorm.md': 'drupal/phpunit-and-phpstorm.md'
        'lagoon/drupal/services/mariadb.md': 'drupal/services/mariadb.md'
        'lagoon/drupal/services/README.md': 'drupal/services/README.md'
        'lagoon/drupal/services/redis.md': 'drupal/services/redis.md'
        'lagoon/drupal/services/solr.md': 'drupal/services/solr.md'
        'lagoon/drupal/services/untitled.md': 'drupal/services/README.md'
        'lagoon/drupal/services/varnish.md': 'drupal/services/varnish.md'
        'lagoon/drupal/step-by-step-getting-drupal-ready-to-run-on-lagoon.md': 'drupal/step-by-step-getting-drupal-ready-to-run-on-lagoon.md'
        'lagoon/drupal/subfolders.md': 'drupal/subfolders.md'
        'lagoon/logging/kibana-examples.md': 'logging/kibana-examples.md'
        'lagoon/logging/logging.md': 'logging/logging.md'
        'lagoon/resources/faq.md': 'resources/faq.md'
        'lagoon/resources/glossary.md': 'resources/glossary.md'
        'lagoon/resources/tutorials-and-webinars.md': 'resources/tutorials-and-webinars.md'
        'lagoon/using-lagoon-advanced/active_standby.md': 'using-lagoon-advanced/active-standby.md'
        'lagoon/using-lagoon-advanced/backups.md': 'using-lagoon-advanced/backups.md'
        'lagoon/using-lagoon-advanced/base-images.md': 'using-lagoon-advanced/base-images.md'
        'lagoon/using-lagoon-advanced/custom-tasks.md': 'using-lagoon-advanced/custom-tasks.md'
        'lagoon/using-lagoon-advanced/environment-idling.md': 'using-lagoon-advanced/environment-idling.md'
        'lagoon/using-lagoon-advanced/environment-types.md': 'using-lagoon-advanced/environment-types.md'
        'lagoon/using-lagoon-advanced/environment-variables.md': 'using-lagoon-advanced/environment-variables.md'
        'lagoon/using-lagoon-advanced/graphql.md': 'using-lagoon-advanced/graphql.md'
        'lagoon/using-lagoon-advanced/installing-lagoon-into-existing-kubernetes-cluster.md': 'installing-lagoon/requirements.md'
        'lagoon/using-lagoon-advanced/nodejs.md': 'using-lagoon-advanced/nodejs.md'
        'lagoon/using-lagoon-advanced/private-repositories.md': 'using-lagoon-advanced/private-repositories.md'
        'lagoon/using-lagoon-advanced/project-default-users-keys.md': 'using-lagoon-advanced/project-default-users-keys.md'
        'lagoon/using-lagoon-advanced/service-types.md': 'using-lagoon-advanced/service-types.md'
        'lagoon/using-lagoon-advanced/setting-up-xdebug-with-lagoon.md': 'using-lagoon-advanced/setting-up-xdebug-with-lagoon.md'
        'lagoon/using-lagoon-advanced/simplesaml.md': 'using-lagoon-advanced/simplesaml.md'
        'lagoon/using-lagoon-advanced/ssh.md': 'using-lagoon-advanced/ssh.md'
        'lagoon/using-lagoon-advanced/triggering-deployments.md': 'using-lagoon-advanced/triggering-deployments.md'
        'lagoon/using-lagoon-advanced/workflows.md': 'using-lagoon-advanced/workflows.md'
        'lagoon/using-lagoon-the-basics/build-and-deploy-process.md': 'using-lagoon-the-basics/build-and-deploy-process.md'
        'lagoon/using-lagoon-the-basics/configure-webhooks.md': 'using-lagoon-the-basics/configure-webhooks.md'
        'lagoon/using-lagoon-the-basics/docker-compose-yml.md': 'using-lagoon-the-basics/docker-compose-yml.md'
        'lagoon/using-lagoon-the-basics/first-deployment.md': 'using-lagoon-the-basics/first-deployment.md'
        'lagoon/using-lagoon-the-basics/going-live.md': 'using-lagoon-the-basics/going-live.md'
        'lagoon/using-lagoon-the-basics/index.md': 'using-lagoon-the-basics/index.md'
        'lagoon/using-lagoon-the-basics/lagoon-yml.md': 'using-lagoon-the-basics/lagoon-yml.md'
        'lagoon/using-lagoon-the-basics/local-development-environments.md': 'using-lagoon-the-basics/local-development-environments.md'
        'lagoon/using-lagoon-the-basics/setup_project.md': 'using-lagoon-the-basics/setup-project.md'
        'docker-images/mariadb/mariadb-drupal.md': 'drupal/services/mariadb.md'
        'docker-images/nginx/nginx-drupal.md': 'drupal/services/nginx.md'
        'docker-images/php-cli/php-cli-drupal.md': 'drupal/services/php-cli.md'
        'docker-images/solr/solr-drupal.md': 'drupal/services/solr.md'
        'docker-images/varnish/varnish-drupal.md': 'drupal/services/varnish.md'<|MERGE_RESOLUTION|>--- conflicted
+++ resolved
@@ -167,11 +167,7 @@
   features:
     - content.action.edit
     - content.code.copy
-<<<<<<< HEAD
     - content.code.annotate
-
-=======
->>>>>>> 37bf9219
 
 extra:
   analytics:
