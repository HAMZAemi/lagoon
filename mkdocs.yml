site_name: Lagoon Documentation
site_url: https://docs.lagoon.sh/
repo_url: https://github.com/uselagoon/lagoon/
repo_name: uselagoon/lagoon
edit_uri: edit/main/docs
site_author: The Lagoon Authors

nav:
- Home: README.md
- Basic Lagoon Concepts:
  - Overview: concepts-basics/index.md
  - .lagoon.yml: concepts-basics/lagoon-yml.md
  - docker-compose.yml: concepts-basics/docker-compose-yml.md
  - Build and Deploy Process: concepts-basics/build-and-deploy-process.md
  - Building Blocks of Lagoon:
    - Users: concepts-basics/building-blocks/users.md
    - Groups: concepts-basics/building-blocks/groups.md
    - Projects: concepts-basics/building-blocks/projects.md
    - Notifications: concepts-basics/building-blocks/notifications.md
    - Deploy Targets: concepts-basics/building-blocks/deploy-targets.md
    - Organizations: concepts-basics/building-blocks/organizations.md
    - Roles: concepts-basics/building-blocks/roles.md
- Advanced Lagoon Concepts:
  - Overview: concepts-advanced/index.md
  - Service Types: concepts-advanced/service-types.md
  - Environment Types: concepts-advanced/environment-types.md
  - Environment Variables: concepts-advanced/environment-variables.md
  - Environment Idling: concepts-advanced/environment-idling.md
  - Backups: concepts-advanced/backups.md
  - Base Images: concepts-advanced/base-images.md
  - Workflows: concepts-advanced/workflows.md
  - Feature Flags: concepts-advanced/feature-flags.md
- Lagoonizing:
    - Lagoonizing Your Exisiting Site: lagoonizing/index.md
    - Docker Images:
      - Commons: docker-images/commons.md
      - MariaDB: docker-images/mariadb.md
      - MongoDB: docker-images/mongodb.md
      - MySQL: docker-images/mysql.md
      - Node.js: docker-images/nodejs.md
      - NGINX: docker-images/nginx.md
      - OpenSearch: docker-images/opensearch.md
      - PHP-CLI: docker-images/php-cli.md
      - PHP-FPM: docker-images/php-fpm.md
      - Python: docker-images/python.md
      - PostgreSQL: docker-images/postgres.md
      - RabbitMQ: docker-images/rabbitmq.md
      - Ruby: docker-images/ruby.md
      - Solr: docker-images/solr.md
      - Redis: docker-images/redis.md
      - Varnish: docker-images/varnish.md
    - Configuring Applications:
      - Overview: applications/index.md
      - Options: applications/options.md
      - Drupal:
        - Overview: applications/drupal/index.md
        - Services:
          - Overview: applications/drupal/services/README.md
          - MariaDB: applications/drupal/services/mariadb.md
          - NGINX: applications/drupal/services/nginx.md
          - PHP-cli: applications/drupal/services/php-cli.md
          - Redis: applications/drupal/services/redis.md
          - Solr: applications/drupal/services/solr.md
          - Varnish: applications/drupal/services/varnish.md
        - Step by Step - Getting Drupal ready to run on Lagoon: applications/drupal/step-by-step-getting-drupal-ready-to-run-on-lagoon.md
        - First Deployment of Drupal: applications/drupal/first-deployment-of-drupal.md
        - Drush 9: applications/drupal/drush-9.md
        - Subfolders: applications/drupal/subfolders.md
        - Integrate Drupal & Fastly: applications/drupal/integrate-drupal-and-fastly.md
        - PHPUnit and PhpStorm: applications/drupal/phpunit-and-phpstorm.md
        - Automatic Updates: applications/drupal/automatic-updates.md
      - Laravel:
        - Overview: applications/laravel.md
      - WordPress:
        - Overview: applications/wordpress.md
      - Node.js-based:
        - Overview: applications/node.md
      - PHP-based:
        - Overview: applications/php.md
      - Python-based:
        - Overview: applications/python.md
      - Ruby-based:
        - Overview: applications/ruby.md
      - Other:
        - Overview: applications/other.md
- Using Lagoon - The Basics:
  - Overview: using-lagoon-the-basics/index.md
  - Local Development Environments: using-lagoon-the-basics/local-development-environments.md
  - Set Up a New Project: using-lagoon-the-basics/setup-project.md
  - Configure Webhooks: using-lagoon-the-basics/configure-webhooks.md
  - First Deployment: using-lagoon-the-basics/first-deployment.md
  - Lagoon Build Errors and Warnings: using-lagoon-the-basics/lagoon-build-errors-and-warnings.md
  - Going Live: using-lagoon-the-basics/going-live.md
- Using Lagoon - Advanced:
  - Overview: using-lagoon-advanced/index.md
  - Active/Standby: using-lagoon-advanced/active-standby.md
  - Triggering Deployments: using-lagoon-advanced/triggering-deployments.md
  - Private Repositories: using-lagoon-advanced/private-repositories.md
  - SimpleSAML: using-lagoon-advanced/simplesaml.md
  - Project Default Users and SSH Keys: using-lagoon-advanced/project-default-users-keys.md
  - Node.js Graceful Shutdown: using-lagoon-advanced/nodejs.md
  - Setting up Xdebug with Lagoon: using-lagoon-advanced/setting-up-xdebug-with-lagoon.md
  - Custom Tasks: using-lagoon-advanced/custom-tasks.md
  - DeployTarget Configs: using-lagoon-advanced/deploytarget-configs.md
  - Blackfire: using-lagoon-advanced/blackfire.md
  - Harbor:
    - Using Harbor: using-lagoon-advanced/using-harbor/README.md
    - Security Scanning: using-lagoon-advanced/using-harbor/security-scanning.md
    - Harbor Settings: using-lagoon-advanced/using-harbor/harbor-settings/README.md
    - Harbor-Core: using-lagoon-advanced/using-harbor/harbor-settings/harbor-core.md
    - Harbor-Database: using-lagoon-advanced/using-harbor/harbor-settings/harbor-database.md
    - Harbor-Jobservice: using-lagoon-advanced/using-harbor/harbor-settings/harbor-jobservice.md
    - Harbor-Trivy: using-lagoon-advanced/using-harbor/harbor-settings/harbor-trivy.md
    - HarborRegistry: using-lagoon-advanced/using-harbor/harbor-settings/harborregistry.md
    - HarborRegistryCtl: using-lagoon-advanced/using-harbor/harbor-settings/harborregistryctl.md
- Interacting with Lagoon:
  - Using the UI: interacting/lagoon-ui.md
  - Working with Orgs: interacting/organizations.md
  - GraphQL: interacting/graphql.md
  - SSH: interacting/ssh.md
  - GraphQL API: interacting/graphql-queries.md
  - Role-Based Access Control (RBAC): interacting/rbac.md
  - Understanding Logs:
    - Logging: logging/logging.md
    - Kibana Examples: logging/kibana-examples.md
- Installing Lagoon:
  - Requirements: installing-lagoon/requirements.md
  - Bulk storage Provisioner: installing-lagoon/bulk-storage-provisioner.md
  - Install Harbor: installing-lagoon/install-harbor.md
  - Install Lagoon Core: installing-lagoon/lagoon-core.md
  - Install Lagoon Remote: installing-lagoon/install-lagoon-remote.md
  - Install the Lagoon CLI: installing-lagoon/lagoon-cli.md
  - Querying with GraphQL: installing-lagoon/querying-graphql.md
  - Create Lagoon User: installing-lagoon/create-user.md
  - Add a Project: installing-lagoon/add-project.md
  - Deploy Your Project: installing-lagoon/deploy-project.md
  - Add Group: installing-lagoon/add-group.md
  - Lagoon Logging: installing-lagoon/lagoon-logging.md
  - OpenDistro: installing-lagoon/opendistro.md
  - Logs Concentrator: installing-lagoon/logs-concentrator.md
  - Lagoon Backups: installing-lagoon/lagoon-backups.md
  - Lagoon Files: installing-lagoon/lagoon-files.md
  - GitLab: installing-lagoon/gitlab.md
  - Updating: installing-lagoon/update-lagoon.md
- Contributing to Lagoon:
  - Documentation: contributing-to-lagoon/documentation.md
  - Code of Conduct: code-of-conduct.md
  - Contributing: contributing.md
  - Developing Lagoon: contributing-to-lagoon/developing-lagoon.md
  - Tests: contributing-to-lagoon/tests.md
  - API Debugging: contributing-to-lagoon/api-debugging.md
  - Releasing: contributing-to-lagoon/releasing.md
- Community:
  - Code of Conduct: code-of-conduct.md
  - Discord: community/discord.md
  - Participation Guidelines: community/participation.md
  - Moderation Guidelines: community/moderation.md
- Resources:
  - FAQ: resources/faq.md
  - Glossary: resources/glossary.md
  - Tutorials, Webinars, and Videos: resources/tutorials-and-webinars.md
  - Lagoon Examples: https://github.com/lagoon-examples
- Other Tools:
  - Sail on Lagoon: other-tools/sail.md
  - Lagoon CLI: https://uselagoon.github.io/lagoon-cli/
  - Lagoon Sync: https://github.com/uselagoon/lagoon-sync
  - Client Libraries: other-tools/client-libraries.md
- ... | releases/*

theme:
  name: 'material'
  palette:
    # Palette toggle for light mode
    - primary: 'blue'
      accent: 'light blue'
      toggle:
        icon: material/weather-night
        name: Switch to dark mode
    # Palette toggle for dark mode
    - scheme: slate
      primary: 'blue'
      toggle:
        icon: material/white-balance-sunny
        name: Switch to light mode

  favicon: images/lagoon-icon.png
  logo: images/lagoon-icon-bw.png
  icon:
    admonition:
      note: fontawesome/solid/note-sticky
      abstract: fontawesome/solid/book
      info: fontawesome/solid/circle-info
      tip: fontawesome/solid/bullhorn
      success: fontawesome/solid/check
      question: fontawesome/solid/circle-question
      warning: fontawesome/solid/triangle-exclamation
      failure: fontawesome/solid/bomb
      danger: fontawesome/solid/skull
      bug: fontawesome/solid/robot
      example: fontawesome/solid/flask
      quote: fontawesome/solid/quote-left
    repo: fontawesome/brands/github
  features:
    - content.action.edit
    - content.code.copy
    - content.code.annotate

extra:
  analytics:
    provider: google
    property: G-W1SJFEVFDB

extra_javascript:
  - https://unpkg.com/tablesort@5.3.0/dist/tablesort.min.js
  - javascript/tablesort.js

markdown_extensions:
  - admonition
  - attr_list
  - def_list
  - md_in_html
  - mdx_truly_sane_lists
  - pymdownx.caret
  - pymdownx.details
  - pymdownx.highlight:
      anchor_linenums: true
      line_spans: __span
      pygments_lang_class: true
      auto_title: true
  - pymdownx.inlinehilite
  - pymdownx.mark
  - pymdownx.snippets
  - pymdownx.tabbed:
      alternate_style: true
  - pymdownx.tilde
  - pymdownx.tasklist:
      custom_checkbox: true
  - pymdownx.superfences
  - tables
  - toc:
      permalink: "#"
      baselevel: 1

plugins:
  - search:
      lang:
      - en
      - ja
  - awesome-pages
  - markdownextradata: {}
  - i18n:
      docs_structure: folder
      languages:
        - locale: en
          default: true
          name: English
          build: true
        - locale: ja
          name: 日本語
          build: true
          nav_translations:
            Home: ホーム
            Basic Lagoon Concepts: Lagoonの基本概念
            Overview: 概要
            Build and Deploy Process: ビルドとデプロイプロセス
            Building Blocks of Lagoon: Lagoonの構成要素
            Users: ユーザー
            Groups: グループ
            Projects: プロジェクト
            Notifications: 通知
            Deploy Targets: デプロイターゲット
            Organizations: 組織
            Roles: ロール
            Advanced Lagoon Concepts: 高度なLagoonの概念
            Service Types: サービスタイプ
            Environment Types: 環境タイプ
            Environment Variables: 環境変数
            Environment Idling: 環境のアイドリング
            Backups: バックアップ
            Base Images: ベースイメージ
            Workflows: ワークフロー
            Feature Flags: フィーチャーフラグ
            Lagoonizing: Lagoon化
            Lagoonizing Your Existing Site: 既存サイトのLagoon化
            Docker Images: Dockerイメージ
            Configuring Applications: アプリケーションの設定
            Options: オプション
            Services: サービス
            Step by Step - Getting Drupal ready to run on Lagoon: ステップバイステップ - DrupalをLagoonで実行する準備
            First Deployment of Drupal: Drupalの初回デプロイ
            Subfolders: サブフォルダ
            Integrate Drupal & Fastly: DrupalとFastlyの統合
            PHPUnit and PhpStorm: PHPUnitとPhpStorm
            Automatic Updates: 自動更新
            Node.js-based: Node.jsベース
            PHP-based: PHPベース
            Python-based: Pythonベース
            Ruby-based: Rubyベース
            Other: その他
            Using Lagoon - The Basics: Lagoonの基本的な使い方
            Local Development Environments: ローカル開発環境
            Set Up a New Project: 新しいプロジェクトのセットアップ
            Configure Webhooks: Webhooksの設定
            First Deployment: 初回デプロイ
            Lagoon Build Errors and Warnings: Lagoonビルドエラーと警告
            Going Live: 本番環境への移行
            Using Lagoon - Advanced: Lagoonの高度な使い方
            Active/Standby: アクティブ/スタンバイ
            Triggering Deployments: デプロイのトリガー
            Private Repositories: プライベートリポジトリ
            Project Default Users and SSH Keys: プロジェクトのデフォルトユーザーとSSHキー
            Node.js Graceful Shutdown: Node.jsのグレースフルシャットダウン
            Setting up Xdebug with Lagoon: LagoonでのXdebugの設定
            Custom Tasks: カスタムタスク
            DeployTarget Configs: DeployTargetの設定
            Using Harbor: Harborの使用
            Security Scanning: セキュリティスキャン
            Harbor Settings: Harborの設定
            Interacting with Lagoon: Lagoonとの連携
            Using the UI: UIの使用
            Working with Orgs: 組織との連携
            Role-Based Access Control (RBAC): ロールベースのアクセス制御 (RBAC)
            Understanding Logs: ログの理解
            Logging: ロギング
            Kibana Examples: Kibanaの例
            Installing Lagoon: Lagoonのインストール
            Requirements: 要件
            EFS Provisioner: EFSプロビジョナー
            Install Harbor: Harborのインストール
            Install Lagoon Core: Lagoon Coreのインストール
            Install Lagoon Remote: Lagoon Remoteのインストール
            Install the Lagoon CLI: Lagoon CLIのインストール
            Querying with GraphQL: GraphQLによるクエリ
            Create Lagoon User: Lagoonユーザーの作成
            Add a Project: プロジェクトの追加
            Deploy Your Project: プロジェクトのデプロイ
            Add Group: グループの追加
            Lagoon Logging: Lagoonのロギング
            Logs Concentrator: ログコンセントレーター
            Lagoon Backups: Lagoonのバックアップ
            Lagoon Files: Lagoonのファイル
            Updating: 更新
            Contributing to Lagoon: Lagoonへの貢献
            Documentation: ドキュメント
            Code of Conduct: 行動規範
            Contributing: 貢献
            Developing Lagoon: Lagoonの開発
            Tests: テスト
            API Debugging: APIデバッグ
            Releasing: リリース
            Community: コミュニティ
            Participation Guidelines: 参加ガイドライン
            Moderation Guidelines: モデレーションガイドライン
            Resources: リソース
            Glossary: 用語集
            Tutorials, Webinars, and Videos: チュートリアル、ウェビナー、ビデオ
            Lagoon Examples: Lagoonの例
            Other Tools: その他のツール
            Client Libraries: クライアントライブラリ
            Releases: リリース（英語）
  - redirects:
      redirect_maps:
        # Shortcut URLs for build and compose errors
        'lagoon-build-errors.md': 'using-lagoon-the-basics/lagoon-build-errors-and-warnings.md'
        'docker-compose-errors.md': 'using-lagoon-the-basics/lagoon-build-errors-and-warnings.md#docker-compose-errors'
        # Redirect existing Gitbooks traffic from lagoon/* prefix
        'lagoon/README.md': 'README.md'
        'lagoon/getting-started/README.md': 'README.md'
        'lagoon/using-lagoon-advanced/deploytarget_configs.md': 'using-lagoon-advanced/deploytarget-configs.md'
        'lagoon/administering-lagoon/feature-flags.md': 'concepts-advanced/feature-flags.md'
        'lagoon/administering-lagoon/graphql-queries.md': 'interacting/graphql-queries.md'
        'lagoon/administering-lagoon/rbac.md': 'interacting/rbac.md'
        'lagoon/administering-lagoon/using_harbor/harbor-settings/harbor-core.md': 'using-lagoon-advanced/using-harbor/harbor-settings/harbor-core.md'
        'lagoon/administering-lagoon/using_harbor/harbor-settings/harbor-database.md': 'using-lagoon-advanced/using-harbor/harbor-settings/harbor-database.md'
        'lagoon/administering-lagoon/using_harbor/harbor-settings/harbor-jobservice.md': 'using-lagoon-advanced/using-harbor/harbor-settings/harbor-jobservice.md'
        'lagoon/administering-lagoon/using_harbor/harbor-settings/harbor-trivy.md': 'using-lagoon-advanced/using-harbor/harbor-settings/harbor-trivy.md'
        'lagoon/administering-lagoon/using_harbor/harbor-settings/harborregistry.md': 'using-lagoon-advanced/using-harbor/harbor-settings/harborregistry.md'
        'lagoon/administering-lagoon/using_harbor/harbor-settings/harborregistryctl.md': 'using-lagoon-advanced/using-harbor/harbor-settings/harborregistryctl.md'
        'lagoon/administering-lagoon/using_harbor/harbor-settings/README.md': 'using-lagoon-advanced/using-harbor/harbor-settings/README.md'
        'lagoon/administering-lagoon/using_harbor/README.md': 'using-lagoon-advanced/using-harbor/README.md'
        'lagoon/administering-lagoon/using_harbor/security_scanning.md': 'using-lagoon-advanced/using-harbor/security-scanning.md'
        'lagoon/contributing-to-lagoon/api-debugging.md': 'contributing-to-lagoon/api-debugging.md'
        'lagoon/contributing-to-lagoon/code-of-conduct.md': 'code-of-conduct.md'
        'lagoon/contributing-to-lagoon/contributing.md': 'contributing.md'
        'lagoon/contributing-to-lagoon/developing-lagoon.md': 'contributing-to-lagoon/developing-lagoon.md'
        'lagoon/contributing-to-lagoon/tests.md': 'contributing-to-lagoon/tests.md'
        'lagoon/docker-images/elasticsearch.md': 'docker-images/opensearch.md'
        'lagoon/docker-images/mariadb/mariadb-drupal.md': 'applications/drupal/services/mariadb.md'
        'lagoon/docker-images/mariadb/README.md': 'docker-images/mariadb.md'
        'lagoon/docker-images/mongodb.md': 'docker-images/mongodb.md'
        'lagoon/docker-images/nginx/nginx-drupal.md': 'applications/drupal/services/nginx.md'
        'lagoon/docker-images/nginx/README.md': 'docker-images/nginx.md'
        'lagoon/docker-images/nodejs.md': 'docker-images/nodejs.md'
        'lagoon/docker-images/php-cli/php-cli-drupal.md': 'applications/drupal/services/php-cli.md'
        'lagoon/docker-images/php-cli/README.md': 'docker-images/php-cli.md'
        'lagoon/docker-images/php-fpm.md': 'docker-images/php-fpm.md'
        'lagoon/docker-images/postgres.md': 'docker-images/postgres.md'
        'lagoon/docker-images/rabbitmq.md': 'docker-images/rabbitmq.md'
        'lagoon/docker-images/redis/README.md': 'docker-images/redis.md'
        'lagoon/docker-images/redis/redis-persistent.md': 'docker-images/redis.md'
        'lagoon/docker-images/solr/README.md': 'docker-images/solr.md'
        'lagoon/docker-images/solr/solr-drupal.md': 'applications/drupal/services/solr.md'
        'lagoon/docker-images/varnish/README.md': 'docker-images/varnish.md'
        'lagoon/docker-images/varnish/varnish-drupal.md': 'applications/drupal/services/varnish.md'
        'lagoon/drupal/drush-9.md': 'applications/drupal/drush-9.md'
        'lagoon/drupal/first-deployment-of-drupal.md': 'applications/drupal/first-deployment-of-drupal.md'
        'lagoon/drupal/integrate-drupal-and-fastly.md': 'applications/drupal/integrate-drupal-and-fastly.md'
        'lagoon/drupal/phpunit-and-phpstorm.md': 'applications/drupal/phpunit-and-phpstorm.md'
        'lagoon/drupal/services/mariadb.md': 'applications/drupal/services/mariadb.md'
        'lagoon/drupal/services/README.md': 'applications/drupal/services/README.md'
        'lagoon/drupal/services/redis.md': 'applications/drupal/services/redis.md'
        'lagoon/drupal/services/solr.md': 'applications/drupal/services/solr.md'
        'lagoon/drupal/services/untitled.md': 'applications/drupal/services/README.md'
        'lagoon/drupal/services/varnish.md': 'applications/drupal/services/varnish.md'
        'lagoon/drupal/step-by-step-getting-drupal-ready-to-run-on-lagoon.md': 'applications/drupal/step-by-step-getting-drupal-ready-to-run-on-lagoon.md'
        'lagoon/drupal/subfolders.md': 'applications/drupal/subfolders.md'
        'lagoon/logging/kibana-examples.md': 'logging/kibana-examples.md'
        'lagoon/logging/logging.md': 'logging/logging.md'
        'lagoon/resources/faq.md': 'resources/faq.md'
        'lagoon/resources/glossary.md': 'resources/glossary.md'
        'lagoon/resources/tutorials-and-webinars.md': 'resources/tutorials-and-webinars.md'
        'lagoon/using-lagoon-advanced/active_standby.md': 'using-lagoon-advanced/active-standby.md'
        'lagoon/using-lagoon-advanced/backups.md': 'concepts-advanced/backups.md'
        'lagoon/using-lagoon-advanced/base-images.md': 'concepts-advanced/base-images.md'
        'lagoon/using-lagoon-advanced/custom-tasks.md': 'using-lagoon-advanced/custom-tasks.md'
        'lagoon/using-lagoon-advanced/environment-idling.md': 'concepts-advanced/environment-idling.md'
        'lagoon/using-lagoon-advanced/environment-types.md': 'concepts-advanced/environment-types.md'
        'lagoon/using-lagoon-advanced/environment-variables.md': 'concepts-advanced/environment-variables.md'
        'lagoon/using-lagoon-advanced/graphql.md': 'interacting/graphql.md'
        'lagoon/using-lagoon-advanced/installing-lagoon-into-existing-kubernetes-cluster.md': 'installing-lagoon/requirements.md'
        'lagoon/using-lagoon-advanced/nodejs.md': 'using-lagoon-advanced/nodejs.md'
        'lagoon/using-lagoon-advanced/private-repositories.md': 'using-lagoon-advanced/private-repositories.md'
        'lagoon/using-lagoon-advanced/project-default-users-keys.md': 'using-lagoon-advanced/project-default-users-keys.md'
        'lagoon/using-lagoon-advanced/service-types.md': 'concepts-advanced/service-types.md'
        'lagoon/using-lagoon-advanced/setting-up-xdebug-with-lagoon.md': 'using-lagoon-advanced/setting-up-xdebug-with-lagoon.md'
        'lagoon/using-lagoon-advanced/simplesaml.md': 'using-lagoon-advanced/simplesaml.md'
        'lagoon/using-lagoon-advanced/ssh.md': 'interacting/ssh.md'
        'lagoon/using-lagoon-advanced/triggering-deployments.md': 'using-lagoon-advanced/triggering-deployments.md'
        'lagoon/using-lagoon-advanced/workflows.md': 'concepts-advanced/workflows.md'
        'lagoon/using-lagoon-the-basics/build-and-deploy-process.md': 'concepts-basics/build-and-deploy-process.md'
        'lagoon/using-lagoon-the-basics/configure-webhooks.md': 'using-lagoon-the-basics/configure-webhooks.md'
        'lagoon/using-lagoon-the-basics/docker-compose-yml.md': 'concepts-basics/docker-compose-yml.md'
        'lagoon/using-lagoon-the-basics/first-deployment.md': 'using-lagoon-the-basics/first-deployment.md'
        'lagoon/using-lagoon-the-basics/going-live.md': 'using-lagoon-the-basics/going-live.md'
        'lagoon/using-lagoon-the-basics/index.md': 'using-lagoon-the-basics/index.md'
        'lagoon/using-lagoon-the-basics/lagoon-yml.md': 'concepts-basics/lagoon-yml.md'
        'lagoon/using-lagoon-the-basics/local-development-environments.md': 'using-lagoon-the-basics/local-development-environments.md'
        'lagoon/using-lagoon-the-basics/setup_project.md': 'using-lagoon-the-basics/setup-project.md'
<<<<<<< HEAD
        'docker-images/mariadb/mariadb-drupal.md': 'drupal/services/mariadb.md'
        'docker-images/nginx/nginx-drupal.md': 'drupal/services/nginx.md'
        'docker-images/php-cli/php-cli-drupal.md': 'drupal/services/php-cli.md'
        'docker-images/solr/solr-drupal.md': 'drupal/services/solr.md'
        'docker-images/varnish/varnish-drupal.md': 'drupal/services/varnish.md'
        'installing-lagoon/efs-provisioner.md': 'installing-lagoon/bulk-storage-provisioner.md'
=======
        # Assorted other redirects
        'docker-images/mariadb/mariadb-drupal.md': 'applications/drupal/services/mariadb.md'
        'docker-images/nginx/nginx-drupal.md': 'applications/drupal/services/nginx.md'
        'docker-images/php-cli/php-cli-drupal.md': 'applications/drupal/services/php-cli.md'
        'docker-images/solr/solr-drupal.md': 'applications/drupal/services/solr.md'
        'docker-images/varnish/varnish-drupal.md': 'applications/drupal/services/varnish.md'
        # January 2024 reorganization redirects
        'administering-lagoon/feature-flags.md': 'concepts-advanced/feature-flags.md'
        'administering-lagoon/graphql-queries.md': 'interacting/graphql-queries.md'
        'administering-lagoon/rbac.md': 'interacting/rbac.md'
        'administering-lagoon/using_harbor/harbor-settings/harbor-core.md': 'using-lagoon-advanced/using-harbor/harbor-settings/harbor-core.md'
        'administering-lagoon/using_harbor/harbor-settings/harbor-database.md': 'using-lagoon-advanced/using-harbor/harbor-settings/harbor-database.md'
        'administering-lagoon/using_harbor/harbor-settings/harbor-jobservice.md': 'using-lagoon-advanced/using-harbor/harbor-settings/harbor-jobservice.md'
        'administering-lagoon/using_harbor/harbor-settings/harbor-trivy.md': 'using-lagoon-advanced/using-harbor/harbor-settings/harbor-trivy.md'
        'administering-lagoon/using_harbor/harbor-settings/harborregistry.md': 'using-lagoon-advanced/using-harbor/harbor-settings/harborregistry.md'
        'administering-lagoon/using_harbor/harbor-settings/harborregistryctl.md': 'using-lagoon-advanced/using-harbor/harbor-settings/harborregistryctl.md'
        'administering-lagoon/using_harbor/harbor-settings/README.md': 'using-lagoon-advanced/using-harbor/harbor-settings/README.md'
        'administering-lagoon/using_harbor/README.md': 'using-lagoon-advanced/using-harbor/README.md'
        'administering-lagoon/using_harbor/security_scanning.md': 'using-lagoon-advanced/using-harbor/security-scanning.md'
        'drupal/services/mariadb.md': 'applications/drupal/services/mariadb.md'
        'drupal/services/nginx.md': 'applications/drupal/services/nginx.md'
        'drupal/services/php-cli.md': 'applications/drupal/services/php-cli.md'
        'drupal/services/redis.md': 'applications/drupal/services/redis.md'
        'drupal/services/solr.md': 'applications/drupal/services/solr.md'
        'drupal/services/varnish.md': 'applications/drupal/services/varnish.md'
        'drupal/services/drush-9.md': 'applications/drupal/drush-9.md'
        'drupal/services/first-deployment-of-drupal.md': 'applications/drupal/first-deployment-of-drupal.md'
        'drupal/services/integrate-drupal-and-fastly.md': 'applications/drupal/integrate-drupal-and-fastly.md'
        'drupal/services/phpunit-and-phpstorm.md': 'applications/drupal/phpunit-and-phpstorm.md'
        'drupal/services/README.md': 'applications/drupal/services/README.md'
        'drupal/step-by-step-getting-drupal-ready-to-run-on-lagoon.md': 'applications/drupal/step-by-step-getting-drupal-ready-to-run-on-lagoon.md'
        'drupal/subfolders.md': 'applications/drupal/subfolders.md'
        'using-lagoon-advanced/backups.md': 'concepts-advanced/backups.md'
        'using-lagoon-advanced/base-images.md': 'concepts-advanced/base-images.md'
        'using-lagoon-advanced/environment-idling.md': 'concepts-advanced/environment-idling.md'
        'using-lagoon-advanced/environment-types.md': 'concepts-advanced/environment-types.md'
        'using-lagoon-advanced/environment-variables.md': 'concepts-advanced/environment-variables.md'
        'using-lagoon-advanced/graphql.md': 'interacting/graphql.md'
        'using-lagoon-advanced/service-types.md': 'concepts-advanced/service-types.md'
        'using-lagoon-advanced/ssh.md': 'interacting/ssh.md'
        'using-lagoon-advanced/workflows.md': 'concepts-advanced/workflows.md'
        'using-lagoon-the-basics/build-and-deploy-process.md': 'concepts-basics/build-and-deploy-process.md'
        'using-lagoon-the-basics/docker-compose-yml.md': 'concepts-basics/docker-compose-yml.md'
        'using-lagoon-the-basics/lagoon-yml.md': 'concepts-basics/lagoon-yml.md'
        'drupal/services/mariadb-drupal.md': 'applications/drupal/services/mariadb.md'
        'drupal/services/nginx-drupal.md': 'applications/drupal/services/nginx.md'
        'drupal/services/php-cli-drupal.md': 'applications/drupal/services/php-cli.md'
        'drupal/services/solr-drupal.md': 'applications/drupal/services/solr.md'
        'drupal/services/varnish-drupal.md': 'applications/drupal/services/varnish.md'
>>>>>>> c4572ea5
<|MERGE_RESOLUTION|>--- conflicted
+++ resolved
@@ -446,14 +446,6 @@
         'lagoon/using-lagoon-the-basics/lagoon-yml.md': 'concepts-basics/lagoon-yml.md'
         'lagoon/using-lagoon-the-basics/local-development-environments.md': 'using-lagoon-the-basics/local-development-environments.md'
         'lagoon/using-lagoon-the-basics/setup_project.md': 'using-lagoon-the-basics/setup-project.md'
-<<<<<<< HEAD
-        'docker-images/mariadb/mariadb-drupal.md': 'drupal/services/mariadb.md'
-        'docker-images/nginx/nginx-drupal.md': 'drupal/services/nginx.md'
-        'docker-images/php-cli/php-cli-drupal.md': 'drupal/services/php-cli.md'
-        'docker-images/solr/solr-drupal.md': 'drupal/services/solr.md'
-        'docker-images/varnish/varnish-drupal.md': 'drupal/services/varnish.md'
-        'installing-lagoon/efs-provisioner.md': 'installing-lagoon/bulk-storage-provisioner.md'
-=======
         # Assorted other redirects
         'docker-images/mariadb/mariadb-drupal.md': 'applications/drupal/services/mariadb.md'
         'docker-images/nginx/nginx-drupal.md': 'applications/drupal/services/nginx.md'
@@ -503,4 +495,4 @@
         'drupal/services/php-cli-drupal.md': 'applications/drupal/services/php-cli.md'
         'drupal/services/solr-drupal.md': 'applications/drupal/services/solr.md'
         'drupal/services/varnish-drupal.md': 'applications/drupal/services/varnish.md'
->>>>>>> c4572ea5
+        'installing-lagoon/efs-provisioner.md': 'installing-lagoon/bulk-storage-provisioner.md'