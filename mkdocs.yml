--- conflicted
+++ resolved
@@ -165,20 +165,13 @@
 markdown_extensions:
   - admonition
   - attr_list
-<<<<<<< HEAD
   - def_list
+  - mdx_truly_sane_lists
   - pymdownx.caret
   - pymdownx.highlight:
       auto_title: true
       anchor_linenums: true
   - pymdownx.mark
-=======
-  - tables
-  - mdx_truly_sane_lists
-  - pymdownx.highlight
-  - pymdownx.superfences
-  - pymdownx.superfences
->>>>>>> 7386604b
   - pymdownx.tabbed:
     alternate_style: true
   - pymdownx.tilde
