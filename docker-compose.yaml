version: '3.2'
services:
  api-db:
    image: ${IMAGE_REPO:-lagoon}/api-db
    volumes:
      - ./services/api-db/docker-entrypoint-initdb.d:/docker-entrypoint-initdb.d
      - ./services/api-db/rerun_initdb.sh:/rerun_initdb.sh
    ports:
      - '3366:3306'
  webhook-handler:
    image: ${IMAGE_REPO:-lagoon}/webhook-handler
    command: yarn run dev
    ports:
      - '7777:3000'
    volumes:
      - ./services/webhook-handler/src:/app/services/webhook-handler/src
      - ./node-packages:/app/node-packages:delegated
  backup-handler:
    image: ${IMAGE_REPO:-lagoon}/backup-handler
    restart: on-failure
    ports:
      - '7778:3000'
    depends_on:
      - broker
  broker:
    image: ${IMAGE_REPO:-lagoon}/broker-single
    ports:
      - '15672:15672'
      - '5672:5672'
  controllerhandler:
    image: ${IMAGE_REPO:-lagoon}/controllerhandler
    command: yarn run dev
    volumes:
      - ./services/controllerhandler/src:/app/services/controllerhandler/src
      - ./node-packages:/app/node-packages:delegated
    labels:
  logs2rocketchat:
    image: ${IMAGE_REPO:-lagoon}/logs2rocketchat
    command: yarn run dev
    volumes:
      - ./services/logs2rocketchat/src:/app/services/logs2rocketchat/src
      - ./node-packages:/app/node-packages:delegated
  logs2slack:
    image: ${IMAGE_REPO:-lagoon}/logs2slack
    command: yarn run dev
    volumes:
      - ./services/logs2slack/src:/app/services/logs2slack/src
      - ./node-packages:/app/node-packages:delegated
  logs2microsoftteams:
    image: ${IMAGE_REPO:-lagoon}/logs2microsoftteams
    command: yarn run dev
    volumes:
      - ./services/logs2microsoftteams/src:/app/services/logs2microsoftteams/src
      - ./node-packages:/app/node-packages:delegated
  logs2email:
    image: ${IMAGE_REPO:-lagoon}/logs2email
    command: yarn run dev
    volumes:
      - ./services/logs2email/src:/app/services/logs2email/src
      - ./node-packages:/app/node-packages:delegated
    depends_on:
      - mailhog
  mailhog:
    image: mailhog/mailhog
    ports:
      - 8025
    labels:
      lagoon.type: none
  webhooks2tasks:
    image: ${IMAGE_REPO:-lagoon}/webhooks2tasks
    command: yarn run dev
    volumes:
      - ./services/webhooks2tasks/src:/app/services/webhooks2tasks/src
      - ./node-packages:/app/node-packages:delegated
  api:
    image: ${IMAGE_REPO:-lagoon}/api
    command: yarn run dev
    volumes:
      - ./services/api/src:/app/services/api/src
      - ./node-packages:/app/node-packages:delegated
    environment:
      - CI=${CI:-true}
      - REGISTRY=harbor-harbor-core.harbor.svc.cluster.local:80 # Docker network bridge and forwarded port for harbor-nginx
    depends_on:
      - api-db
      - keycloak
    ports:
      - '3000:3000'
    # Uncomment for local new relic tracking
    # environment:
    #   - NEW_RELIC_LICENSE_KEY=
    #   - NEW_RELIC_APP_NAME=api-local
    labels:
      lagoon.type: custom
      lagoon.template: services/api/.lagoon.app.yml
      lagoon.image: amazeeiolagoon/api:v1-9-1
  ui:
    image: ${IMAGE_REPO:-lagoon}/ui
    command: yarn run dev
    volumes:
      - ./services/ui/src:/app/services/ui/src
      - ./services/ui/.env.defaults:/app/services/ui/.env.defaults
      - ./services/ui/.env.schema:/app/services/ui/.env.schema
      - ./services/ui/package.json:/app/services/ui/package.json
    ports:
      - '8888:3000'
  ssh:
    image: ${IMAGE_REPO:-lagoon}/ssh
    depends_on:
      - api
      - auth-server
    ports:
      - '2020:2020'
    # command:
    #   - "/usr/sbin/sshd"
    #   - "-e"
    #   - "-ddd"
    #   - "-f"
    #   - "/etc/ssh/sshd_config"
    user: '111111111'
    volumes:
      - ./services/ssh/home/command.sh:/home/command.sh
      - ./services/ssh/home/rsh.sh:/home/rsh.sh
  auth-server:
    image: ${IMAGE_REPO:-lagoon}/auth-server
    command: yarn run dev
    environment:
      - JWTISSUER=auth-server.dev
      - JWTAUDIENCE=api.dev
    volumes:
      - ./services/auth-server/src:/app/services/auth-server/src
    ports:
      - '3001:3000'
  keycloak:
    image: ${IMAGE_REPO:-lagoon}/keycloak
    user: '111111111'
    depends_on:
      - keycloak-db
    ports:
      - '8088:8080'
  keycloak-db:
    image: ${IMAGE_REPO:-lagoon}/keycloak-db
    ports:
      - '3336:3306'
    labels:
      lagoon.type: custom
      lagoon.template: services/keycloak-db/.lagoon.app.yml
      lagoon.image: amazeeiolagoon/keycloak-db:v1-9-1
  tests-kubernetes:
    image: ${IMAGE_REPO:-lagoon}/tests
    environment:
      - CLUSTER_TYPE=control-k8s
      - WEBHOOK_HOST=webhook-handler
      - WEBHOOK_PORT=3000
      - WEBHOOK_PROTOCOL=http
      - ROUTE_SUFFIX_HTTP=172.17.0.1.nip.io
      - ROUTE_SUFFIX_HTTP_PORT=18080
      - ROUTE_SUFFIX_HTTPS=172.17.0.1.nip.io
      - ROUTE_SUFFIX_HTTPS_PORT=18443
      - WEBHOOK_REPO_PREFIX=ssh://git@172.17.0.1:2222/git/
      - GIT_REPO_PREFIX=git@local-git:/git/
      - SSH_PRIVATE_KEY=-----BEGIN RSA PRIVATE KEY-----\nMIIJKAIBAAKCAgEAxGZZrOV7Islo5p51Moabfd1YB8qbHvQZfJDZJmSU4jNxMf8G\nQH8KIM6ndi60xIiDlkh9R50Gs0fgnPaBwpjMjcUay5EvzBJdMmd/EPhg359+4f5Z\nQiGTVaB5UoGJKg9DEK4Xxi+QLpQ1CiJXvd3QOqnQlJZ2WYwz4kdLxF0d+sRrl+0G\nAISt9Gg9kq6wa7k7RRr4/OyD/9DhDr1GXvHXFPRv6QqKq084CqiUaarP7OcbZKi5\nEyMkf0s86ZTttQPqQijWsenLAw6t7J0vM38eojPDMFX4fJ7wVvbHmsdcwb2YxwD0\nk7I85mV5uM99v7owJ/0YSJGcN2YESq8c68rbRp1iSfDhchd9SUyYMFlrj3R+dxte\nTwvN2W5hIEld8Ip+dUWUVaaTeLkFLmqmVhvcMJNmuj+Wnp9USwki6U5HdpgBJPT5\nYJia3/LyE5IlPaRfZ+vBDQqKOeeqkncVtqcZ468ylT0qpqjtV4OSuCzl+P/TeJ+K\npCxDoqp88yQpYRYn9ztvEVvOkT8RERnT0/NVCNKAwHFOXrkK/BJs/h3fj2NddeVC\nJXdwiB4m+T2C/RHtGxVColqUf2nEntXxweuJgqBz+4YxXqRrKu4p5L4NuudcFAyg\nbIRpbaTZDI+vmmXnTXNP6ymMo5fNJ0/IPEBAoDkkc6ZmKdM5Yth6RaCzolsCAwEA\nAQKCAgBRL4n0SaxcFevyISCLMU+HeP8RwXPcGMWMU4ggMcXFt8QcCbK46Ir0QtjA\nps/8yf2zGuYGu2dwps63s8KyAV3VYNwRuEOM1S6HTncdOb850YGuw+h7yMtRwxND\nwt5Db6mmdIDJYRH13zgJp2ajytRv25CoS4ZCwA0WhahRVLi214kudUFc53vNI2YI\ng4PUE+7nQx4X12E9V0ghQqabStdBB0ZXjA8Ef6vH5CXthDmNUX9mXcSbn5RPtndI\ni1Kz2Bl3HdCaHO3ZprDItbU0UWEFZeZSzcb5JO5u1HZwiebTA5/q638uqqg4CUyG\n0+bEYZ/Ud/AY13A/CkHN6ZNH+UQotCH3GLyaTQq6OhyXlgMBojn3xs9iMUclFcuy\nkbZ1jAxqci25pxCIeNDHBDKRyxgSkDPna8ZZ4eKGXjIZzsds4+IDkYJLMg0OCtd2\nKm+ZPM2CFU2YCqt11dlr0higGK/9gdpajJMVgEYAmigQ670LdcBc4XIOpPMrR70a\nPjbF9ze/UqtKDWtz8KMIUcvr0CjhHa3XRgMJiM34hIOZU6xf6rjEgkN2Geq24u1b\nhUW8URb+5dcasQ9iIfkNn3R+zK5PzyvQNf6+XrbVjpLqPHXJYrD85EKlXkPqiE6y\n3ehYMrIaZIY6gMuIVcg8AEtsm5EwQY7ETw4YnMQLKfyweLsHEQKCAQEA5vavDyQj\nn6PqfF1Ntr3N/FfwRr/167HB+/3wHT+FwRpCw62ACeBC0iFXmzG2wfQfot60fUGa\nQEJiUDGZFvBM0tiTpzmgGG7QpRbPe1919Sl5LZeLA9bngRnmqn5zAkmVTeBCO/4F\nMSk9hnBZ0v0W3DqNmjuIH298g3gl4VJeKpILd62LbhjvhjT/LXlekYDEj3p9Xob8\n1OQxFJgftFyg4P07RRaUzsNLhqEdY3VxDcUMb9459fEYeb7sYig+zVPaZQ31aMVK\nj6K+XiH5M5uKJWkPdMDUG84jreFAdBY9kGCuSulTWgmTLlMKSI85q5hkckY2EQQL\n5u456xfyuFcnEwKCAQEA2bCCcqcGIAiMwk/6z7XIJeUsSUg+ObvkEdogk5n6Y1Ea\nt5LxMpQzhG6SHJ2f38VyKgv9e/jnwXI8eiejper6OeQEBG4+AedcLYi0V5SUMIgD\nX4bxT9+qCwYrwt9YHkJySk237WZUWJPVfxHg0vqNYyD/CXBowx0nm8jEuZ8iT+CW\nO2uZq+0DO2WqoYT54lZux6aEzm+oAkzwJJVXJcUVPg7bJXK1ObOzvHpkZJxHL8+S\nKufzew/CXALKWHoCkEP/P8b7oxjcjQI3KK0EM2fABNvN28+qscqTqQjfAsNw24Ob\nP8rL8amgd/x7iddIbEpOSoLAH1gVoxJXA0oqkC6YmQKCAQEAiIeoomW1nUgTdCLf\nrrfyzUnaoqgVIpf42RKa319OnQD+GJg2iSAFwBuvovE3XN4H2YqW3Thri7LyVP+M\nxM+WSkl2tzLMXcUcF4staXvbyeoTVQ0xQzrFrT53aa/IIsEGvntkC/y0awQ6937w\nylWMLvF6BYNNi2+nBjx+//xl5/pfRwbS1mltJkOr2ODXM2IQT9STyc44JU0jak4m\n58Kd44IuiD+6BaPSwKn7KnEhPIeQO4z9bFJyKn3fVIL/5Pa9smEXAjEmS1Rj/ldM\n7eHzPvwlA9p9SFaKJt5x8G25ROCyB1x4RlBEreyutofcCoDSV+8DRPnEY2XN3RhS\nBgCW+wKCAQAyHrqaDSyS2YUXA/UaN59CYlZk9PYmssTa+16+vRfyH+1H0NQpsgd+\neTq4ze3ORpZ3adVN4svxNQ0JjvDVtZkxFPd70aoDJDKL5UqoU3QfDGHCb75FhpiO\n+ze+IVAXf3Ly+pvbU9Edp8PjAsnBqaA9743orXHhYmgJLRtmJWZv/6R3P9ncxLAW\nz9yOXaBu5TmSTBuNsBV9mhs8QQoUjyDJ7f+0yolBJMfAIGnW5EhbkK31pPvhHIrC\nRn4yCr1mW9F77KNpNMMq0BTFD7jE4SFLvRPThSem0Z5Xr8wwxbDJSa7H7DgyhryE\ng6Qp42AwVpdZ/mqfjNdGeWWBQ2UzVxcZAoIBAHNXgjD3umcKciYRAbltNJrXx9xk\ndAv8I69oEMCy4hCmvKUjy/UI9NqXFjBb/G6VGgh6NUE9o9o27t1Y5Plm0izyCA1M\nDFruaRfjyJ8qjbEifcqRtcF3rzsBiXIwdmbN6qT4PUipN2elpUAd7J1OIwGIIe3u\nCWNyOTNL+2+oQ/Eg1Y99mg3yrsVyOwhynVE80/X5cy07bXXR5rv1x4NKSVbPhlnt\nL6J5iAoqoDKICzjcgF5x3mj9YFWZrC3aRxRrN5RoEgeVdcXeK56UJqXHjmKN++m3\nc8OPEIBZiD8UJuhSNSOLiBFrGz6toy6rpHavqqknGhVWotXsAs1h8LNkBe8=\n-----END RSA PRIVATE KEY-----
      - SSH_HOST=ssh
      - SSH_PORT=2020
      - API_HOST=api
      - API_PROTOCOL=http
      - API_PORT=3000
      - KEYCLOAK_AUTH_SERVER_CLIENT_SECRET=f605b150-7636-4447-abd3-70988786b330
      - DELETED_STATUS_CODE=404
    volumes:
      - ./tests:/ansible
  tests-openshift:
    image: ${IMAGE_REPO:-lagoon}/tests
    environment:
      - CLUSTER_TYPE=openshift
      - WEBHOOK_HOST=webhook-handler
      - WEBHOOK_PORT=3000
      - WEBHOOK_PROTOCOL=http
      - ROUTE_SUFFIX_HTTP=192.168.42.103.nip.io
      - ROUTE_SUFFIX_HTTP_PORT=80
      - ROUTE_SUFFIX_HTTPS=192.168.42.103.nip.io
      - ROUTE_SUFFIX_HTTPS_PORT=443
      - WEBHOOK_REPO_PREFIX=ssh://git@172.17.0.1:2222/git/
      - GIT_REPO_PREFIX=git@local-git:/git/
      - SSH_PRIVATE_KEY=-----BEGIN RSA PRIVATE KEY-----\nMIIJKAIBAAKCAgEAxGZZrOV7Islo5p51Moabfd1YB8qbHvQZfJDZJmSU4jNxMf8G\nQH8KIM6ndi60xIiDlkh9R50Gs0fgnPaBwpjMjcUay5EvzBJdMmd/EPhg359+4f5Z\nQiGTVaB5UoGJKg9DEK4Xxi+QLpQ1CiJXvd3QOqnQlJZ2WYwz4kdLxF0d+sRrl+0G\nAISt9Gg9kq6wa7k7RRr4/OyD/9DhDr1GXvHXFPRv6QqKq084CqiUaarP7OcbZKi5\nEyMkf0s86ZTttQPqQijWsenLAw6t7J0vM38eojPDMFX4fJ7wVvbHmsdcwb2YxwD0\nk7I85mV5uM99v7owJ/0YSJGcN2YESq8c68rbRp1iSfDhchd9SUyYMFlrj3R+dxte\nTwvN2W5hIEld8Ip+dUWUVaaTeLkFLmqmVhvcMJNmuj+Wnp9USwki6U5HdpgBJPT5\nYJia3/LyE5IlPaRfZ+vBDQqKOeeqkncVtqcZ468ylT0qpqjtV4OSuCzl+P/TeJ+K\npCxDoqp88yQpYRYn9ztvEVvOkT8RERnT0/NVCNKAwHFOXrkK/BJs/h3fj2NddeVC\nJXdwiB4m+T2C/RHtGxVColqUf2nEntXxweuJgqBz+4YxXqRrKu4p5L4NuudcFAyg\nbIRpbaTZDI+vmmXnTXNP6ymMo5fNJ0/IPEBAoDkkc6ZmKdM5Yth6RaCzolsCAwEA\nAQKCAgBRL4n0SaxcFevyISCLMU+HeP8RwXPcGMWMU4ggMcXFt8QcCbK46Ir0QtjA\nps/8yf2zGuYGu2dwps63s8KyAV3VYNwRuEOM1S6HTncdOb850YGuw+h7yMtRwxND\nwt5Db6mmdIDJYRH13zgJp2ajytRv25CoS4ZCwA0WhahRVLi214kudUFc53vNI2YI\ng4PUE+7nQx4X12E9V0ghQqabStdBB0ZXjA8Ef6vH5CXthDmNUX9mXcSbn5RPtndI\ni1Kz2Bl3HdCaHO3ZprDItbU0UWEFZeZSzcb5JO5u1HZwiebTA5/q638uqqg4CUyG\n0+bEYZ/Ud/AY13A/CkHN6ZNH+UQotCH3GLyaTQq6OhyXlgMBojn3xs9iMUclFcuy\nkbZ1jAxqci25pxCIeNDHBDKRyxgSkDPna8ZZ4eKGXjIZzsds4+IDkYJLMg0OCtd2\nKm+ZPM2CFU2YCqt11dlr0higGK/9gdpajJMVgEYAmigQ670LdcBc4XIOpPMrR70a\nPjbF9ze/UqtKDWtz8KMIUcvr0CjhHa3XRgMJiM34hIOZU6xf6rjEgkN2Geq24u1b\nhUW8URb+5dcasQ9iIfkNn3R+zK5PzyvQNf6+XrbVjpLqPHXJYrD85EKlXkPqiE6y\n3ehYMrIaZIY6gMuIVcg8AEtsm5EwQY7ETw4YnMQLKfyweLsHEQKCAQEA5vavDyQj\nn6PqfF1Ntr3N/FfwRr/167HB+/3wHT+FwRpCw62ACeBC0iFXmzG2wfQfot60fUGa\nQEJiUDGZFvBM0tiTpzmgGG7QpRbPe1919Sl5LZeLA9bngRnmqn5zAkmVTeBCO/4F\nMSk9hnBZ0v0W3DqNmjuIH298g3gl4VJeKpILd62LbhjvhjT/LXlekYDEj3p9Xob8\n1OQxFJgftFyg4P07RRaUzsNLhqEdY3VxDcUMb9459fEYeb7sYig+zVPaZQ31aMVK\nj6K+XiH5M5uKJWkPdMDUG84jreFAdBY9kGCuSulTWgmTLlMKSI85q5hkckY2EQQL\n5u456xfyuFcnEwKCAQEA2bCCcqcGIAiMwk/6z7XIJeUsSUg+ObvkEdogk5n6Y1Ea\nt5LxMpQzhG6SHJ2f38VyKgv9e/jnwXI8eiejper6OeQEBG4+AedcLYi0V5SUMIgD\nX4bxT9+qCwYrwt9YHkJySk237WZUWJPVfxHg0vqNYyD/CXBowx0nm8jEuZ8iT+CW\nO2uZq+0DO2WqoYT54lZux6aEzm+oAkzwJJVXJcUVPg7bJXK1ObOzvHpkZJxHL8+S\nKufzew/CXALKWHoCkEP/P8b7oxjcjQI3KK0EM2fABNvN28+qscqTqQjfAsNw24Ob\nP8rL8amgd/x7iddIbEpOSoLAH1gVoxJXA0oqkC6YmQKCAQEAiIeoomW1nUgTdCLf\nrrfyzUnaoqgVIpf42RKa319OnQD+GJg2iSAFwBuvovE3XN4H2YqW3Thri7LyVP+M\nxM+WSkl2tzLMXcUcF4staXvbyeoTVQ0xQzrFrT53aa/IIsEGvntkC/y0awQ6937w\nylWMLvF6BYNNi2+nBjx+//xl5/pfRwbS1mltJkOr2ODXM2IQT9STyc44JU0jak4m\n58Kd44IuiD+6BaPSwKn7KnEhPIeQO4z9bFJyKn3fVIL/5Pa9smEXAjEmS1Rj/ldM\n7eHzPvwlA9p9SFaKJt5x8G25ROCyB1x4RlBEreyutofcCoDSV+8DRPnEY2XN3RhS\nBgCW+wKCAQAyHrqaDSyS2YUXA/UaN59CYlZk9PYmssTa+16+vRfyH+1H0NQpsgd+\neTq4ze3ORpZ3adVN4svxNQ0JjvDVtZkxFPd70aoDJDKL5UqoU3QfDGHCb75FhpiO\n+ze+IVAXf3Ly+pvbU9Edp8PjAsnBqaA9743orXHhYmgJLRtmJWZv/6R3P9ncxLAW\nz9yOXaBu5TmSTBuNsBV9mhs8QQoUjyDJ7f+0yolBJMfAIGnW5EhbkK31pPvhHIrC\nRn4yCr1mW9F77KNpNMMq0BTFD7jE4SFLvRPThSem0Z5Xr8wwxbDJSa7H7DgyhryE\ng6Qp42AwVpdZ/mqfjNdGeWWBQ2UzVxcZAoIBAHNXgjD3umcKciYRAbltNJrXx9xk\ndAv8I69oEMCy4hCmvKUjy/UI9NqXFjBb/G6VGgh6NUE9o9o27t1Y5Plm0izyCA1M\nDFruaRfjyJ8qjbEifcqRtcF3rzsBiXIwdmbN6qT4PUipN2elpUAd7J1OIwGIIe3u\nCWNyOTNL+2+oQ/Eg1Y99mg3yrsVyOwhynVE80/X5cy07bXXR5rv1x4NKSVbPhlnt\nL6J5iAoqoDKICzjcgF5x3mj9YFWZrC3aRxRrN5RoEgeVdcXeK56UJqXHjmKN++m3\nc8OPEIBZiD8UJuhSNSOLiBFrGz6toy6rpHavqqknGhVWotXsAs1h8LNkBe8=\n-----END RSA PRIVATE KEY-----
      - SSH_HOST=ssh
      - SSH_PORT=2020
      - API_HOST=api
      - API_PROTOCOL=http
      - API_PORT=3000
      - KEYCLOAK_AUTH_SERVER_CLIENT_SECRET=f605b150-7636-4447-abd3-70988786b330
      - DELETED_STATUS_CODE=503
    volumes:
      - ./tests:/ansible
  local-git:
    image: ${IMAGE_REPO:-lagoon}/local-git
    environment:
      - GIT_AUTHORIZED_KEYS=ssh-rsa AAAAB3NzaC1yc2EAAAADAQABAAACAQDEZlms5XsiyWjmnnUyhpt93VgHypse9Bl8kNkmZJTiM3Ex/wZAfwogzqd2LrTEiIOWSH1HnQazR+Cc9oHCmMyNxRrLkS/MEl0yZ38Q+GDfn37h/llCIZNVoHlSgYkqD0MQrhfGL5AulDUKIle93dA6qdCUlnZZjDPiR0vEXR36xGuX7QYAhK30aD2SrrBruTtFGvj87IP/0OEOvUZe8dcU9G/pCoqrTzgKqJRpqs/s5xtkqLkTIyR/SzzplO21A+pCKNax6csDDq3snS8zfx6iM8MwVfh8nvBW9seax1zBvZjHAPSTsjzmZXm4z32/ujAn/RhIkZw3ZgRKrxzryttGnWJJ8OFyF31JTJgwWWuPdH53G15PC83ZbmEgSV3win51RZRVppN4uQUuaqZWG9wwk2a6P5aen1RLCSLpTkd2mAEk9PlgmJrf8vITkiU9pF9n68ENCoo556qSdxW2pxnjrzKVPSqmqO1Xg5K4LOX4/9N4n4qkLEOiqnzzJClhFif3O28RW86RPxERGdPT81UI0oDAcU5euQr8Emz+Hd+PY1115UIld3CIHib5PYL9Ee0bFUKiWpR/acSe1fHB64mCoHP7hjFepGsq7inkvg2651wUDKBshGltpNkMj6+aZedNc0/rKYyjl80nT8g8QECgOSRzpmYp0zli2HpFoLOiWw== ansible-testing
    ports:
      - '2222:22'
  remotedev:
    image: jhen0409/remotedev-server
    command: node main.js
    environment:
      - ADAPTER=
      - PORT=9090
    ports:
      - '9090:9090'
  local-api-data-watcher-pusher:
    depends_on:
      - api
    image: ${IMAGE_REPO:-lagoon}/local-api-data-watcher-pusher
    volumes:
      - ./local-dev/api-data:/api-data
      - ./local-dev/api-data-watcher-pusher:/home
  local-dbaas-provider:
    image: ${IMAGE_REPO:-lagoon}/local-dbaas-provider
    restart: always
    labels:
      lagoon.type: none
    environment:
      MYSQL_DATABASE: 'db'
      MYSQL_USER: 'user'
      MYSQL_PASSWORD: 'password'
      MYSQL_ROOT_PASSWORD: 'password'
    ports:
      - '3306:3306'
  local-minio:
    image: minio/minio
    entrypoint: sh
    command: -c 'mkdir -p /export/lagoon-files && mkdir -p /export/harbor-images && /usr/bin/minio server /export'
    ports:
      - '9000:9000'
    environment:
      - MINIO_ACCESS_KEY=minio
      - MINIO_SECRET_KEY=minio123
  local-registry:
    image: ${IMAGE_REPO:-lagoon}/local-registry
    ports:
      - '5000:5000'
  drush-alias:
    image: ${IMAGE_REPO:-lagoon}/drush-alias
    volumes:
      - ./services/drush-alias/web/aliases.drushrc.php.stub:/app/aliases.drushrc.php.stub
    ports:
      - '8087:8080'
    labels:
      version: '2'
  auto-idler:
    image: ${IMAGE_REPO:-lagoon}/auto-idler
    user: '111111111'
    volumes:
      - './services/auto-idler/idle-services.sh:/idle-services.sh'
      - './services/auto-idler/idle-clis.sh:/idle-clis.sh'
      - './services/auto-idler/openshift-services.sh:/openshift-services.sh'
      - './services/auto-idler/openshift-clis.sh:/openshift-clis.sh'
      - './services/auto-idler/create_jwt.py:/create_jwt.py'
  storage-calculator:
    image: ${IMAGE_REPO:-lagoon}/storage-calculator
    user: '111111111'
    volumes:
      - './services/storage-calculator/calculate-storage.sh:/calculate-storage.sh'
<<<<<<< HEAD
    labels:
      lagoon.type: custom
      lagoon.template: services/storage-calculator/.lagoon.yml
      lagoon.image: amazeeiolagoon/storage-calculator:v1-9-1
  logs-collector:
    image: openshift/origin-logging-fluentd:v3.6.1
    labels:
      lagoon.type: custom
      lagoon.template: services/logs-collector/.lagoon.yml
      lagoon.rollout: daemonset
=======
  harbor-core:
    image: ${IMAGE_REPO:-lagoon}/harbor-core
    hostname: harbor-core
    volumes:
      - ${PWD}/services/harbor-core/harbor-core_ci.conf.yaml:/etc/core/app.conf
      - ${PWD}/services/harbor-core/ci-secret.key:/etc/core/key
      - ${PWD}/services/harbor-core/ci_tls.key:/etc/core/private_key.pem
      - /etc/core/token
    depends_on:
      - harbor-database
      - harbor-redis
    ports:
      - '8081:8080'
    environment:
      - DATABASE_TYPE=postgresql
      - POSTGRESQL_HOST=harbor-database
      - POSTGRESQL_PORT=5432
      - POSTGRESQL_USERNAME=postgres
      - POSTGRESQL_PASSWORD=test123
      - POSTGRESQL_DATABASE=registry
      - POSTGRESQL_SSLMODE=disable
      - POSTGRESQL_MAX_IDLE_CONNS=50
      - POSTGRESQL_MAX_OPEN_CONNS=100
      - CORE_URL=http://harbor-core:8080
      - JOBSERVICE_URL=http://harbor-jobservice:8080
      - REGISTRY_URL=http://harborregistry:5000
      - TOKEN_SERVICE_URL=http://harbor-core:8080/service/token
      - WITH_NOTARY=false
      - CFG_EXPIRATION=5
      - ADMIRAL_URL=NA
      - WITH_CLAIR=true
      - CLAIR_DB_HOST=harbor-database
      - CLAIR_DB_PORT=5432
      - CLAIR_DB_USERNAME=postgres
      - CLAIR_DB=postgres
      - CLAIR_DB_SSLMODE=disable
      - CLAIR_URL=http://harbor-trivy:6060
      - CLAIR_ADAPTER_URL=http://harbor-trivy:8080
      - REGISTRY_STORAGE_PROVIDER_NAME=s3
      - WITH_CHARTMUSEUM=false
      - LOG_LEVEL=error
      - CONFIG_PATH=/etc/core/app.conf
      - SYNC_REGISTRY=false
      - CHART_CACHE_DRIVER=redis
      - _REDIS_URL=harbor-redis:6379,100,
      - _REDIS_URL_REG=redis://harbor-redis:6379/2
      - PORTAL_URL=http://harbor-portal:8080
      - REGISTRYCTL_URL=http://harborregistryctl:8080
      - CLAIR_HEALTH_CHECK_SERVER_URL=http://harbor-trivy:6061
      - HTTP_PROXY=
      - HTTPS_PROXY=
      - NO_PROXY=harbor-core,harbor-jobservice,harbor-database,harborregistry,harbor-portal,harbor-trivy,127.0.0.1,localhost,.local,.internal
      - HARBOR_NGINX_ENDPOINT=http://harbor-nginx:8080
      - ROBOT_TOKEN_DURATION=500
      - CORE_SECRET=secret123
      - JOBSERVICE_SECRET=secret123
      - REGISTRY_HTTP_SECRET=secret123
      - HARBOR_ADMIN_PASSWORD=admin
      - CLAIR_DB_PASSWORD=test123
      - WITH_TRIVY=true
      - TRIVY_ADAPTER_URL=http://harbor-trivy:8080
    restart: always
    labels:
      lagoon.type: custom
      lagoon.template: services/harbor-core/harbor-core.yml
      lagoon.image: amazeeiolagoon/harbor-core:v1-9-1
  harbor-database:
    image: ${IMAGE_REPO:-lagoon}/harbor-database
    hostname: harbor-database
    ports:
      - '5432:5432'
    environment:
      - POSTGRES_PASSWORD=test123
      - POSTGRES_USER=postgres
      - POSTGRES_DB=postgres
    restart: always
    labels:
      lagoon.type: custom
      lagoon.template: services/harbor-database/harbor-database.yml
      lagoon.image: amazeeiolagoon/harbor-database:v1-9-1
  harbor-jobservice:
    image: ${IMAGE_REPO:-lagoon}/harbor-jobservice
    hostname: harbor-jobservice
    ports:
      - '8083:8080'
    volumes:
      - /tmp
      - ${PWD}/services/harbor-jobservice/ci-config.yaml:/etc/jobservice/config.yml
    depends_on:
      - harbor-database
      - harbor-redis
      - harbor-nginx
    environment:
      - CORE_SECRET=secret123
      - JOBSERVICE_SECRET=secret123
      - CORE_URL=http://harbor-core:8080
      - REGISTRY_CONTROLLER_URL=http://harborregistryctl:8080
      - LOG_LEVEL=error
      - HTTP_PROXY=
      - HTTPS_PROXY=
      - NO_PROXY=harbor-core,harbor-jobservice,harbor-database,harborregistry,harbor-portal,harbor-trivy,127.0.0.1,localhost,.local,.internal
      - SCANNER_CLAIR_DATABASE_URL=postgres://postgres:test123@harbor-database:5432/postgres?sslmode=disable
      - SCANNER_STORE_REDIS_URL=redis://harbor-redis:6379/4
      - SCANNER_LOG_LEVEL=error
    restart: always
    labels:
      lagoon.type: custom
      lagoon.template: services/harbor-jobservice/harbor-jobservice.yml
      lagoon.image: amazeeiolagoon/harbor-jobservice:v1-9-1
  harbor-nginx:
    image: ${IMAGE_REPO:-lagoon}/harbor-nginx
    hostname: harbor-nginx
    ports:
      - '8084:8080'
    volumes:
      - ${PWD}/services/harbor-nginx/ci.nginx.conf:/etc/nginx/nginx.conf
    depends_on:
      - harbor-core
      - harborregistry
      - harbor-portal
    restart: always
    labels:
      lagoon.type: custom
      lagoon.template: services/harbor-nginx/harbor-nginx.yml
      lagoon.image: amazeeiolagoon/harbor-nginx:v1-9-1
  harbor-portal:
    image: ${IMAGE_REPO:-lagoon}/harbor-portal
    hostname: harbor-portal
    ports:
      - '8085:8080'
    restart: always
    labels:
      lagoon.type: custom
      lagoon.template: services/harbor-portal/harbor-portal.yml
      lagoon.image: amazeeiolagoon/harbor-portal:v1-9-1
  harbor-redis:
    image: ${IMAGE_REPO:-lagoon}/harbor-redis
    hostname: harbor-redis
    volumes:
      - /var/lib/redis
    restart: always
    labels:
      lagoon.type: custom
      lagoon.template: services/harbor-redis/harbor-redis.yml
      lagoon.image: amazeeiolagoon/harbor-redis:v1-9-1
  harbor-trivy:
    image: ${IMAGE_REPO:-lagoon}/harbor-trivy
    hostname: harbor-trivy
    volumes:
      - /tmp
    depends_on:
      - harbor-redis
      - harbor-database
    environment:
      - SCANNER_LOG_LEVEL=error
      - SCANNER_TRIVY_CACHE_DIR=/home/scanner/.cache/trivy
      - SCANNER_TRIVY_REPORTS_DIR=/home/scanner/.cache/reports
      - SCANNER_TRIVY_DEBUG_MODE=false
      - SCANNER_TRIVY_VULN_TYPE=os,library
      - SCANNER_TRIVY_GITHUB_TOKEN=
      - SCANNER_TRIVY_SEVERITY=UNKNOWN,LOW,MEDIUM,HIGH,CRITICAL
      - SCANNER_TRIVY_IGNORE_UNFIXED=false
      - SCANNER_TRIVY_SKIP_UPDATE=false
      - SCANNER_STORE_REDIS_URL=redis://harbor-redis:6379/5
      - SCANNER_JOB_QUEUE_REDIS_URL=redis://harbor-redis:6379/5
      - TRIVY_NON_SSL=true
    restart: on-failure
    deploy:
      resources:
        limits:
          cpus: "1"
          memory: 1g
    labels:
      lagoon.type: custom
      lagoon.template: services/harbor-trivy/harbor-trivy.yml
      lagoon.name: harbor-trivy
      lagoon.image: amazeeiolagoon/harbor-trivy:v1-9-1
  harborregistry:
    image: ${IMAGE_REPO:-lagoon}/harborregistry
    hostname: harborregistry
    volumes:
      - ${PWD}/services/harborregistry/registry_ci.cfg.yaml:/etc/registry/config.yml
      - ${PWD}/services/harbor-core/ci_tls.crt:/etc/registry/root.crt
    depends_on:
      - harbor-database
      - harbor-redis
    environment:
      - HARBOR_NGINX_ENDPOINT=http://harbor-nginx:8080
      - REGISTRY_REDIS_PASSWORD=
      - CORE_SECRET=secret123
      - JOBSERVICE_SECRET=secret123
      - REGISTRY_HTTP_SECRET=secret123
    restart: always
    command: ["serve", "/etc/registry/config.yml"]
    labels:
      lagoon.type: custom
      lagoon.template: services/harborregistry/harborregistry.yml
      lagoon.name: harborregistry
      lagoon.image: amazeeiolagoon/harborregistry:v1-9-1
  harborregistryctl:
    image: ${IMAGE_REPO:-lagoon}/harborregistryctl
    hostname: harborregistryctl
    volumes:
      - ${PWD}/services/harborregistryctl/registryctl_ci.cfg.yaml:/etc/registryctl/config.yml
    environment:
      - REGISTRY_REDIS_PASSWORD=
      - CORE_SECRET=secret123
      - JOBSERVICE_SECRET=secret123
      - REGISTRY_HTTP_SECRET=secret123
    labels:
      lagoon.type: custom
      lagoon.template: services/harborregistryctl/harborregistry.yml
      lagoon.name: harborregistry
      lagoon.image: amazeeiolagoon/harborregistryctl:v1-9-1
>>>>>>> ee342d6e
  api-redis:
    image: ${IMAGE_REPO:-lagoon}/api-redis<|MERGE_RESOLUTION|>--- conflicted
+++ resolved
@@ -260,232 +260,5 @@
     user: '111111111'
     volumes:
       - './services/storage-calculator/calculate-storage.sh:/calculate-storage.sh'
-<<<<<<< HEAD
-    labels:
-      lagoon.type: custom
-      lagoon.template: services/storage-calculator/.lagoon.yml
-      lagoon.image: amazeeiolagoon/storage-calculator:v1-9-1
-  logs-collector:
-    image: openshift/origin-logging-fluentd:v3.6.1
-    labels:
-      lagoon.type: custom
-      lagoon.template: services/logs-collector/.lagoon.yml
-      lagoon.rollout: daemonset
-=======
-  harbor-core:
-    image: ${IMAGE_REPO:-lagoon}/harbor-core
-    hostname: harbor-core
-    volumes:
-      - ${PWD}/services/harbor-core/harbor-core_ci.conf.yaml:/etc/core/app.conf
-      - ${PWD}/services/harbor-core/ci-secret.key:/etc/core/key
-      - ${PWD}/services/harbor-core/ci_tls.key:/etc/core/private_key.pem
-      - /etc/core/token
-    depends_on:
-      - harbor-database
-      - harbor-redis
-    ports:
-      - '8081:8080'
-    environment:
-      - DATABASE_TYPE=postgresql
-      - POSTGRESQL_HOST=harbor-database
-      - POSTGRESQL_PORT=5432
-      - POSTGRESQL_USERNAME=postgres
-      - POSTGRESQL_PASSWORD=test123
-      - POSTGRESQL_DATABASE=registry
-      - POSTGRESQL_SSLMODE=disable
-      - POSTGRESQL_MAX_IDLE_CONNS=50
-      - POSTGRESQL_MAX_OPEN_CONNS=100
-      - CORE_URL=http://harbor-core:8080
-      - JOBSERVICE_URL=http://harbor-jobservice:8080
-      - REGISTRY_URL=http://harborregistry:5000
-      - TOKEN_SERVICE_URL=http://harbor-core:8080/service/token
-      - WITH_NOTARY=false
-      - CFG_EXPIRATION=5
-      - ADMIRAL_URL=NA
-      - WITH_CLAIR=true
-      - CLAIR_DB_HOST=harbor-database
-      - CLAIR_DB_PORT=5432
-      - CLAIR_DB_USERNAME=postgres
-      - CLAIR_DB=postgres
-      - CLAIR_DB_SSLMODE=disable
-      - CLAIR_URL=http://harbor-trivy:6060
-      - CLAIR_ADAPTER_URL=http://harbor-trivy:8080
-      - REGISTRY_STORAGE_PROVIDER_NAME=s3
-      - WITH_CHARTMUSEUM=false
-      - LOG_LEVEL=error
-      - CONFIG_PATH=/etc/core/app.conf
-      - SYNC_REGISTRY=false
-      - CHART_CACHE_DRIVER=redis
-      - _REDIS_URL=harbor-redis:6379,100,
-      - _REDIS_URL_REG=redis://harbor-redis:6379/2
-      - PORTAL_URL=http://harbor-portal:8080
-      - REGISTRYCTL_URL=http://harborregistryctl:8080
-      - CLAIR_HEALTH_CHECK_SERVER_URL=http://harbor-trivy:6061
-      - HTTP_PROXY=
-      - HTTPS_PROXY=
-      - NO_PROXY=harbor-core,harbor-jobservice,harbor-database,harborregistry,harbor-portal,harbor-trivy,127.0.0.1,localhost,.local,.internal
-      - HARBOR_NGINX_ENDPOINT=http://harbor-nginx:8080
-      - ROBOT_TOKEN_DURATION=500
-      - CORE_SECRET=secret123
-      - JOBSERVICE_SECRET=secret123
-      - REGISTRY_HTTP_SECRET=secret123
-      - HARBOR_ADMIN_PASSWORD=admin
-      - CLAIR_DB_PASSWORD=test123
-      - WITH_TRIVY=true
-      - TRIVY_ADAPTER_URL=http://harbor-trivy:8080
-    restart: always
-    labels:
-      lagoon.type: custom
-      lagoon.template: services/harbor-core/harbor-core.yml
-      lagoon.image: amazeeiolagoon/harbor-core:v1-9-1
-  harbor-database:
-    image: ${IMAGE_REPO:-lagoon}/harbor-database
-    hostname: harbor-database
-    ports:
-      - '5432:5432'
-    environment:
-      - POSTGRES_PASSWORD=test123
-      - POSTGRES_USER=postgres
-      - POSTGRES_DB=postgres
-    restart: always
-    labels:
-      lagoon.type: custom
-      lagoon.template: services/harbor-database/harbor-database.yml
-      lagoon.image: amazeeiolagoon/harbor-database:v1-9-1
-  harbor-jobservice:
-    image: ${IMAGE_REPO:-lagoon}/harbor-jobservice
-    hostname: harbor-jobservice
-    ports:
-      - '8083:8080'
-    volumes:
-      - /tmp
-      - ${PWD}/services/harbor-jobservice/ci-config.yaml:/etc/jobservice/config.yml
-    depends_on:
-      - harbor-database
-      - harbor-redis
-      - harbor-nginx
-    environment:
-      - CORE_SECRET=secret123
-      - JOBSERVICE_SECRET=secret123
-      - CORE_URL=http://harbor-core:8080
-      - REGISTRY_CONTROLLER_URL=http://harborregistryctl:8080
-      - LOG_LEVEL=error
-      - HTTP_PROXY=
-      - HTTPS_PROXY=
-      - NO_PROXY=harbor-core,harbor-jobservice,harbor-database,harborregistry,harbor-portal,harbor-trivy,127.0.0.1,localhost,.local,.internal
-      - SCANNER_CLAIR_DATABASE_URL=postgres://postgres:test123@harbor-database:5432/postgres?sslmode=disable
-      - SCANNER_STORE_REDIS_URL=redis://harbor-redis:6379/4
-      - SCANNER_LOG_LEVEL=error
-    restart: always
-    labels:
-      lagoon.type: custom
-      lagoon.template: services/harbor-jobservice/harbor-jobservice.yml
-      lagoon.image: amazeeiolagoon/harbor-jobservice:v1-9-1
-  harbor-nginx:
-    image: ${IMAGE_REPO:-lagoon}/harbor-nginx
-    hostname: harbor-nginx
-    ports:
-      - '8084:8080'
-    volumes:
-      - ${PWD}/services/harbor-nginx/ci.nginx.conf:/etc/nginx/nginx.conf
-    depends_on:
-      - harbor-core
-      - harborregistry
-      - harbor-portal
-    restart: always
-    labels:
-      lagoon.type: custom
-      lagoon.template: services/harbor-nginx/harbor-nginx.yml
-      lagoon.image: amazeeiolagoon/harbor-nginx:v1-9-1
-  harbor-portal:
-    image: ${IMAGE_REPO:-lagoon}/harbor-portal
-    hostname: harbor-portal
-    ports:
-      - '8085:8080'
-    restart: always
-    labels:
-      lagoon.type: custom
-      lagoon.template: services/harbor-portal/harbor-portal.yml
-      lagoon.image: amazeeiolagoon/harbor-portal:v1-9-1
-  harbor-redis:
-    image: ${IMAGE_REPO:-lagoon}/harbor-redis
-    hostname: harbor-redis
-    volumes:
-      - /var/lib/redis
-    restart: always
-    labels:
-      lagoon.type: custom
-      lagoon.template: services/harbor-redis/harbor-redis.yml
-      lagoon.image: amazeeiolagoon/harbor-redis:v1-9-1
-  harbor-trivy:
-    image: ${IMAGE_REPO:-lagoon}/harbor-trivy
-    hostname: harbor-trivy
-    volumes:
-      - /tmp
-    depends_on:
-      - harbor-redis
-      - harbor-database
-    environment:
-      - SCANNER_LOG_LEVEL=error
-      - SCANNER_TRIVY_CACHE_DIR=/home/scanner/.cache/trivy
-      - SCANNER_TRIVY_REPORTS_DIR=/home/scanner/.cache/reports
-      - SCANNER_TRIVY_DEBUG_MODE=false
-      - SCANNER_TRIVY_VULN_TYPE=os,library
-      - SCANNER_TRIVY_GITHUB_TOKEN=
-      - SCANNER_TRIVY_SEVERITY=UNKNOWN,LOW,MEDIUM,HIGH,CRITICAL
-      - SCANNER_TRIVY_IGNORE_UNFIXED=false
-      - SCANNER_TRIVY_SKIP_UPDATE=false
-      - SCANNER_STORE_REDIS_URL=redis://harbor-redis:6379/5
-      - SCANNER_JOB_QUEUE_REDIS_URL=redis://harbor-redis:6379/5
-      - TRIVY_NON_SSL=true
-    restart: on-failure
-    deploy:
-      resources:
-        limits:
-          cpus: "1"
-          memory: 1g
-    labels:
-      lagoon.type: custom
-      lagoon.template: services/harbor-trivy/harbor-trivy.yml
-      lagoon.name: harbor-trivy
-      lagoon.image: amazeeiolagoon/harbor-trivy:v1-9-1
-  harborregistry:
-    image: ${IMAGE_REPO:-lagoon}/harborregistry
-    hostname: harborregistry
-    volumes:
-      - ${PWD}/services/harborregistry/registry_ci.cfg.yaml:/etc/registry/config.yml
-      - ${PWD}/services/harbor-core/ci_tls.crt:/etc/registry/root.crt
-    depends_on:
-      - harbor-database
-      - harbor-redis
-    environment:
-      - HARBOR_NGINX_ENDPOINT=http://harbor-nginx:8080
-      - REGISTRY_REDIS_PASSWORD=
-      - CORE_SECRET=secret123
-      - JOBSERVICE_SECRET=secret123
-      - REGISTRY_HTTP_SECRET=secret123
-    restart: always
-    command: ["serve", "/etc/registry/config.yml"]
-    labels:
-      lagoon.type: custom
-      lagoon.template: services/harborregistry/harborregistry.yml
-      lagoon.name: harborregistry
-      lagoon.image: amazeeiolagoon/harborregistry:v1-9-1
-  harborregistryctl:
-    image: ${IMAGE_REPO:-lagoon}/harborregistryctl
-    hostname: harborregistryctl
-    volumes:
-      - ${PWD}/services/harborregistryctl/registryctl_ci.cfg.yaml:/etc/registryctl/config.yml
-    environment:
-      - REGISTRY_REDIS_PASSWORD=
-      - CORE_SECRET=secret123
-      - JOBSERVICE_SECRET=secret123
-      - REGISTRY_HTTP_SECRET=secret123
-    labels:
-      lagoon.type: custom
-      lagoon.template: services/harborregistryctl/harborregistry.yml
-      lagoon.name: harborregistry
-      lagoon.image: amazeeiolagoon/harborregistryctl:v1-9-1
->>>>>>> ee342d6e
   api-redis:
     image: ${IMAGE_REPO:-lagoon}/api-redis