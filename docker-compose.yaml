version: '3.2'
services:
  api-db:
    image: ${IMAGE_REPO:-lagoon}/api-db
    volumes:
      - ./services/api-db/docker-entrypoint-initdb.d:/docker-entrypoint-initdb.d
      - ./services/api-db/rerun_initdb.sh:/rerun_initdb.sh
    ports:
      - '3306:3306'
    labels:
      lagoon.type: mariadb-single
      lagoon.image: amazeeiolagoon/api-db:v1-1-4
  cli:
    image: ${IMAGE_REPO:-lagoon}/cli
    volumes:
      - ./cli/src:/app/cli/src:delegated
      - ./node-packages:/app/node-packages:delegated
    environment:
      - SSH_PRIVATE_KEY=-----BEGIN RSA PRIVATE KEY-----\nMIIJKAIBAAKCAgEAxGZZrOV7Islo5p51Moabfd1YB8qbHvQZfJDZJmSU4jNxMf8G\nQH8KIM6ndi60xIiDlkh9R50Gs0fgnPaBwpjMjcUay5EvzBJdMmd/EPhg359+4f5Z\nQiGTVaB5UoGJKg9DEK4Xxi+QLpQ1CiJXvd3QOqnQlJZ2WYwz4kdLxF0d+sRrl+0G\nAISt9Gg9kq6wa7k7RRr4/OyD/9DhDr1GXvHXFPRv6QqKq084CqiUaarP7OcbZKi5\nEyMkf0s86ZTttQPqQijWsenLAw6t7J0vM38eojPDMFX4fJ7wVvbHmsdcwb2YxwD0\nk7I85mV5uM99v7owJ/0YSJGcN2YESq8c68rbRp1iSfDhchd9SUyYMFlrj3R+dxte\nTwvN2W5hIEld8Ip+dUWUVaaTeLkFLmqmVhvcMJNmuj+Wnp9USwki6U5HdpgBJPT5\nYJia3/LyE5IlPaRfZ+vBDQqKOeeqkncVtqcZ468ylT0qpqjtV4OSuCzl+P/TeJ+K\npCxDoqp88yQpYRYn9ztvEVvOkT8RERnT0/NVCNKAwHFOXrkK/BJs/h3fj2NddeVC\nJXdwiB4m+T2C/RHtGxVColqUf2nEntXxweuJgqBz+4YxXqRrKu4p5L4NuudcFAyg\nbIRpbaTZDI+vmmXnTXNP6ymMo5fNJ0/IPEBAoDkkc6ZmKdM5Yth6RaCzolsCAwEA\nAQKCAgBRL4n0SaxcFevyISCLMU+HeP8RwXPcGMWMU4ggMcXFt8QcCbK46Ir0QtjA\nps/8yf2zGuYGu2dwps63s8KyAV3VYNwRuEOM1S6HTncdOb850YGuw+h7yMtRwxND\nwt5Db6mmdIDJYRH13zgJp2ajytRv25CoS4ZCwA0WhahRVLi214kudUFc53vNI2YI\ng4PUE+7nQx4X12E9V0ghQqabStdBB0ZXjA8Ef6vH5CXthDmNUX9mXcSbn5RPtndI\ni1Kz2Bl3HdCaHO3ZprDItbU0UWEFZeZSzcb5JO5u1HZwiebTA5/q638uqqg4CUyG\n0+bEYZ/Ud/AY13A/CkHN6ZNH+UQotCH3GLyaTQq6OhyXlgMBojn3xs9iMUclFcuy\nkbZ1jAxqci25pxCIeNDHBDKRyxgSkDPna8ZZ4eKGXjIZzsds4+IDkYJLMg0OCtd2\nKm+ZPM2CFU2YCqt11dlr0higGK/9gdpajJMVgEYAmigQ670LdcBc4XIOpPMrR70a\nPjbF9ze/UqtKDWtz8KMIUcvr0CjhHa3XRgMJiM34hIOZU6xf6rjEgkN2Geq24u1b\nhUW8URb+5dcasQ9iIfkNn3R+zK5PzyvQNf6+XrbVjpLqPHXJYrD85EKlXkPqiE6y\n3ehYMrIaZIY6gMuIVcg8AEtsm5EwQY7ETw4YnMQLKfyweLsHEQKCAQEA5vavDyQj\nn6PqfF1Ntr3N/FfwRr/167HB+/3wHT+FwRpCw62ACeBC0iFXmzG2wfQfot60fUGa\nQEJiUDGZFvBM0tiTpzmgGG7QpRbPe1919Sl5LZeLA9bngRnmqn5zAkmVTeBCO/4F\nMSk9hnBZ0v0W3DqNmjuIH298g3gl4VJeKpILd62LbhjvhjT/LXlekYDEj3p9Xob8\n1OQxFJgftFyg4P07RRaUzsNLhqEdY3VxDcUMb9459fEYeb7sYig+zVPaZQ31aMVK\nj6K+XiH5M5uKJWkPdMDUG84jreFAdBY9kGCuSulTWgmTLlMKSI85q5hkckY2EQQL\n5u456xfyuFcnEwKCAQEA2bCCcqcGIAiMwk/6z7XIJeUsSUg+ObvkEdogk5n6Y1Ea\nt5LxMpQzhG6SHJ2f38VyKgv9e/jnwXI8eiejper6OeQEBG4+AedcLYi0V5SUMIgD\nX4bxT9+qCwYrwt9YHkJySk237WZUWJPVfxHg0vqNYyD/CXBowx0nm8jEuZ8iT+CW\nO2uZq+0DO2WqoYT54lZux6aEzm+oAkzwJJVXJcUVPg7bJXK1ObOzvHpkZJxHL8+S\nKufzew/CXALKWHoCkEP/P8b7oxjcjQI3KK0EM2fABNvN28+qscqTqQjfAsNw24Ob\nP8rL8amgd/x7iddIbEpOSoLAH1gVoxJXA0oqkC6YmQKCAQEAiIeoomW1nUgTdCLf\nrrfyzUnaoqgVIpf42RKa319OnQD+GJg2iSAFwBuvovE3XN4H2YqW3Thri7LyVP+M\nxM+WSkl2tzLMXcUcF4staXvbyeoTVQ0xQzrFrT53aa/IIsEGvntkC/y0awQ6937w\nylWMLvF6BYNNi2+nBjx+//xl5/pfRwbS1mltJkOr2ODXM2IQT9STyc44JU0jak4m\n58Kd44IuiD+6BaPSwKn7KnEhPIeQO4z9bFJyKn3fVIL/5Pa9smEXAjEmS1Rj/ldM\n7eHzPvwlA9p9SFaKJt5x8G25ROCyB1x4RlBEreyutofcCoDSV+8DRPnEY2XN3RhS\nBgCW+wKCAQAyHrqaDSyS2YUXA/UaN59CYlZk9PYmssTa+16+vRfyH+1H0NQpsgd+\neTq4ze3ORpZ3adVN4svxNQ0JjvDVtZkxFPd70aoDJDKL5UqoU3QfDGHCb75FhpiO\n+ze+IVAXf3Ly+pvbU9Edp8PjAsnBqaA9743orXHhYmgJLRtmJWZv/6R3P9ncxLAW\nz9yOXaBu5TmSTBuNsBV9mhs8QQoUjyDJ7f+0yolBJMfAIGnW5EhbkK31pPvhHIrC\nRn4yCr1mW9F77KNpNMMq0BTFD7jE4SFLvRPThSem0Z5Xr8wwxbDJSa7H7DgyhryE\ng6Qp42AwVpdZ/mqfjNdGeWWBQ2UzVxcZAoIBAHNXgjD3umcKciYRAbltNJrXx9xk\ndAv8I69oEMCy4hCmvKUjy/UI9NqXFjBb/G6VGgh6NUE9o9o27t1Y5Plm0izyCA1M\nDFruaRfjyJ8qjbEifcqRtcF3rzsBiXIwdmbN6qT4PUipN2elpUAd7J1OIwGIIe3u\nCWNyOTNL+2+oQ/Eg1Y99mg3yrsVyOwhynVE80/X5cy07bXXR5rv1x4NKSVbPhlnt\nL6J5iAoqoDKICzjcgF5x3mj9YFWZrC3aRxRrN5RoEgeVdcXeK56UJqXHjmKN++m3\nc8OPEIBZiD8UJuhSNSOLiBFrGz6toy6rpHavqqknGhVWotXsAs1h8LNkBe8=\n-----END RSA PRIVATE KEY-----
      - SSH_HOST=ssh
      - SSH_PORT=2020
      - API_HOST=api
      - API_PROTOCOL=http
      - API_PORT=3000
    labels:
      lagoon.type: none
    depends_on:
      - ssh
  webhook-handler:
    image: ${IMAGE_REPO:-lagoon}/webhook-handler
    command: yarn run dev
    ports:
      - '7777:3000'
    volumes:
      - ./services/webhook-handler/src:/app/services/webhook-handler/src
      - ./node-packages:/app/node-packages:delegated
    labels:
      lagoon.type: custom
      lagoon.template: services/webhook-handler/.lagoon.app.yml
      lagoon.image: amazeeiolagoon/webhook-handler:v1-1-4
  broker:
    image: ${IMAGE_REPO:-lagoon}/broker-single
    ports:
      - '15672:15672'
      - '5672:5672'
    labels:
      lagoon.type: rabbitmq-cluster
      lagoon.template: services/broker/.lagoon.app.yml
      lagoon.image: amazeeiolagoon/broker:v1-1-4
  openshiftremove:
    image: ${IMAGE_REPO:-lagoon}/openshiftremove
    command: yarn run dev
    volumes:
      - ./services/openshiftremove/src:/app/services/openshiftremove/src
      - ./node-packages:/app/node-packages:delegated
    labels:
      lagoon.type: custom
      lagoon.template: services/openshiftremove/.lagoon.app.yml
      lagoon.image: amazeeiolagoon/openshiftremove:v1-1-4
  openshiftbuilddeploy:
    image: ${IMAGE_REPO:-lagoon}/openshiftbuilddeploy
    command: yarn run dev
    environment:
      - CI=${CI:-true}
    volumes:
      - ./services/openshiftbuilddeploy/src:/app/services/openshiftbuilddeploy/src
      - ./node-packages:/app/node-packages:delegated
    labels:
      lagoon.type: custom
      lagoon.template: services/openshiftbuilddeploy/.lagoon.app.yml
      lagoon.image: amazeeiolagoon/openshiftbuilddeploy:v1-1-4
  openshiftbuilddeploymonitor:
    image: ${IMAGE_REPO:-lagoon}/openshiftbuilddeploymonitor
    command: yarn run dev
    volumes:
      - ./services/openshiftbuilddeploymonitor/src:/app/services/openshiftbuilddeploymonitor/src
      - ./node-packages:/app/node-packages:delegated
    environment:
      - AWS_ACCESS_KEY_ID=${AWS_ACCESS_KEY_ID:-XXXXXXXXXXXXXXXXXXXX}
      - AWS_SECRET_ACCESS_KEY=${AWS_SECRET_ACCESS_KEY:-xxxxxxxxxxxxxxxxxxxx}
      - AWS_BUCKET=${AWS_BUCKET:-aws-bucket}
    labels:
      lagoon.type: custom
      lagoon.template: services/openshiftbuilddeploymonitor/.lagoon.app.yml
      lagoon.image: amazeeiolagoon/openshiftbuilddeploymonitor:v1-1-4
  openshiftjobs:
    image: ${IMAGE_REPO:-lagoon}/openshiftjobs
    command: yarn run dev
    volumes:
      - ./services/openshiftjobs/src:/app/services/openshiftjobs/src
      - ./node-packages:/app/node-packages:delegated
    environment:
      # Gateway IP in virtualbox, so pods running in minishift can connect to
      # docker-for-mac containers.
      - LAGOON_SSH_HOST=10.0.2.2
    labels:
      lagoon.type: custom
      lagoon.template: services/openshiftjobs/.lagoon.app.yml
      lagoon.image: amazeeiolagoon/openshiftjobs:v1-1-4
  openshiftjobsmonitor:
    image: ${IMAGE_REPO:-lagoon}/openshiftjobsmonitor
    command: yarn run dev
    volumes:
      - ./services/openshiftjobsmonitor/src:/app/services/openshiftjobsmonitor/src
      - ./node-packages:/app/node-packages:delegated
    labels:
      lagoon.type: custom
      lagoon.template: services/openshiftjobsmonitor/.lagoon.app.yml
      lagoon.image: amazeeiolagoon/openshiftjobsmonitor:v1-1-4
  openshiftmisc:
    image: ${IMAGE_REPO:-lagoon}/openshiftmisc
    command: yarn run dev
    volumes:
      - ./services/openshiftmisc/src:/app/services/openshiftmisc/src
      - ./node-packages:/app/node-packages:delegated
    labels:
      lagoon.type: custom
      lagoon.template: services/openshiftmisc/.lagoon.app.yml
      lagoon.image: amazeeiolagoon/openshiftmisc:v1-1-4
  logs2rocketchat:
    image: ${IMAGE_REPO:-lagoon}/logs2rocketchat
    command: yarn run dev
    volumes:
      - ./services/logs2rocketchat/src:/app/services/logs2rocketchat/src
      - ./node-packages:/app/node-packages:delegated
    labels:
      lagoon.type: custom
      lagoon.template: services/logs2rocketchat/.lagoon.app.yml
      lagoon.image: amazeeiolagoon/logs2rocketchat:v1-1-4
  logs2slack:
    image: ${IMAGE_REPO:-lagoon}/logs2slack
    command: yarn run dev
    volumes:
      - ./services/logs2slack/src:/app/services/logs2slack/src
      - ./node-packages:/app/node-packages:delegated
    labels:
      lagoon.type: custom
      lagoon.template: services/logs2slack/.lagoon.app.yml
<<<<<<< HEAD
      lagoon.image: amazeeiolagoon/logs2slack:v1-1-2
  logs2microsoftteams:
    image: ${IMAGE_REPO:-lagoon}/logs2microsoftteams
    command: yarn run dev
    volumes:
      - ./services/logs2microsoftteams/src:/app/services/logs2microsoftteams/src
      - ./node-packages:/app/node-packages:delegated
    labels:
      lagoon.type: custom
      lagoon.template: services/logs2microsoftteams/.lagoon.app.yml
      lagoon.image: amazeeiolagoon/logs2microsoftteams:v1-0-0
  logs2email:
    image: ${IMAGE_REPO:-lagoon}/logs2email
    command: yarn run dev
    volumes:
      - ./services/logs2email/src:/app/services/logs2email/src
      - ./node-packages:/app/node-packages:delegated
    labels:
      lagoon.type: custom
      lagoon.template: services/logs2slack/.lagoon.app.yml
      lagoon.image: amazeeiolagoon/logs2slack:v1-0-0
    depends_on:
      - mailhog
  mailhog:
    image: mailhog/mailhog
    ports:
      - 1025:1025
      - 8025
    labels:
      lagoon.type: none
=======
      lagoon.image: amazeeiolagoon/logs2slack:v1-1-4
>>>>>>> 8d9fd705
  webhooks2tasks:
    image: ${IMAGE_REPO:-lagoon}/webhooks2tasks
    command: yarn run dev
    volumes:
      - ./services/webhooks2tasks/src:/app/services/webhooks2tasks/src
      - ./node-packages:/app/node-packages:delegated
    labels:
      lagoon.type: custom
      lagoon.template: services/webhooks2tasks/.lagoon.app.yml
      lagoon.image: amazeeiolagoon/webhooks2tasks:v1-1-4
  rest2tasks:
    image: ${IMAGE_REPO:-lagoon}/rest2tasks
    command: yarn run dev
    volumes:
      - ./services/rest2tasks/src:/app/services/rest2tasks/src
      - ./node-packages:/app/node-packages:delegated
    ports:
      - '5555:3000'
    labels:
      lagoon.type: custom
      lagoon.template: services/rest2tasks/.lagoon.app.yml
      lagoon.image: amazeeiolagoon/rest2tasks:v1-1-4
  api:
    image: ${IMAGE_REPO:-lagoon}/api
    command: yarn run dev
    volumes:
      - ./services/api/src:/app/services/api/src
      - ./node-packages:/app/node-packages:delegated
    depends_on:
      - api-db
      - local-api-data-watcher-pusher
      - keycloak
    ports:
      - '3000:3000'
    labels:
      lagoon.type: custom
      lagoon.template: services/api/.lagoon.app.yml
      lagoon.image: amazeeiolagoon/api:v1-1-4
  ui:
    image: ${IMAGE_REPO:-lagoon}/ui
    command: yarn run dev
    volumes:
      - ./services/ui/src:/app/services/ui/src
      - ./services/ui/.env.defaults:/app/services/ui/.env.defaults
      - ./services/ui/.env.schema:/app/services/ui/.env.schema
      - ./services/ui/package.json:/app/services/ui/package.json
    ports:
      - '8888:3000'
    labels:
      lagoon.type: custom
      lagoon.template: services/ui/.lagoon.app.yml
      lagoon.image: amazeeiolagoon/ui:v1-1-4
  ssh:
    image: ${IMAGE_REPO:-lagoon}/ssh
    depends_on:
      - api
      - auth-server
    ports:
      - '2020:2020'
    # command:
    #   - "/usr/sbin/sshd"
    #   - "-e"
    #   - "-ddd"
    #   - "-f"
    #   - "/etc/ssh/sshd_config"
    environment:
      - OPENSHIFT_CONSOLE_URL=https://192.168.99.100:8443
    user: '111111111'
    volumes:
      - ./services/ssh/home/command.sh:/home/command.sh
      - ./services/ssh/home/rsh.sh:/home/rsh.sh
    labels:
      lagoon.type: custom
      lagoon.template: services/ssh/.lagoon.app.yml
      lagoon.image: amazeeiolagoon/ssh:v1-1-4
  auth-server:
    image: ${IMAGE_REPO:-lagoon}/auth-server
    command: yarn run dev
    environment:
      - JWTISSUER=auth-server.dev
      - JWTAUDIENCE=api.dev
    volumes:
      - ./services/auth-server/src:/app/services/auth-server/src
    user: '111111111'
    ports:
      - '3001:3000'
    labels:
      lagoon.type: custom
      lagoon.template: services/auth-server/.lagoon.app.yml
      lagoon.image: amazeeiolagoon/auth-server:v1-1-4
  keycloak:
    image: ${IMAGE_REPO:-lagoon}/keycloak
    user: '111111111'
    depends_on:
      - keycloak-db
    ports:
      - '8088:8080'
    labels:
      lagoon.type: custom
      lagoon.template: services/keycloak/.lagoon.app.yml
      lagoon.image: amazeeiolagoon/keycloak:v1-1-4
  keycloak-db:
    image: ${IMAGE_REPO:-lagoon}/keycloak-db
    ports:
      - '3336:3306'
    labels:
      lagoon.type: mariadb-single
      lagoon.image: amazeeiolagoon/keycloak-db:v1-1-4
  tests:
    image: ${IMAGE_REPO:-lagoon}/tests
    environment:
      - WEBHOOK_HOST=webhook-handler
      - WEBHOOK_PORT=3000
      - WEBHOOK_PROTOCOL=http
      - REST2TASKS_HOST=rest2tasks
      - REST2TASKS_PORT=3000
      - REST2TASKS_PROTOCOL=http
      - OPENSHIFT_ROUTE_SUFFIX=192.168.99.100.xip.io
      - WEBHOOK_REPO_PREFIX=ssh://git@192.168.99.1:2222/git/
      - GIT_REPO_PREFIX=git@local-git:/git/
      - SSH_PRIVATE_KEY=-----BEGIN RSA PRIVATE KEY-----\nMIIJKAIBAAKCAgEAxGZZrOV7Islo5p51Moabfd1YB8qbHvQZfJDZJmSU4jNxMf8G\nQH8KIM6ndi60xIiDlkh9R50Gs0fgnPaBwpjMjcUay5EvzBJdMmd/EPhg359+4f5Z\nQiGTVaB5UoGJKg9DEK4Xxi+QLpQ1CiJXvd3QOqnQlJZ2WYwz4kdLxF0d+sRrl+0G\nAISt9Gg9kq6wa7k7RRr4/OyD/9DhDr1GXvHXFPRv6QqKq084CqiUaarP7OcbZKi5\nEyMkf0s86ZTttQPqQijWsenLAw6t7J0vM38eojPDMFX4fJ7wVvbHmsdcwb2YxwD0\nk7I85mV5uM99v7owJ/0YSJGcN2YESq8c68rbRp1iSfDhchd9SUyYMFlrj3R+dxte\nTwvN2W5hIEld8Ip+dUWUVaaTeLkFLmqmVhvcMJNmuj+Wnp9USwki6U5HdpgBJPT5\nYJia3/LyE5IlPaRfZ+vBDQqKOeeqkncVtqcZ468ylT0qpqjtV4OSuCzl+P/TeJ+K\npCxDoqp88yQpYRYn9ztvEVvOkT8RERnT0/NVCNKAwHFOXrkK/BJs/h3fj2NddeVC\nJXdwiB4m+T2C/RHtGxVColqUf2nEntXxweuJgqBz+4YxXqRrKu4p5L4NuudcFAyg\nbIRpbaTZDI+vmmXnTXNP6ymMo5fNJ0/IPEBAoDkkc6ZmKdM5Yth6RaCzolsCAwEA\nAQKCAgBRL4n0SaxcFevyISCLMU+HeP8RwXPcGMWMU4ggMcXFt8QcCbK46Ir0QtjA\nps/8yf2zGuYGu2dwps63s8KyAV3VYNwRuEOM1S6HTncdOb850YGuw+h7yMtRwxND\nwt5Db6mmdIDJYRH13zgJp2ajytRv25CoS4ZCwA0WhahRVLi214kudUFc53vNI2YI\ng4PUE+7nQx4X12E9V0ghQqabStdBB0ZXjA8Ef6vH5CXthDmNUX9mXcSbn5RPtndI\ni1Kz2Bl3HdCaHO3ZprDItbU0UWEFZeZSzcb5JO5u1HZwiebTA5/q638uqqg4CUyG\n0+bEYZ/Ud/AY13A/CkHN6ZNH+UQotCH3GLyaTQq6OhyXlgMBojn3xs9iMUclFcuy\nkbZ1jAxqci25pxCIeNDHBDKRyxgSkDPna8ZZ4eKGXjIZzsds4+IDkYJLMg0OCtd2\nKm+ZPM2CFU2YCqt11dlr0higGK/9gdpajJMVgEYAmigQ670LdcBc4XIOpPMrR70a\nPjbF9ze/UqtKDWtz8KMIUcvr0CjhHa3XRgMJiM34hIOZU6xf6rjEgkN2Geq24u1b\nhUW8URb+5dcasQ9iIfkNn3R+zK5PzyvQNf6+XrbVjpLqPHXJYrD85EKlXkPqiE6y\n3ehYMrIaZIY6gMuIVcg8AEtsm5EwQY7ETw4YnMQLKfyweLsHEQKCAQEA5vavDyQj\nn6PqfF1Ntr3N/FfwRr/167HB+/3wHT+FwRpCw62ACeBC0iFXmzG2wfQfot60fUGa\nQEJiUDGZFvBM0tiTpzmgGG7QpRbPe1919Sl5LZeLA9bngRnmqn5zAkmVTeBCO/4F\nMSk9hnBZ0v0W3DqNmjuIH298g3gl4VJeKpILd62LbhjvhjT/LXlekYDEj3p9Xob8\n1OQxFJgftFyg4P07RRaUzsNLhqEdY3VxDcUMb9459fEYeb7sYig+zVPaZQ31aMVK\nj6K+XiH5M5uKJWkPdMDUG84jreFAdBY9kGCuSulTWgmTLlMKSI85q5hkckY2EQQL\n5u456xfyuFcnEwKCAQEA2bCCcqcGIAiMwk/6z7XIJeUsSUg+ObvkEdogk5n6Y1Ea\nt5LxMpQzhG6SHJ2f38VyKgv9e/jnwXI8eiejper6OeQEBG4+AedcLYi0V5SUMIgD\nX4bxT9+qCwYrwt9YHkJySk237WZUWJPVfxHg0vqNYyD/CXBowx0nm8jEuZ8iT+CW\nO2uZq+0DO2WqoYT54lZux6aEzm+oAkzwJJVXJcUVPg7bJXK1ObOzvHpkZJxHL8+S\nKufzew/CXALKWHoCkEP/P8b7oxjcjQI3KK0EM2fABNvN28+qscqTqQjfAsNw24Ob\nP8rL8amgd/x7iddIbEpOSoLAH1gVoxJXA0oqkC6YmQKCAQEAiIeoomW1nUgTdCLf\nrrfyzUnaoqgVIpf42RKa319OnQD+GJg2iSAFwBuvovE3XN4H2YqW3Thri7LyVP+M\nxM+WSkl2tzLMXcUcF4staXvbyeoTVQ0xQzrFrT53aa/IIsEGvntkC/y0awQ6937w\nylWMLvF6BYNNi2+nBjx+//xl5/pfRwbS1mltJkOr2ODXM2IQT9STyc44JU0jak4m\n58Kd44IuiD+6BaPSwKn7KnEhPIeQO4z9bFJyKn3fVIL/5Pa9smEXAjEmS1Rj/ldM\n7eHzPvwlA9p9SFaKJt5x8G25ROCyB1x4RlBEreyutofcCoDSV+8DRPnEY2XN3RhS\nBgCW+wKCAQAyHrqaDSyS2YUXA/UaN59CYlZk9PYmssTa+16+vRfyH+1H0NQpsgd+\neTq4ze3ORpZ3adVN4svxNQ0JjvDVtZkxFPd70aoDJDKL5UqoU3QfDGHCb75FhpiO\n+ze+IVAXf3Ly+pvbU9Edp8PjAsnBqaA9743orXHhYmgJLRtmJWZv/6R3P9ncxLAW\nz9yOXaBu5TmSTBuNsBV9mhs8QQoUjyDJ7f+0yolBJMfAIGnW5EhbkK31pPvhHIrC\nRn4yCr1mW9F77KNpNMMq0BTFD7jE4SFLvRPThSem0Z5Xr8wwxbDJSa7H7DgyhryE\ng6Qp42AwVpdZ/mqfjNdGeWWBQ2UzVxcZAoIBAHNXgjD3umcKciYRAbltNJrXx9xk\ndAv8I69oEMCy4hCmvKUjy/UI9NqXFjBb/G6VGgh6NUE9o9o27t1Y5Plm0izyCA1M\nDFruaRfjyJ8qjbEifcqRtcF3rzsBiXIwdmbN6qT4PUipN2elpUAd7J1OIwGIIe3u\nCWNyOTNL+2+oQ/Eg1Y99mg3yrsVyOwhynVE80/X5cy07bXXR5rv1x4NKSVbPhlnt\nL6J5iAoqoDKICzjcgF5x3mj9YFWZrC3aRxRrN5RoEgeVdcXeK56UJqXHjmKN++m3\nc8OPEIBZiD8UJuhSNSOLiBFrGz6toy6rpHavqqknGhVWotXsAs1h8LNkBe8=\n-----END RSA PRIVATE KEY-----
      - SSH_HOST=ssh
      - SSH_PORT=2020
      - API_HOST=api
      - API_PROTOCOL=http
      - API_PORT=3000
      - KEYCLOAK_AUTH_SERVER_CLIENT_SECRET=f605b150-7636-4447-abd3-70988786b330
    volumes:
      - ./tests:/ansible
    labels:
      lagoon.type: none
  local-git:
    image: ${IMAGE_REPO:-lagoon}/local-git
    environment:
      - GIT_AUTHORIZED_KEYS=ssh-rsa AAAAB3NzaC1yc2EAAAADAQABAAACAQDEZlms5XsiyWjmnnUyhpt93VgHypse9Bl8kNkmZJTiM3Ex/wZAfwogzqd2LrTEiIOWSH1HnQazR+Cc9oHCmMyNxRrLkS/MEl0yZ38Q+GDfn37h/llCIZNVoHlSgYkqD0MQrhfGL5AulDUKIle93dA6qdCUlnZZjDPiR0vEXR36xGuX7QYAhK30aD2SrrBruTtFGvj87IP/0OEOvUZe8dcU9G/pCoqrTzgKqJRpqs/s5xtkqLkTIyR/SzzplO21A+pCKNax6csDDq3snS8zfx6iM8MwVfh8nvBW9seax1zBvZjHAPSTsjzmZXm4z32/ujAn/RhIkZw3ZgRKrxzryttGnWJJ8OFyF31JTJgwWWuPdH53G15PC83ZbmEgSV3win51RZRVppN4uQUuaqZWG9wwk2a6P5aen1RLCSLpTkd2mAEk9PlgmJrf8vITkiU9pF9n68ENCoo556qSdxW2pxnjrzKVPSqmqO1Xg5K4LOX4/9N4n4qkLEOiqnzzJClhFif3O28RW86RPxERGdPT81UI0oDAcU5euQr8Emz+Hd+PY1115UIld3CIHib5PYL9Ee0bFUKiWpR/acSe1fHB64mCoHP7hjFepGsq7inkvg2651wUDKBshGltpNkMj6+aZedNc0/rKYyjl80nT8g8QECgOSRzpmYp0zli2HpFoLOiWw== ansible-testing
    ports:
      - '2222:22'
    labels:
      lagoon.type: none
  remotedev:
    image: jhen0409/remotedev-server
    command: node main.js
    environment:
      - ADAPTER=
      - PORT=9090
    ports:
      - '9090:9090'
    labels:
      lagoon.type: none
  local-api-data-watcher-pusher:
    depends_on:
      - api-db
    image: ${IMAGE_REPO:-lagoon}/local-api-data-watcher-pusher
    volumes:
      - ./local-dev/api-data:/api-data
      - ./local-dev/api-data-watcher-pusher:/home
    labels:
      lagoon.type: none
  local-minio:
    image: minio/minio
    entrypoint: sh
    command: -c 'mkdir -p /export/lagoon-files && /usr/bin/minio server /export'
    ports:
      - '9000:9000'
    environment:
      - MINIO_ACCESS_KEY=minio
      - MINIO_SECRET_KEY=minio123
    labels:
      lagoon.type: none
  drush-alias:
    image: ${IMAGE_REPO:-lagoon}/drush-alias
    volumes:
      - ./services/drush-alias/web/aliases.drushrc.php.stub:/app/aliases.drushrc.php.stub
    ports:
      - '8087:8080'
    labels:
      lagoon.type: custom
      lagoon.template: services/drush-alias/.lagoon.app.yml
      lagoon.image: amazeeiolagoon/drush-alias:v1-1-4
      version: '2'
  logs-db:
    image: ${IMAGE_REPO:-lagoon}/logs-db
    user: '111111111'
    environment:
      KEYCLOAK_URL: http://docker.for.mac.localhost:8088
    ports:
      - '9200:9200'
    labels:
      lagoon.type: elasticsearch
      lagoon.template: services/logs-db/.lagoon.single.yml
      lagoon.image: amazeeiolagoon/logs-db:v1-1-4
  logs-forwarder:
    image: ${IMAGE_REPO:-lagoon}/logs-forwarder
    user: '111111111'
    labels:
      lagoon.type: custom
      lagoon.template: services/logs-forwarder/.lagoon.single.yml
      lagoon.image: amazeeiolagoon/logs-forwarder:v1-1-4
  logs-db-ui:
    image: ${IMAGE_REPO:-lagoon}/logs-db-ui
    user: '111111111'
    ports:
      - '5601:5601'
    environment:
      KEYCLOAK_URL: http://docker.for.mac.localhost:8088
      LOGSDB_UI_URL: http://0.0.0.0:5601
    labels:
      lagoon.type: kibana
      lagoon.template: services/logs-db-ui/.lagoon.yml
      lagoon.image: amazeeiolagoon/logs-db-ui:v1-1-4
  logs-db-curator:
    image: ${IMAGE_REPO:-lagoon}/logs-db-curator
    user: '111111111'
    labels:
      lagoon.type: cli
      lagoon.template: services/logs-db-curator/.lagoon.app.yml
      lagoon.image: amazeeiolagoon/logs-db-curator:v1-1-4
  logs2logs-db:
    image: ${IMAGE_REPO:-lagoon}/logs2logs-db
    user: '111111111'
    command:
      - '--config.reload.automatic'
      - '--config.reload.interval'
      - '1s'
    ports:
      - '5140:5140/udp'
      - '5141:5141/udp'
    volumes:
      - './services/logs2logs-db/pipeline:/usr/share/logstash/pipeline'
    labels:
      lagoon.type: logstash
      lagoon.template: services/logs2logs-db/.lagoon.yml
      lagoon.image: amazeeiolagoon/logs2logs-db:v1-1-4
  auto-idler:
    image: ${IMAGE_REPO:-lagoon}/auto-idler
    user: '111111111'
    volumes:
      - './services/auto-idler/idle-services.sh:/idle-services.sh'
      - './services/auto-idler/idle-clis.sh:/idle-clis.sh'
      - './services/auto-idler/create_jwt.sh:/create_jwt.sh'
    labels:
      lagoon.type: custom
      lagoon.template: services/auto-idler/.lagoon.yml
      lagoon.image: amazeeiolagoon/auto-idler:v1-1-4
  storage-calculator:
    image: ${IMAGE_REPO:-lagoon}/storage-calculator
    user: '111111111'
    volumes:
      - './services/storage-calculator/calculate-storage.sh:/calculate-storage.sh'
    labels:
      lagoon.type: custom
      lagoon.template: services/storage-calculator/.lagoon.yml
      lagoon.image: amazeeiolagoon/storage-calculator:v1-1-4
  logs-collector:
    image: openshift/origin-logging-fluentd:v3.6.1
    labels:
      lagoon.type: custom
      lagoon.template: services/logs-collector/.lagoon.yml
      lagoon.rollout: daemonset<|MERGE_RESOLUTION|>--- conflicted
+++ resolved
@@ -136,8 +136,7 @@
     labels:
       lagoon.type: custom
       lagoon.template: services/logs2slack/.lagoon.app.yml
-<<<<<<< HEAD
-      lagoon.image: amazeeiolagoon/logs2slack:v1-1-2
+      lagoon.image: amazeeiolagoon/logs2slack:v1-1-4
   logs2microsoftteams:
     image: ${IMAGE_REPO:-lagoon}/logs2microsoftteams
     command: yarn run dev
@@ -167,9 +166,6 @@
       - 8025
     labels:
       lagoon.type: none
-=======
-      lagoon.image: amazeeiolagoon/logs2slack:v1-1-4
->>>>>>> 8d9fd705
   webhooks2tasks:
     image: ${IMAGE_REPO:-lagoon}/webhooks2tasks
     command: yarn run dev
