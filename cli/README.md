--- conflicted
+++ resolved
@@ -18,11 +18,7 @@
 
 ```sh
 # Initialize project configuration
-<<<<<<< HEAD
-$ lagoon init
-=======
-lagu init
->>>>>>> e466b1ac
+$ lagu init
 ```
 
 For more options, see the [`lagoon init` documentation](#lagoon-init).
@@ -130,17 +126,14 @@
 
 ## Development - docker
 
-- First build the cli image: `make build/cli` (dependencies are automatically build)
-- Run the cli docker container via `docker-compose up -d cli` (dependencies are automatically started)
-- Run a bash inside the container: `docker-compose exec cli bash`
-- Use `yarn execute login --identity ~/.ssh/id_rsa` to login
-- Now you can run commands via `yarn execute <cli command>`
+* First build the cli image: `make build/cli` (dependencies are automatically build)
+* Run the cli docker container via `docker-compose up -d cli` (dependencies are automatically started)
+* Run a bash inside the container: `docker-compose exec cli bash`
+* Use `yarn execute login --identity ~/.ssh/id_rsa` to login
+* Now you can run commands via `yarn execute <cli command>`
 
 ## Development - local nodejs
 
-<<<<<<< HEAD
-The `execute <cli command>`, `sshlogin` and `sshlogout` yarn scripts can be used to run CLI commands during development.
-=======
 The `execute <cli command>` yarn script can be used to run CLI commands during development.
 
 Additionally you want to add:
@@ -150,5 +143,4 @@
 ssh: localhost:2020
 ```
 
-to the `.lagoon.yml` file so that it uses the development api and ssh services
->>>>>>> e466b1ac
+to the `.lagoon.yml` file so that it uses the development api and ssh services