--- conflicted
+++ resolved
@@ -66,22 +66,14 @@
           allProjects: [
             {
               name: 'credentialstest-project1',
-<<<<<<< HEAD
-              git_url: 'ssh://git@192.168.99.1:2222/git/project1.git',
-=======
-              gitUrl: 'ssh://git@192.168.99.1:2222/git/project1.git',
->>>>>>> a9d29517
-              branches: 'true',
-              pullrequests: null,
-              created: '2018-01-15 11:09:35',
-            },
-            {
-              name: 'credentialstest-project2',
-<<<<<<< HEAD
-              git_url: 'ssh://git@192.168.99.1:2222/git/project2.git',
-=======
-              gitUrl: 'ssh://git@192.168.99.1:2222/git/project2.git',
->>>>>>> a9d29517
+              gitUrl: 'ssh://git@192.168.99.1:2222/git/project1.git',
+              branches: 'true',
+              pullrequests: null,
+              created: '2018-01-15 11:09:35',
+            },
+            {
+              name: 'credentialstest-project2',
+              gitUrl: 'ssh://git@192.168.99.1:2222/git/project2.git',
               branches: 'true',
               pullrequests: null,
               created: '2018-01-15 11:09:35',
@@ -119,22 +111,14 @@
           allProjects: [
             {
               name: 'credentialstest-project1',
-<<<<<<< HEAD
-              git_url: 'ssh://git@192.168.99.1:2222/git/project1.git',
-=======
-              gitUrl: 'ssh://git@192.168.99.1:2222/git/project1.git',
->>>>>>> a9d29517
-              branches: 'true',
-              pullrequests: null,
-              created: '2018-01-15 11:09:35',
-            },
-            {
-              name: 'credentialstest-project2',
-<<<<<<< HEAD
-              git_url: 'ssh://git@192.168.99.1:2222/git/project2.git',
-=======
-              gitUrl: 'ssh://git@192.168.99.1:2222/git/project2.git',
->>>>>>> a9d29517
+              gitUrl: 'ssh://git@192.168.99.1:2222/git/project1.git',
+              branches: 'true',
+              pullrequests: null,
+              created: '2018-01-15 11:09:35',
+            },
+            {
+              name: 'credentialstest-project2',
+              gitUrl: 'ssh://git@192.168.99.1:2222/git/project2.git',
               branches: 'true',
               pullrequests: null,
               created: '2018-01-15 11:09:35',
@@ -172,22 +156,14 @@
           allProjects: [
             {
               name: 'credentialstest-project1',
-<<<<<<< HEAD
-              git_url: 'ssh://git@192.168.99.1:2222/git/project1.git',
-=======
-              gitUrl: 'ssh://git@192.168.99.1:2222/git/project1.git',
->>>>>>> a9d29517
-              branches: 'true',
-              pullrequests: null,
-              created: '2018-01-15 11:09:35',
-            },
-            {
-              name: 'credentialstest-project2',
-<<<<<<< HEAD
-              git_url: 'ssh://git@192.168.99.1:2222/git/project2.git',
-=======
-              gitUrl: 'ssh://git@192.168.99.1:2222/git/project2.git',
->>>>>>> a9d29517
+              gitUrl: 'ssh://git@192.168.99.1:2222/git/project1.git',
+              branches: 'true',
+              pullrequests: null,
+              created: '2018-01-15 11:09:35',
+            },
+            {
+              name: 'credentialstest-project2',
+              gitUrl: 'ssh://git@192.168.99.1:2222/git/project2.git',
               branches: 'true',
               pullrequests: null,
               created: '2018-01-15 11:09:35',
