SHELL := /bin/bash
# amazee.io lagoon Makefile The main purpose of this Makefile is to provide easier handling of
# building images and running tests It understands the relation of the different images (like
# nginx-drupal is based on nginx) and builds them in the correct order Also it knows which
# services in docker-compose.yml are depending on which base images or maybe even other service
# images
#
# The main commands are:

# make build/<imagename>
# Builds an individual image and all of it's needed parents. Run `make build-list` to get a list of
# all buildable images. Make will keep track of each build image with creating an empty file with
# the name of the image in the folder `build`. If you want to force a rebuild of the image, either
# remove that file or run `make clean`

# make build
# builds all images in the correct order. Uses existing images for layer caching, define via `TAG`
# which branch should be used

# make tests/<testname>
# Runs individual tests. In a nutshell it does:
# 1. Builds all needed images for the test
# 2. Starts needed Lagoon services for the test via docker-compose up
# 3. Executes the test
#
# Run `make tests-list` to see a list of all tests.

# make tests
# Runs all tests together. Can be executed with `-j2` for two parallel running tests

# make up
# Starts all Lagoon Services at once, usefull for local development or just to start all of them.

# make logs
# Shows logs of Lagoon Services (aka docker-compose logs -f)

# make minishift
# Some tests need a full openshift running in order to test deployments and such. This can be
# started via openshift. It will:
# 1. Download minishift cli
# 2. Start an OpenShift Cluster
# 3. Configure OpenShift cluster to our needs

# make minishift/stop
# Removes an OpenShift Cluster

# make minishift/clean
# Removes all openshift related things: OpenShift itself and the minishift cli

#######
####### Default Variables
#######

# Parameter for all `docker build` commands, can be overwritten by passing `DOCKER_BUILD_PARAMS=` via the `-e` option
DOCKER_BUILD_PARAMS := --quiet

# On CI systems like jenkins we need a way to run multiple testings at the same time. We expect the
# CI systems to define an Environment variable CI_BUILD_TAG which uniquely identifies each build.
# If it's not set we assume that we are running local and just call it lagoon.
CI_BUILD_TAG ?= lagoon

# Version and Hash of the OpenShift cli that should be downloaded

MINISHIFT_VERSION := 1.34.1
OPENSHIFT_VERSION := v3.11.0
MINISHIFT_CPUS := 6
MINISHIFT_MEMORY := 8GB
MINISHIFT_DISK_SIZE := 30GB

# Version and Hash of the minikube cli that should be downloaded
K3S_VERSION := v1.17.0-k3s.1
KUBECTL_VERSION := v1.17.0
HELM_VERSION := v3.0.3
MINIKUBE_VERSION := 1.5.2
MINIKUBE_PROFILE := $(CI_BUILD_TAG)-minikube
MINIKUBE_CPUS := 6
MINIKUBE_MEMORY := 2048
MINIKUBE_DISK_SIZE := 30g

K3D_VERSION := 1.4.0
K3D_NAME := k3s-$(CI_BUILD_TAG)

ARCH := $(shell uname | tr '[:upper:]' '[:lower:]')
LAGOON_VERSION := $(shell git describe --tags --exact-match 2>/dev/null || echo development)
# Name of the Branch we are currently in
BRANCH_NAME :=
DEFAULT_ALPINE_VERSION := 3.11

#######
####### Functions
#######

# Builds a docker image. Expects as arguments: name of the image, location of Dockerfile, path of
# Docker Build Context
docker_build = docker build $(DOCKER_BUILD_PARAMS) --build-arg LAGOON_VERSION=$(LAGOON_VERSION) --build-arg IMAGE_REPO=$(CI_BUILD_TAG) --build-arg ALPINE_VERSION=$(DEFAULT_ALPINE_VERSION) -t $(CI_BUILD_TAG)/$(1) -f $(2) $(3)

# Build a Python docker image. Expects as arguments:
# 1. Python version
# 2. Location of Dockerfile
# 3. Path of Docker Build context
docker_build_python = docker build $(DOCKER_BUILD_PARAMS) --build-arg LAGOON_VERSION=$(LAGOON_VERSION) --build-arg IMAGE_REPO=$(CI_BUILD_TAG) --build-arg PYTHON_VERSION=$(1) --build-arg ALPINE_VERSION=$(2) -t $(CI_BUILD_TAG)/python:$(3) -f $(4) $(5)

docker_build_elastic = docker build $(DOCKER_BUILD_PARAMS) --build-arg LAGOON_VERSION=$(LAGOON_VERSION) --build-arg IMAGE_REPO=$(CI_BUILD_TAG) -t $(CI_BUILD_TAG)/$(2):$(1) -f $(3) $(4)

# Build a PHP docker image. Expects as arguments:
# 1. PHP version
# 2. PHP version and type of image (ie 7.3-fpm, 7.3-cli etc)
# 3. Location of Dockerfile
# 4. Path of Docker Build Context
docker_build_php = docker build $(DOCKER_BUILD_PARAMS) --build-arg LAGOON_VERSION=$(LAGOON_VERSION) --build-arg IMAGE_REPO=$(CI_BUILD_TAG) --build-arg PHP_VERSION=$(1)  --build-arg PHP_IMAGE_VERSION=$(1) --build-arg ALPINE_VERSION=$(2) -t $(CI_BUILD_TAG)/php:$(3) -f $(4) $(5)

docker_build_node = docker build $(DOCKER_BUILD_PARAMS) --build-arg LAGOON_VERSION=$(LAGOON_VERSION) --build-arg IMAGE_REPO=$(CI_BUILD_TAG) --build-arg NODE_VERSION=$(1) --build-arg ALPINE_VERSION=$(2) -t $(CI_BUILD_TAG)/node:$(3) -f $(4) $(5)

docker_build_solr = docker build $(DOCKER_BUILD_PARAMS) --build-arg LAGOON_VERSION=$(LAGOON_VERSION) --build-arg IMAGE_REPO=$(CI_BUILD_TAG) --build-arg SOLR_MAJ_MIN_VERSION=$(1) -t $(CI_BUILD_TAG)/solr:$(2) -f $(3) $(4)

# Tags an image with the `amazeeio` repository and pushes it
docker_publish_amazeeio = docker tag $(CI_BUILD_TAG)/$(1) amazeeio/$(2) && docker push amazeeio/$(2) | cat

# Tags an image with the `amazeeiolagoon` repository and pushes it
docker_publish_amazeeiolagoon = docker tag $(CI_BUILD_TAG)/$(1) amazeeiolagoon/$(2) && docker push amazeeiolagoon/$(2) | cat


#######
####### Base Images
#######
####### Base Images are the base for all other images and are also published for clients to use during local development

images :=     oc \
							kubectl \
							mariadb \
							mariadb-drupal \
							mariadb-galera \
							mariadb-galera-drupal \
							postgres \
							postgres-ckan \
							postgres-drupal \
							oc-build-deploy-dind \
							kubectl-build-deploy-dind \
							commons \
							nginx \
							nginx-drupal \
							varnish \
							varnish-drupal \
							varnish-persistent \
							varnish-persistent-drupal \
							redis \
							redis-persistent \
							rabbitmq \
							rabbitmq-cluster \
							mongo \
							athenapdf-service \
							curator \
							docker-host \
							toolbox

# base-images is a variable that will be constantly filled with all base image there are
base-images += $(images)
s3-images += $(images)

# List with all images prefixed with `build/`. Which are the commands to actually build images
build-images = $(foreach image,$(images),build/$(image))

# Define the make recipe for all base images
$(build-images):
#	Generate variable image without the prefix `build/`
	$(eval image = $(subst build/,,$@))
# Call the docker build
	$(call docker_build,$(image),images/$(image)/Dockerfile,images/$(image))
# Touch an empty file which make itself is using to understand when the image has been last build
	touch $@

# Define dependencies of Base Images so that make can build them in the right order. There are two
# types of Dependencies
# 1. Parent Images, like `build/centos7-node6` is based on `build/centos7` and need to be rebuild
#    if the parent has been built
# 2. Dockerfiles of the Images itself, will cause make to rebuild the images if something has
#    changed on the Dockerfiles
build/mariadb: build/commons images/mariadb/Dockerfile
build/mariadb-drupal: build/mariadb images/mariadb-drupal/Dockerfile
build/mariadb-galera: build/commons images/mariadb-galera/Dockerfile
build/mariadb-galera-drupal: build/mariadb-galera images/mariadb-galera-drupal/Dockerfile
build/postgres: build/commons images/postgres/Dockerfile
build/postgres-ckan: build/postgres images/postgres-ckan/Dockerfile
build/postgres-drupal: build/postgres images/postgres-drupal/Dockerfile
build/commons: images/commons/Dockerfile
build/nginx: build/commons images/nginx/Dockerfile
build/nginx-drupal: build/nginx images/nginx-drupal/Dockerfile
build/varnish: build/commons images/varnish/Dockerfile
build/varnish-drupal: build/varnish images/varnish-drupal/Dockerfile
build/varnish-persistent: build/varnish images/varnish/Dockerfile
build/varnish-persistent-drupal: build/varnish-persistent images/varnish-drupal/Dockerfile
build/redis: build/commons images/redis/Dockerfile
build/redis-persistent: build/redis images/redis-persistent/Dockerfile
build/rabbitmq: build/commons images/rabbitmq/Dockerfile
build/rabbitmq-cluster: build/rabbitmq images/rabbitmq-cluster/Dockerfile
build/mongo: build/commons images/mongo/Dockerfile
build/docker-host: build/commons images/docker-host/Dockerfile
build/oc: build/commons images/oc/Dockerfile
build/kubectl: build/commons images/kubectl/Dockerfile
build/curator: build/commons images/curator/Dockerfile
build/oc-build-deploy-dind: build/oc images/oc-build-deploy-dind
build/athenapdf-service: build/commons images/athenapdf-service/Dockerfile
build/toolbox: build/commons images/toolbox/Dockerfile
build/kubectl-build-deploy-dind: build/kubectl images/kubectl-build-deploy-dind


#######
####### Elastic Images
#######

elasticimages :=  elasticsearch__6 \
								  elasticsearch__7 \
								  elasticsearch__7.1 \
									kibana__6 \
									kibana__7 \
									kibana__7.1 \
									logstash__6 \
									logstash__7

build-elasticimages = $(foreach image,$(elasticimages),build/$(image))

# Define the make recipe for all base images
$(build-elasticimages): build/commons
	$(eval clean = $(subst build/,,$@))
	$(eval tool = $(word 1,$(subst __, ,$(clean))))
	$(eval version = $(word 2,$(subst __, ,$(clean))))
# Call the docker build
	$(call docker_build_elastic,$(version),$(tool),images/$(tool)/Dockerfile$(version),images/$(tool))
# Touch an empty file which make itself is using to understand when the image has been last build
	touch $@

base-images-with-versions += $(elasticimages)
s3-images += $(elasticimages)

build/elasticsearch__6 build/elasticsearch__7 build/elasticsearch__7.1 build/kibana__6 build/kibana__7 build/kibana__7.1 build/logstash__6 build/logstash__7: images/commons

#######
####### Python Images
#######
####### Python Images are alpine linux based Python images.

pythonimages :=  python__2.7 \
								 python__3.7 \
								 python__2.7-ckan \
								 python__2.7-ckandatapusher

build-pythonimages = $(foreach image,$(pythonimages),build/$(image))

# Define the make recipe for all base images
$(build-pythonimages): build/commons
	$(eval clean = $(subst build/python__,,$@))
	$(eval version = $(word 1,$(subst -, ,$(clean))))
	$(eval type = $(word 2,$(subst -, ,$(clean))))
	$(eval alpine_version := $(shell case $(version) in (2.7) echo "3.10" ;; (*) echo $(DEFAULT_ALPINE_VERSION) ;; esac ))
# this fills variables only if $type is existing, if not they are just empty
	$(eval type_dash = $(if $(type),-$(type)))
# Call the docker build
	$(call docker_build_python,$(version),$(alpine_version),$(version)$(type_dash),images/python$(type_dash)/Dockerfile,images/python$(type_dash))
# Touch an empty file which make itself is using to understand when the image has been last build
	touch $@

base-images-with-versions += $(pythonimages)
s3-images += $(pythonimages)

build/python__2.7 build/python__3.7: images/commons
build/python__2.7-ckan: build/python__2.7
build/python__2.7-ckandatapusher: build/python__2.7


#######
####### PHP Images
#######
####### PHP Images are alpine linux based PHP images.

phpimages := 	php__7.2-fpm \
				php__7.3-fpm \
				php__7.4-fpm \
				php__7.2-cli \
				php__7.3-cli \
				php__7.4-cli \
				php__7.2-cli-drupal \
				php__7.3-cli-drupal \
				php__7.4-cli-drupal


build-phpimages = $(foreach image,$(phpimages),build/$(image))

# Define the make recipe for all base images
$(build-phpimages): build/commons
	$(eval clean = $(subst build/php__,,$@))
	$(eval version = $(word 1,$(subst -, ,$(clean))))
	$(eval type = $(word 2,$(subst -, ,$(clean))))
	$(eval subtype = $(word 3,$(subst -, ,$(clean))))
	$(eval alpine_version := $(shell case $(version) in (5.6) echo "3.8" ;; (7.0) echo "3.7" ;; (7.1) echo "3.10" ;; (*) echo $(DEFAULT_ALPINE_VERSION) ;; esac ))
# this fills variables only if $type is existing, if not they are just empty
	$(eval type_dash = $(if $(type),-$(type)))
	$(eval type_slash = $(if $(type),/$(type)))
# if there is a subtype, add it. If not, just keep what we already had
	$(eval type_dash = $(if $(subtype),-$(type)-$(subtype),$(type_dash)))
	$(eval type_slash = $(if $(subtype),/$(type)-$(subtype),$(type_slash)))

# Call the docker build
	$(call docker_build_php,$(version),$(alpine_version),$(version)$(type_dash),images/php$(type_slash)/Dockerfile,images/php$(type_slash))
# Touch an empty file which make itself is using to understand when the image has been last build
	touch $@

base-images-with-versions += $(phpimages)
s3-images += $(phpimages)

build/php__7.2-fpm build/php__7.3-fpm build/php__7.4-fpm: images/commons
build/php__7.2-cli: build/php__7.2-fpm
build/php__7.3-cli: build/php__7.3-fpm
build/php__7.4-cli: build/php__7.4-fpm
build/php__7.2-cli-drupal: build/php__7.2-cli
build/php__7.3-cli-drupal: build/php__7.3-cli
build/php__7.4-cli-drupal: build/php__7.4-cli

#######
####### Solr Images
#######
####### Solr Images are alpine linux based Solr images.

solrimages := 	solr__5.5 \
				solr__6.6 \
				solr__7.5 \
				solr__5.5-drupal \
				solr__6.6-drupal \
				solr__7.5-drupal \
				solr__5.5-ckan \
				solr__6.6-ckan


build-solrimages = $(foreach image,$(solrimages),build/$(image))

# Define the make recipe for all base images
$(build-solrimages): build/commons
	$(eval clean = $(subst build/solr__,,$@))
	$(eval version = $(word 1,$(subst -, ,$(clean))))
	$(eval type = $(word 2,$(subst -, ,$(clean))))
# this fills variables only if $type is existing, if not they are just empty
	$(eval type_dash = $(if $(type),-$(type)))
# Call the docker build
	$(call docker_build_solr,$(version),$(version)$(type_dash),images/solr$(type_dash)/Dockerfile,images/solr$(type_dash))
# Touch an empty file which make itself is using to understand when the image has been last build
	touch $@

base-images-with-versions += $(solrimages)
s3-images += $(solrimages)

build/solr__5.5  build/solr__6.6 build/solr__7.5: images/commons
build/solr__5.5-drupal: build/solr__5.5
build/solr__6.6-drupal: build/solr__6.6
build/solr__7.5-drupal: build/solr__7.5
build/solr__5.5-ckan: build/solr__5.5
build/solr__6.6-ckan: build/solr__6.6

#######
####### Node Images
#######
####### Node Images are alpine linux based Node images.

nodeimages := 	node__12 \
				node__10 \
				node__12-builder \
				node__10-builder \

build-nodeimages = $(foreach image,$(nodeimages),build/$(image))

# Define the make recipe for all base images
$(build-nodeimages): build/commons
	$(eval clean = $(subst build/node__,,$@))
	$(eval version = $(word 1,$(subst -, ,$(clean))))
	$(eval type = $(word 2,$(subst -, ,$(clean))))
	$(eval alpine_version := $(shell case $(version) in (6) echo "" ;; (9) echo "" ;; (*) echo $(DEFAULT_ALPINE_VERSION) ;; esac ))
# this fills variables only if $type is existing, if not they are just empty
	$(eval type_dash = $(if $(type),-$(type)))
	$(eval type_slash = $(if $(type),/$(type)))
# Call the docker build
	$(call docker_build_node,$(version),$(alpine_version),$(version)$(type_dash),images/node$(type_slash)/Dockerfile,images/node$(type_slash))
# Touch an empty file which make itself is using to understand when the image has been last build
	touch $@

base-images-with-versions += $(nodeimages)
s3-images += $(nodeimages)

build/node__10 build/node__12: images/commons images/node/Dockerfile
build/node__12-builder: build/node__12 images/node/builder/Dockerfile
build/node__10-builder: build/node__10 images/node/builder/Dockerfile

#######
####### Service Images
#######
####### Services Images are the Docker Images used to run the Lagoon Microservices, these images
####### will be expected by docker-compose to exist.

# Yarn Workspace Image which builds the Yarn Workspace within a single image. This image will be
# used by all microservices based on Node.js to not build similar node packages again
build-images += yarn-workspace-builder
build/yarn-workspace-builder: build/node__10-builder images/yarn-workspace-builder/Dockerfile
	$(eval image = $(subst build/,,$@))
	$(call docker_build,$(image),images/$(image)/Dockerfile,.)
	touch $@

# Variables of service images we manage and build
services :=       api \
									auth-server \
									logs2email \
									logs2slack \
									logs2rocketchat \
									logs2microsoftteams \
									openshiftbuilddeploy \
									openshiftbuilddeploymonitor \
									openshiftjobs \
									openshiftjobsmonitor \
									openshiftmisc \
									openshiftremove \
									kubernetesbuilddeploy \
									kubernetesdeployqueue \
									kubernetesbuilddeploymonitor \
									kubernetesjobs \
									kubernetesjobsmonitor \
									kubernetesremove \
									webhook-handler \
									webhooks2tasks \
									broker \
									broker-single \
									logs-forwarder \
									logs-db \
									logs-db-ui \
									logs-db-curator \
									logs2logs-db \
									auto-idler \
									storage-calculator \
									api-db \
									drush-alias \
									keycloak \
									keycloak-db \
									ui \
									harborclair \
									harborclairadapter \
									harbor-core \
									harbor-database \
									harbor-jobservice \
									harbor-nginx \
									harbor-portal \
									harbor-redis \
									harborregistry \
									harborregistryctl

services-galera := 	api-db-galera \
										keycloak-db-galera

service-images += $(services) $(services-galera)

build-services = $(foreach image,$(services),build/$(image))

# Recipe for all building service-images
$(build-services):
	$(eval image = $(subst build/,,$@))
	$(call docker_build,$(image),services/$(image)/Dockerfile,services/$(image))
	touch $@

build-services-galera = $(foreach image,$(services-galera),build/$(image))

$(build-services-galera):
	$(eval image = $(subst build/,,$@))
	$(eval service = $(subst -galera,,$(image)))
	$(call docker_build,$(image),services/$(service)/Dockerfile-galera,services/$(service))
	touch $@

# Dependencies of Service Images
build/auth-server build/logs2email build/logs2slack build/logs2rocketchat build/logs2microsoftteams build/openshiftbuilddeploy build/openshiftbuilddeploymonitor build/openshiftjobs build/openshiftjobsmonitor build/openshiftmisc build/openshiftremove build/kubernetesbuilddeploy build/kubernetesdeployqueue build/kubernetesbuilddeploymonitor build/kubernetesjobs build/kubernetesjobsmonitor build/kubernetesremove build/webhook-handler build/webhooks2tasks build/api build/cli build/ui: build/yarn-workspace-builder
build/logs2logs-db: build/logstash__7
build/logs-db: build/elasticsearch__7.1
build/logs-db-ui: build/kibana__7.1
build/logs-db-curator: build/curator
build/auto-idler: build/oc
build/storage-calculator: build/oc
build/api-db build/keycloak-db: build/mariadb
build/api-db-galera build/keycloak-db-galera: build/mariadb-galera
build/broker: build/rabbitmq-cluster build/broker-single
build/broker-single: build/rabbitmq
build/drush-alias: build/nginx
build/keycloak: build/commons
build/harbor-database: build/postgres
build/harborclair: build/harbor-database services/harbor-redis/Dockerfile services/harborclairadapter/Dockerfile
build/harborregistry: build/harborclair services/harbor-jobservice/Dockerfile
build/harborregistryctl: build/harborregistry
build/harbor-nginx: build/harborregistryctl services/harbor-core/Dockerfile services/harbor-portal/Dockerfile
build/tests-kubernetes: build/tests
build/tests-openshift: build/tests

# Auth SSH needs the context of the root folder, so we have it individually
build/ssh: build/commons
	$(eval image = $(subst build/,,$@))
	$(call docker_build,$(image),services/$(image)/Dockerfile,.)
	touch $@
service-images += ssh

# Images for local helpers that exist in another folder than the service images
localdevimages := local-git \
									local-api-data-watcher-pusher \
<<<<<<< HEAD
									local-registry\
									local-dbaas-provider
=======
									local-dbaas-provider

>>>>>>> 61bf99c7
service-images += $(localdevimages)
build-localdevimages = $(foreach image,$(localdevimages),build/$(image))

$(build-localdevimages):
	$(eval folder = $(subst build/local-,,$@))
	$(eval image = $(subst build/,,$@))
	$(call docker_build,$(image),local-dev/$(folder)/Dockerfile,local-dev/$(folder))
	touch $@

# Images for local helpers that exist in another folder than the service images
cliimages := cli
service-images += $(cliimages)

build/cli: build/ssh cli/Dockerfile
	$(eval image = $(subst build/,,$@))
	$(call docker_build,$(image),cli/Dockerfile,cli)
	touch $@

# Image with ansible test
build/tests:
	$(eval image = $(subst build/,,$@))
	$(call docker_build,$(image),$(image)/Dockerfile,$(image))
	touch $@
service-images += tests

s3-images += $(service-images)

#######
####### Commands
#######
####### List of commands in our Makefile

# Builds all Images
.PHONY: build
build: $(foreach image,$(base-images) $(base-images-with-versions) $(service-images),build/$(image))
# Outputs a list of all Images we manage
.PHONY: build-list
build-list:
	@for number in $(foreach image,$(build-images),build/$(image)); do \
			echo $$number ; \
	done

# Define list of all tests
<<<<<<< HEAD
all-k8s-tests-list:=				features-kubernetes \
														nginx \
														drupal
all-k8s-tests = $(foreach image,$(all-k8s-tests-list),k8s-tests/$(image))

# Run all k8s tests
.PHONY: k8s-tests
k8s-tests: $(all-k8s-tests)

.PHONY: $(all-k8s-tests)
$(all-k8s-tests): k3d kubernetes-test-services-up
		$(MAKE) push-local-registry -j6
		$(eval testname = $(subst k8s-tests/,,$@))
		IMAGE_REPO=$(CI_BUILD_TAG) docker-compose -p $(CI_BUILD_TAG) run --rm tests-kubernetes ansible-playbook --skip-tags="skip-on-kubernetes" /ansible/tests/$(testname).yaml $(testparameter)

# push command of our base images into minishift
push-local-registry-images = $(foreach image,$(base-images) $(base-images-with-versions),[push-local-registry]-$(image))
# tag and push all images
.PHONY: push-local-registry
push-local-registry: $(push-local-registry-images)
# tag and push of each image
.PHONY: $(push-local-registry-images)
$(push-local-registry-images):
	$(eval image = $(subst [push-local-registry]-,,$@))
	$(eval image = $(subst __,:,$(image)))
	$(info pushing $(image) to local local-registry)
	if docker inspect $(CI_BUILD_TAG)/$(image) > /dev/null 2>&1; then \
		docker tag $(CI_BUILD_TAG)/$(image) localhost:5000/lagoon/$(image) && \
		docker push localhost:5000/lagoon/$(image) | cat; \
	fi

# Define list of all tests
all-openshift-tests-list:=	features-openshift \
														node \
														drupal \
														drupal-postgres \
														drupal-galera \
														github \
														gitlab \
														bitbucket \
														nginx \
														elasticsearch
all-openshift-tests = $(foreach image,$(all-openshift-tests-list),openshift-tests/$(image))

.PHONY: openshift-tests
openshift-tests: $(all-openshift-tests)
=======
all-tests-list:=	features \
					node \
					drupal \
					drupal-postgres \
					drupal-galera \
					github \
					gitlab \
					bitbucket \
					rest \
					nginx \
					elasticsearch
all-tests = $(foreach image,$(all-tests-list),tests/$(image))
>>>>>>> 61bf99c7

# Run all tests
.PHONY: tests
tests: k8s-tests openshift-tests

# Wait for Keycloak to be ready (before this no API calls will work)
.PHONY: wait-for-keycloak
wait-for-keycloak:
	$(info Waiting for Keycloak to be ready....)
	grep -m 1 "Config of Keycloak done." <(docker-compose -p $(CI_BUILD_TAG) logs -f keycloak 2>&1)

# Define a list of which Lagoon Services are needed for running any deployment testing
<<<<<<< HEAD
main-test-services = broker logs2email logs2slack logs2rocketchat logs2microsoftteams api api-db keycloak keycloak-db ssh auth-server local-git local-api-data-watcher-pusher

# Define a list of which Lagoon Services are needed for openshift testing
openshift-test-services = openshiftremove openshiftbuilddeploy openshiftbuilddeploymonitor tests-openshift

# Define a list of which Lagoon Services are needed for kubernetes testing
kubernetes-test-services = kubernetesbuilddeploy kubernetesdeployqueue kubernetesbuilddeploymonitor kubernetesjobs kubernetesjobsmonitor kubernetesremove tests-kubernetes local-registry local-dbaas-provider drush-alias

# List of Lagoon Services needed for webhook endpoint testing
webhooks-test-services = webhook-handler webhooks2tasks

# List of Lagoon Services needed for drupal testing
drupal-test-services = drush-alias

# All tests that use Webhook endpoints
webhook-tests = github gitlab bitbucket

# All Tests that use API endpoints
api-tests = node features-openshift features-kubernetes nginx elasticsearch

# All drupal tests
drupal-tests = drupal postgres galera
drupal-dependencies = build/varnish-drupal build/solr__5.5-drupal build/nginx-drupal build/redis build/php__5.6-cli-drupal build/php__7.0-cli-drupal build/php__7.1-cli-drupal build/php__7.2-cli-drupal build/php__7.3-cli-drupal build/php__7.4-cli-drupal build/postgres-drupal build/mariadb-drupal

# These targets are used as dependencies to bring up containers in the right order.
.PHONY: main-test-services-up
main-test-services-up: $(foreach image,$(main-test-services),build/$(image))
	IMAGE_REPO=$(CI_BUILD_TAG) docker-compose -p $(CI_BUILD_TAG) up -d $(main-test-services)
	$(MAKE) wait-for-keycloak

.PHONY: openshift-test-services-up
openshift-test-services-up: main-test-services-up $(foreach image,$(openshift-test-services),build/$(image))
	IMAGE_REPO=$(CI_BUILD_TAG) docker-compose -p $(CI_BUILD_TAG) up -d $(openshift-test-services)

.PHONY: kubernetes-test-services-up
kubernetes-test-services-up: main-test-services-up $(foreach image,$(kubernetes-test-services),build/$(image))
	IMAGE_REPO=$(CI_BUILD_TAG) docker-compose -p $(CI_BUILD_TAG) up -d $(kubernetes-test-services)

.PHONY: drupaltest-services-up
drupaltest-services-up: main-test-services-up $(foreach image,$(drupal-test-services),build/$(image))
	IMAGE_REPO=$(CI_BUILD_TAG) docker-compose -p $(CI_BUILD_TAG) up -d $(drupal-test-services)

.PHONY: webhooks-test-services-up
webhooks-test-services-up: main-test-services-up $(foreach image,$(webhooks-test-services),build/$(image))
	IMAGE_REPO=$(CI_BUILD_TAG) docker-compose -p $(CI_BUILD_TAG) up -d $(webhooks-test-services)

.PHONY: local-registry-up
local-registry-up: build/local-registry
	IMAGE_REPO=$(CI_BUILD_TAG) docker-compose -p $(CI_BUILD_TAG) up -d local-registry

openshift-run-api-tests = $(foreach image,$(api-tests),openshift-tests/$(image))
.PHONY: $(openshift-run-api-tests)
$(openshift-run-api-tests): minishift build/oc-build-deploy-dind test-services-openshift push-minishift
		$(eval testname = $(subst openshift-tests/,,$@))
		IMAGE_REPO=$(CI_BUILD_TAG) docker-compose -p $(CI_BUILD_TAG) run --rm tests-openshift ansible-playbook /ansible/tests/$(testname).yaml $(testparameter)

openshift-run-drupal-tests = $(foreach image,$(drupal-tests),openshift-tests/$(image))
.PHONY: $(openshift-run-drupal-tests)
$(openshift-run-drupal-tests): minishift build/oc-build-deploy-dind $(drupal-dependencies) test-services-openshift test-services-drupal push-minishift
		$(eval testname = $(subst openshift-tests/,,$@))
		IMAGE_REPO=$(CI_BUILD_TAG) docker-compose -p $(CI_BUILD_TAG) run --rm tests-openshift ansible-playbook /ansible/tests/$(testname).yaml $(testparameter)

openshift-run-webhook-tests = $(foreach image,$(webhook-tests),openshift-tests/$(image))
.PHONY: $(openshift-run-webhook-tests)
$(openshift-run-webhook-tests): minishift build/oc-build-deploy-dind test-services-openshift test-services-webhooks push-minishift
		$(eval testname = $(subst openshift-tests/,,$@))
		IMAGE_REPO=$(CI_BUILD_TAG) docker-compose -p $(CI_BUILD_TAG) run --rm tests-openshift ansible-playbook /ansible/tests/$(testname).yaml $(testparameter)
=======
deployment-test-services-main = broker openshiftremove openshiftbuilddeploy openshiftbuilddeploymonitor logs2email logs2slack logs2rocketchat logs2microsoftteams api api-db keycloak keycloak-db ssh auth-server local-git local-api-data-watcher-pusher tests local-dbaas-provider

# These targets are used as dependencies to bring up containers in the right order.
.PHONY: test-services-main
test-services-main:
	IMAGE_REPO=$(CI_BUILD_TAG) docker-compose -p $(CI_BUILD_TAG) up -d $(deployment-test-services-main)

.PHONY: test-services-rest
test-services-rest: test-services-main
	IMAGE_REPO=$(CI_BUILD_TAG) docker-compose -p $(CI_BUILD_TAG) up -d rest2tasks

.PHONY: test-services-drupal
test-services-drupal: test-services-rest
	IMAGE_REPO=$(CI_BUILD_TAG) docker-compose -p $(CI_BUILD_TAG) up -d drush-alias

.PHONY: test-services-webhooks
test-services-webhooks: test-services-main
	IMAGE_REPO=$(CI_BUILD_TAG) docker-compose -p $(CI_BUILD_TAG) up -d webhook-handler webhooks2tasks

# All Tests that use REST endpoints
rest-tests = rest node features nginx elasticsearch
run-rest-tests = $(foreach image,$(rest-tests),tests/$(image))
# List of Lagoon Services needed for REST endpoint testing
deployment-test-services-rest = $(deployment-test-services-main) rest2tasks
.PHONY: $(run-rest-tests)
$(run-rest-tests): minishift build/node__10-builder build/node__12-builder build/oc-build-deploy-dind build/broker-single $(foreach image,$(deployment-test-services-rest),build/$(image)) push-minishift
		$(eval testname = $(subst tests/,,$@))
		IMAGE_REPO=$(CI_BUILD_TAG) docker-compose -p $(CI_BUILD_TAG) run --rm tests ansible-playbook /ansible/tests/$(testname).yaml $(testparameter)

tests/drupal tests/drupal-postgres tests/drupal-galera: minishift build/varnish-drupal build/solr__5.5-drupal build/nginx-drupal build/redis build/php__7.2-cli-drupal build/php__7.3-cli-drupal build/php__7.4-cli-drupal build/api-db build/postgres-drupal build/mariadb-drupal build/postgres-ckan build/oc-build-deploy-dind $(foreach image,$(deployment-test-services-rest),build/$(image)) build/drush-alias push-minishift
		$(eval testname = $(subst tests/,,$@))
		IMAGE_REPO=$(CI_BUILD_TAG) docker-compose -p $(CI_BUILD_TAG) run --rm tests ansible-playbook /ansible/tests/$(testname).yaml $(testparameter)

# All tests that use Webhook endpoints
webhook-tests = github gitlab bitbucket
run-webhook-tests = $(foreach image,$(webhook-tests),tests/$(image))
# List of Lagoon Services needed for webhook endpoint testing
deployment-test-services-webhooks = $(deployment-test-services-main) webhook-handler webhooks2tasks
.PHONY: $(run-webhook-tests)
$(run-webhook-tests): openshift build/node__10-builder build/node__12-builder build/oc-build-deploy-dind $(foreach image,$(deployment-test-services-webhooks),build/$(image)) push-minishift
		$(eval testname = $(subst tests/,,$@))
		IMAGE_REPO=$(CI_BUILD_TAG) docker-compose -p $(CI_BUILD_TAG) run --rm tests ansible-playbook /ansible/tests/$(testname).yaml $(testparameter)
>>>>>>> 61bf99c7


end2end-all-tests = $(foreach image,$(all-tests-list),end2end-tests/$(image))

.PHONY: end2end-tests
end2end-tests: $(end2end-all-tests)

.PHONY: start-end2end-ansible
start-end2end-ansible: build/tests
		docker-compose -f docker-compose.yaml -f docker-compose.end2end.yaml -p end2end up -d tests

$(end2end-all-tests): start-end2end-ansible
		$(eval testname = $(subst end2end-tests/,,$@))
		docker exec -i $$(docker-compose -f docker-compose.yaml -f docker-compose.end2end.yaml -p end2end ps -q tests) ansible-playbook /ansible/tests/$(testname).yaml

end2end-tests/clean:
		docker-compose -f docker-compose.yaml -f docker-compose.end2end.yaml -p end2end down -v

# push command of our base images into minishift
push-minishift-images = $(foreach image,$(base-images) $(base-images-with-versions),[push-minishift]-$(image))
# tag and push all images
.PHONY: push-minishift
push-minishift: minishift/login-docker-registry $(push-minishift-images)
# tag and push of each image
.PHONY: $(push-minishift-images)
$(push-minishift-images):
	$(eval image = $(subst [push-minishift]-,,$@))
	$(eval image = $(subst __,:,$(image)))
	$(info pushing $(image) to minishift registry)
	if docker inspect $(CI_BUILD_TAG)/$(image) > /dev/null 2>&1; then \
		docker tag $(CI_BUILD_TAG)/$(image) $$(cat minishift):30000/lagoon/$(image) && \
		docker push $$(cat minishift):30000/lagoon/$(image) | cat; \
	fi

push-docker-host-image: build/docker-host minishift/login-docker-registry
	docker tag $(CI_BUILD_TAG)/docker-host $$(cat minishift):30000/lagoon/docker-host
	docker push $$(cat minishift):30000/lagoon/docker-host | cat

lagoon-kickstart: $(foreach image,$(deployment-test-services-rest),build/$(image))
	IMAGE_REPO=$(CI_BUILD_TAG) CI=false docker-compose -p $(CI_BUILD_TAG) up -d $(deployment-test-services-rest)
	sleep 30
	curl -X POST http://localhost:5555/deploy -H 'content-type: application/json' -d '{ "projectName": "lagoon", "branchName": "master" }'
	make logs

# Publish command to amazeeio docker hub, this should probably only be done during a master deployments
publish-amazeeio-baseimages = $(foreach image,$(base-images),[publish-amazeeio-baseimages]-$(image))
publish-amazeeio-baseimages-with-versions = $(foreach image,$(base-images-with-versions),[publish-amazeeio-baseimages-with-versions]-$(image))
# tag and push all images
.PHONY: publish-amazeeio-baseimages
publish-amazeeio-baseimages: $(publish-amazeeio-baseimages) $(publish-amazeeio-baseimages-with-versions)


# tag and push of each image
.PHONY: $(publish-amazeeio-baseimages)
$(publish-amazeeio-baseimages):
#   Calling docker_publish for image, but remove the prefix '[publish-amazeeio-baseimages]-' first
		$(eval image = $(subst [publish-amazeeio-baseimages]-,,$@))
# 	Publish images as :latest
		$(call docker_publish_amazeeio,$(image),$(image):latest)
# 	Publish images with version tag
		$(call docker_publish_amazeeio,$(image),$(image):$(LAGOON_VERSION))


# tag and push of base image with version
.PHONY: $(publish-amazeeio-baseimages-with-versions)
$(publish-amazeeio-baseimages-with-versions):
#   Calling docker_publish for image, but remove the prefix '[publish-amazeeio-baseimages-with-versions]-' first
		$(eval image = $(subst [publish-amazeeio-baseimages-with-versions]-,,$@))
#   The underline is a placeholder for a colon, replace that
		$(eval image = $(subst __,:,$(image)))
#		These images already use a tag to differentiate between different versions of the service itself (like node:9 and node:10)
#		We push a version without the `-latest` suffix
		$(call docker_publish_amazeeio,$(image),$(image))
#		Plus a version with the `-latest` suffix, this makes it easier for people with automated testing
		$(call docker_publish_amazeeio,$(image),$(image)-latest)
#		We add the Lagoon Version just as a dash
		$(call docker_publish_amazeeio,$(image),$(image)-$(LAGOON_VERSION))



# Publish command to amazeeio docker hub, this should probably only be done during a master deployments
publish-amazeeiolagoon-baseimages = $(foreach image,$(base-images),[publish-amazeeiolagoon-baseimages]-$(image))
publish-amazeeiolagoon-baseimages-with-versions = $(foreach image,$(base-images-with-versions),[publish-amazeeiolagoon-baseimages-with-versions]-$(image))
# tag and push all images
.PHONY: publish-amazeeiolagoon-baseimages
publish-amazeeiolagoon-baseimages: $(publish-amazeeiolagoon-baseimages) $(publish-amazeeiolagoon-baseimages-with-versions)


# tag and push of each image
.PHONY: $(publish-amazeeiolagoon-baseimages)
$(publish-amazeeiolagoon-baseimages):
#   Calling docker_publish for image, but remove the prefix '[publish-amazeeiolagoon-baseimages]-' first
		$(eval image = $(subst [publish-amazeeiolagoon-baseimages]-,,$@))
# 	Publish images with version tag
		$(call docker_publish_amazeeiolagoon,$(image),$(image):$(BRANCH_NAME))


# tag and push of base image with version
.PHONY: $(publish-amazeeiolagoon-baseimages-with-versions)
$(publish-amazeeiolagoon-baseimages-with-versions):
#   Calling docker_publish for image, but remove the prefix '[publish-amazeeiolagoon-baseimages-with-versions]-' first
		$(eval image = $(subst [publish-amazeeiolagoon-baseimages-with-versions]-,,$@))
#   The underline is a placeholder for a colon, replace that
		$(eval image = $(subst __,:,$(image)))
#		We add the Lagoon Version just as a dash
		$(call docker_publish_amazeeiolagoon,$(image),$(image)-$(BRANCH_NAME))


# Publish command to amazeeio docker hub, this should probably only be done during a master deployments
publish-amazeeiolagoon-serviceimages = $(foreach image,$(service-images),[publish-amazeeiolagoon-serviceimages]-$(image))
# tag and push all images
.PHONY: publish-amazeeiolagoon-serviceimages
publish-amazeeiolagoon-serviceimages: $(publish-amazeeiolagoon-serviceimages)


# tag and push of each image
.PHONY: $(publish-amazeeiolagoon-serviceimages)
$(publish-amazeeiolagoon-serviceimages):
#   Calling docker_publish for image, but remove the prefix '[publish-amazeeiolagoon-serviceimages]-' first
		$(eval image = $(subst [publish-amazeeiolagoon-serviceimages]-,,$@))
# 	Publish images with version tag
		$(call docker_publish_amazeeiolagoon,$(image),$(image):$(BRANCH_NAME))


s3-save = $(foreach image,$(s3-images),[s3-save]-$(image))
# save all images to s3
.PHONY: s3-save
s3-save: $(s3-save)
# tag and push of each image
.PHONY: $(s3-save)
$(s3-save):
#   remove the prefix '[s3-save]-' first
		$(eval image = $(subst [s3-save]-,,$@))
		$(eval image = $(subst __,:,$(image)))
		docker save $(CI_BUILD_TAG)/$(image) $$(docker history -q $(CI_BUILD_TAG)/$(image) | grep -v missing) | gzip -9 | aws s3 cp - s3://lagoon-images/$(image).tar.gz

s3-load = $(foreach image,$(s3-images),[s3-load]-$(image))
# save all images to s3
.PHONY: s3-load
s3-load: $(s3-load)
# tag and push of each image
.PHONY: $(s3-load)
$(s3-load):
#   remove the prefix '[s3-load]-' first
		$(eval image = $(subst [s3-load]-,,$@))
		$(eval image = $(subst __,:,$(image)))
		curl -s https://s3.us-east-2.amazonaws.com/lagoon-images/$(image).tar.gz | gunzip -c | docker load

# Clean all build touches, which will case make to rebuild the Docker Images (Layer caching is
# still active, so this is a very safe command)
clean:
	rm -rf build/*

# Show Lagoon Service Logs
logs:
	IMAGE_REPO=$(CI_BUILD_TAG) docker-compose -p $(CI_BUILD_TAG) logs --tail=10 -f $(service)

# Start all Lagoon Services
up:
	IMAGE_REPO=$(CI_BUILD_TAG) docker-compose -p $(CI_BUILD_TAG) up -d
	grep -m 1 ".opendistro_security index does not exist yet" <(docker-compose -p $(CI_BUILD_TAG) logs -f logs-db 2>&1)
	while ! docker exec "$$(docker-compose -p $(CI_BUILD_TAG) ps -q logs-db)" ./securityadmin_demo.sh; do sleep 5; done
	$(MAKE) wait-for-keycloak

down:
	IMAGE_REPO=$(CI_BUILD_TAG) docker-compose -p $(CI_BUILD_TAG) down -v --remove-orphans

# kill all containers containing the name "lagoon"
kill:
	docker ps --format "{{.Names}}" | grep lagoon | xargs -t -r -n1 docker rm -f -v

openshift:
	$(info the openshift command has been renamed to minishift)

# Start Local OpenShift Cluster within a docker machine with a given name, also check if the IP
# that has been assigned to the machine is not the default one and then replace the IP in the yaml files with it
minishift: local-dev/minishift/minishift
	$(info starting minishift $(MINISHIFT_VERSION) with name $(CI_BUILD_TAG))
ifeq ($(ARCH), darwin)
	./local-dev/minishift/minishift --profile $(CI_BUILD_TAG) start --docker-opt "bip=192.168.89.1/24" --host-only-cidr "192.168.42.1/24" --cpus $(MINISHIFT_CPUS) --memory $(MINISHIFT_MEMORY) --disk-size $(MINISHIFT_DISK_SIZE) --vm-driver virtualbox --openshift-version="$(OPENSHIFT_VERSION)"
else
	./local-dev/minishift/minishift --profile $(CI_BUILD_TAG) start --docker-opt "bip=192.168.89.1/24" --cpus $(MINISHIFT_CPUS) --memory $(MINISHIFT_MEMORY) --disk-size $(MINISHIFT_DISK_SIZE) --openshift-version="$(OPENSHIFT_VERSION)"
endif
	./local-dev/minishift/minishift --profile $(CI_BUILD_TAG) openshift component add service-catalog
ifeq ($(ARCH), darwin)
	@OPENSHIFT_MACHINE_IP=$$(./local-dev/minishift/minishift --profile $(CI_BUILD_TAG) ip); \
<<<<<<< HEAD
	echo "replacing IP in local-dev/api-data/02-populate-api-data-openshift.gql and docker-compose.yaml with the IP '$$OPENSHIFT_MACHINE_IP'"; \
	sed -i '' -e "s/192.168\.[0-9]\{1,3\}\.[0-9]\{3\}/$${OPENSHIFT_MACHINE_IP}/g" local-dev/api-data/02-populate-api-data-openshift.gql docker-compose.yaml;
else
	@OPENSHIFT_MACHINE_IP=$$(./local-dev/minishift/minishift --profile $(CI_BUILD_TAG) ip); \
	echo "replacing IP in local-dev/api-data/02-populate-api-data-openshift.gql and docker-compose.yaml with the IP '$$OPENSHIFT_MACHINE_IP'"; \
	sed -i "s/192.168\.[0-9]\{1,3\}\.[0-9]\{3\}/$${OPENSHIFT_MACHINE_IP}/g" local-dev/api-data/02-populate-api-data-openshift.gql docker-compose.yaml;
=======
	echo "replacing IP in local-dev/api-data/01-populate-api-data.gql and docker-compose.yaml with the IP '$$OPENSHIFT_MACHINE_IP'"; \
	sed -i '' -E "s/192.168\.[0-9]{1,3}\.([2-9]|[0-9]{2,3})/$${OPENSHIFT_MACHINE_IP}/g" local-dev/api-data/01-populate-api-data.gql docker-compose.yaml;
else
	@OPENSHIFT_MACHINE_IP=$$(./local-dev/minishift/minishift --profile $(CI_BUILD_TAG) ip); \
	echo "replacing IP in local-dev/api-data/01-populate-api-data.gql and docker-compose.yaml with the IP '$$OPENSHIFT_MACHINE_IP'"; \
	sed -i "s/192.168\.[0-9]\{1,3\}\.\([2-9]\|[0-9]\{2,3\}\)/$${OPENSHIFT_MACHINE_IP}/g" local-dev/api-data/01-populate-api-data.gql docker-compose.yaml;
>>>>>>> 61bf99c7
endif
	./local-dev/minishift/minishift --profile $(CI_BUILD_TAG) ssh --  '/bin/sh -c "sudo sysctl -w vm.max_map_count=262144"'
	eval $$(./local-dev/minishift/minishift --profile $(CI_BUILD_TAG) oc-env); \
	oc login -u system:admin; \
	bash -c "echo '{\"apiVersion\":\"v1\",\"kind\":\"Service\",\"metadata\":{\"name\":\"docker-registry-external\"},\"spec\":{\"ports\":[{\"port\":5000,\"protocol\":\"TCP\",\"targetPort\":5000,\"nodePort\":30000}],\"selector\":{\"docker-registry\":\"default\"},\"sessionAffinity\":\"None\",\"type\":\"NodePort\"}}' | oc --context="myproject/$$(./local-dev/minishift/minishift --profile $(CI_BUILD_TAG) ip | sed 's/\./-/g'):8443/system:admin" create -n default -f -"; \
	oc --context="myproject/$$(./local-dev/minishift/minishift --profile $(CI_BUILD_TAG) ip | sed 's/\./-/g'):8443/system:admin" adm policy add-cluster-role-to-user cluster-admin system:anonymous; \
	oc --context="myproject/$$(./local-dev/minishift/minishift --profile $(CI_BUILD_TAG) ip | sed 's/\./-/g'):8443/system:admin" adm policy add-cluster-role-to-user cluster-admin developer;
	@echo "$$(./local-dev/minishift/minishift --profile $(CI_BUILD_TAG) ip)" > $@
	@echo "wait 60secs in order to give openshift time to setup it's registry"
	sleep 60
	eval $$(./local-dev/minishift/minishift --profile $(CI_BUILD_TAG) oc-env); \
	for i in {10..30}; do oc --context="myproject/$$(./local-dev/minishift/minishift --profile $(CI_BUILD_TAG) ip | sed 's/\./-/g'):8443/system:admin" patch pv pv00$${i} -p '{"spec":{"storageClassName":"bulk"}}'; done;
	$(MAKE) minishift/configure-lagoon-local push-docker-host-image

minishift/login-docker-registry:
	eval $$(./local-dev/minishift/minishift --profile $(CI_BUILD_TAG) oc-env); \
	oc login --insecure-skip-tls-verify -u developer -p developer $$(cat minishift):8443; \
	oc whoami -t | docker login --username developer --password-stdin $$(cat minishift):30000

# Configures an openshift to use with Lagoon
.PHONY: openshift-lagoon-setup
openshift-lagoon-setup:
# Only use the minishift provided oc if we don't have one yet (allows system engineers to use their own oc)
	if ! which oc; then eval $$(./local-dev/minishift/minishift --profile $(CI_BUILD_TAG) oc-env); fi; \
	oc -n default set env dc/router -e ROUTER_LOG_LEVEL=info -e ROUTER_SYSLOG_ADDRESS=router-logs.lagoon.svc:5140; \
	oc new-project lagoon; \
	oc adm pod-network make-projects-global lagoon; \
	oc -n lagoon create serviceaccount openshiftbuilddeploy; \
	oc -n lagoon policy add-role-to-user admin -z openshiftbuilddeploy; \
	oc -n lagoon create -f openshift-setup/clusterrole-openshiftbuilddeploy.yaml; \
	oc -n lagoon adm policy add-cluster-role-to-user openshiftbuilddeploy -z openshiftbuilddeploy; \
	oc -n lagoon create -f openshift-setup/priorityclasses.yaml; \
	oc -n lagoon create -f openshift-setup/shared-resource-viewer.yaml; \
	oc -n lagoon create -f openshift-setup/policybinding.yaml | oc -n lagoon create -f openshift-setup/rolebinding.yaml; \
	oc -n lagoon create serviceaccount docker-host; \
	oc -n lagoon adm policy add-scc-to-user privileged -z docker-host; \
	oc -n lagoon policy add-role-to-user edit -z docker-host; \
	oc -n lagoon create serviceaccount logs-collector; \
	oc -n lagoon adm policy add-cluster-role-to-user cluster-reader -z logs-collector; \
	oc -n lagoon adm policy add-scc-to-user hostaccess -z logs-collector; \
	oc -n lagoon adm policy add-scc-to-user privileged -z logs-collector; \
	oc -n lagoon adm policy add-cluster-role-to-user daemonset-admin -z lagoon-deployer; \
	oc -n lagoon create serviceaccount lagoon-deployer; \
	oc -n lagoon policy add-role-to-user edit -z lagoon-deployer; \
	oc -n lagoon create -f openshift-setup/clusterrole-daemonset-admin.yaml; \
	oc -n lagoon adm policy add-cluster-role-to-user daemonset-admin -z lagoon-deployer; \
	bash -c "oc process -n lagoon -f services/docker-host/docker-host.yaml | oc -n lagoon apply -f -"; \
	oc -n lagoon create -f openshift-setup/dbaas-roles.yaml; \
	oc -n dbaas-operator-system create -f openshift-setup/dbaas-operator.yaml; \
	oc -n lagoon create -f openshift-setup/dbaas-providers.yaml; \
	echo -e "\n\nAll Setup, use this token as described in the Lagoon Install Documentation:" \
	oc -n lagoon serviceaccounts get-token openshiftbuilddeploy


# This calls the regular openshift-lagoon-setup first, which configures our minishift like we configure a real openshift for lagoon.
# It then overwrites the docker-host deploymentconfig and cronjobs to use our own just-built docker-host images.
.PHONY: minishift/configure-lagoon-local
minishift/configure-lagoon-local: openshift-lagoon-setup
	eval $$(./local-dev/minishift/minishift --profile $(CI_BUILD_TAG) oc-env); \
	bash -c "oc process -n lagoon -p SERVICE_IMAGE=172.30.1.1:5000/lagoon/docker-host:latest -p REPOSITORY_TO_UPDATE=lagoon -f services/docker-host/docker-host.yaml | oc -n lagoon apply -f -"; \
	oc -n default set env dc/router -e ROUTER_LOG_LEVEL=info -e ROUTER_SYSLOG_ADDRESS=172.17.0.1:5140;

# Stop MiniShift
.PHONY: minishift/stop
minishift/stop: local-dev/minishift/minishift
	./local-dev/minishift/minishift --profile $(CI_BUILD_TAG) delete --force
	rm -f minishift

# Stop All MiniShifts
.PHONY: minishift/stopall
minishift/stopall: local-dev/minishift/minishift
	for profile in $$(./local-dev/minishift/minishift profile list | awk '{ print $$2 }'); do ./local-dev/minishift/minishift --profile $$profile delete --force; done
	rm -f minishift

# Stop MiniShift, remove downloaded minishift
.PHONY: minishift/clean
minishift/clean: minishift/stop
	rm -rf ./local-dev/minishift/minishift

# Stop All Minishifts, remove downloaded minishift
.PHONY: openshift/cleanall
minishift/cleanall: minishift/stopall
	rm -rf ./local-dev/minishift/minishift

# Symlink the installed minishift client if the correct version is already
# installed, otherwise downloads it.
local-dev/minishift/minishift:
	@mkdir -p ./local-dev/minishift
ifeq ($(MINISHIFT_VERSION), $(shell minishift version 2>/dev/null | sed -E 's/^minishift v([0-9.]+).*/\1/'))
	$(info linking local minishift version $(MINISHIFT_VERSION))
	ln -s $(shell command -v minishift) ./local-dev/minishift/minishift
else
	$(info downloading minishift version $(MINISHIFT_VERSION) for $(ARCH))
	curl -L https://github.com/minishift/minishift/releases/download/v$(MINISHIFT_VERSION)/minishift-$(MINISHIFT_VERSION)-$(ARCH)-amd64.tgz | tar xzC local-dev/minishift --strip-components=1
endif

# Symlink the installed k3d client if the correct version is already
# installed, otherwise downloads it.
local-dev/k3d:
ifeq ($(K3D_VERSION), $(shell k3d version 2>/dev/null | grep k3d | sed -E 's/^k3d version v([0-9.]+).*/\1/'))
	$(info linking local k3d version $(K3D_VERSION))
	ln -s $(shell command -v k3d) ./local-dev/k3d
else
	$(info downloading k3d version $(K3D_VERSION) for $(ARCH))
	curl -Lo local-dev/k3d https://github.com/rancher/k3d/releases/download/v$(K3D_VERSION)/k3d-$(ARCH)-amd64
	chmod a+x local-dev/k3d
endif

# Symlink the installed kubectl client if the correct version is already
# installed, otherwise downloads it.
local-dev/kubectl:
ifeq ($(KUBECTL_VERSION), $(shell kubectl version --short --client 2>/dev/null | sed -E 's/Client Version: v([0-9.]+).*/\1/'))
	$(info linking local kubectl version $(KUBECTL_VERSION))
	ln -s $(shell command -v kubectl) ./local-dev/kubectl
else
	$(info downloading kubectl version $(KUBECTL_VERSION) for $(ARCH))
	curl -Lo local-dev/kubectl https://storage.googleapis.com/kubernetes-release/release/$(KUBECTL_VERSION)/bin/$(ARCH)/amd64/kubectl
	chmod a+x local-dev/kubectl
endif

# Symlink the installed helm client if the correct version is already
# installed, otherwise downloads it.
local-dev/helm/helm:
	@mkdir -p ./local-dev/helm
ifeq ($(HELM_VERSION), $(shell helm version --short --client 2>/dev/null | sed -E 's/v([0-9.]+).*/\1/'))
	$(info linking local helm version $(HELM_VERSION))
	ln -s $(shell command -v helm) ./local-dev/helm
else
	$(info downloading helm version $(HELM_VERSION) for $(ARCH))
	curl -L https://get.helm.sh/helm-$(HELM_VERSION)-$(ARCH)-amd64.tar.gz | tar xzC local-dev/helm --strip-components=1
	chmod a+x local-dev/helm/helm
endif

k3d: local-dev/k3d local-dev/kubectl local-dev/helm/helm build/docker-host
	$(MAKE) local-registry-up
	$(info starting k3d with name $(K3D_NAME))
	$(info Creating Loopback Interface for docker gateway if it does not exist, this might ask for sudo)
ifeq ($(ARCH), darwin)
	if ! ifconfig lo0 | grep $$(docker network inspect bridge --format='{{(index .IPAM.Config 0).Gateway}}') -q; then sudo ifconfig lo0 alias $$(docker network inspect bridge --format='{{(index .IPAM.Config 0).Gateway}}'); fi
endif
	./local-dev/k3d create --wait 0 --publish 18080:80 \
		--publish 18443:443 \
		--api-port 16643 \
		--name $(K3D_NAME) \
		--image docker.io/rancher/k3s:$(K3S_VERSION) \
		--volume $$PWD/local-dev/k3d-registries.yaml:/etc/rancher/k3s/registries.yaml \
		-x --no-deploy=traefik \
		--volume $$PWD/local-dev/k3d-nginx-ingress.yaml:/var/lib/rancher/k3s/server/manifests/k3d-nginx-ingress.yaml
	echo "$(K3D_NAME)" > $@
	export KUBECONFIG="$$(./local-dev/k3d get-kubeconfig --name='$(K3D_NAME)')"; \
	local-dev/kubectl apply -f $$PWD/local-dev/k3d-storageclass-bulk.yaml; \
	docker tag $(CI_BUILD_TAG)/docker-host localhost:5000/lagoon/docker-host; \
	docker push localhost:5000/lagoon/docker-host; \
	local-dev/kubectl create namespace lagoon; \
	local-dev/helm/helm upgrade --install -n lagoon lagoon-remote ./charts/lagoon-remote --set dockerHost.image.name=172.17.0.1:5000/lagoon/docker-host --set dockerHost.registry=172.17.0.1:5000; \
	local-dev/kubectl -n lagoon rollout status deployment docker-host -w;
ifeq ($(ARCH), darwin)
	export KUBECONFIG="$$(./local-dev/k3d get-kubeconfig --name='$(K3D_NAME)')"; \
	KUBERNETESBUILDDEPLOY_TOKEN=$$(local-dev/kubectl -n lagoon describe secret $$(local-dev/kubectl -n lagoon get secret | grep kubernetesbuilddeploy | awk '{print $$1}') | grep token: | awk '{print $$2}'); \
	sed -i '' -e "s/\".*\" # make-kubernetes-token/\"$${KUBERNETESBUILDDEPLOY_TOKEN}\" # make-kubernetes-token/g" local-dev/api-data/03-populate-api-data-kubernetes.gql; \
	DOCKER_IP="$$(docker network inspect bridge --format='{{(index .IPAM.Config 0).Gateway}}')"; \
	sed -i '' -e "s/172\.[0-9]\{1,3\}\.[0-9]\{1,3\}\.[0-9]\{1,3\}/$${DOCKER_IP}/g" local-dev/api-data/03-populate-api-data-kubernetes.gql docker-compose.yaml;
else
	export KUBECONFIG="$$(./local-dev/k3d get-kubeconfig --name='$(K3D_NAME)')"; \
	KUBERNETESBUILDDEPLOY_TOKEN=$$(local-dev/kubectl -n lagoon describe secret $$(local-dev/kubectl -n lagoon get secret | grep kubernetesbuilddeploy | awk '{print $$1}') | grep token: | awk '{print $$2}'); \
	sed -i "s/\".*\" # make-kubernetes-token/\"$${KUBERNETESBUILDDEPLOY_TOKEN}\" # make-kubernetes-token/g" local-dev/api-data/03-populate-api-data-kubernetes.gql; \
	DOCKER_IP="$$(docker network inspect bridge --format='{{(index .IPAM.Config 0).Gateway}}')"; \
	sed -i "s/172\.[0-9]\{1,3\}\.[0-9]\{1,3\}\.[0-9]\{1,3\}/$${DOCKER_IP}/g" local-dev/api-data/03-populate-api-data-kubernetes.gql docker-compose.yaml;
endif
	$(MAKE) push-kubectl-build-deploy-dind

.PHONY: push-kubectl-build-deploy-dind
push-kubectl-build-deploy-dind: build/kubectl-build-deploy-dind
	docker tag $(CI_BUILD_TAG)/kubectl-build-deploy-dind localhost:5000/lagoon/kubectl-build-deploy-dind
	docker push localhost:5000/lagoon/kubectl-build-deploy-dind

.PHONY: rebuild-push-kubectl-build-deploy-dind
rebuild-push-kubectl-build-deploy-dind:
	rm -rf build/kubectl-build-deploy-dind
	$(MAKE) push-kubectl-build-deploy-dind

k3d-kubeconfig:
	export KUBECONFIG="$$(./local-dev/k3d get-kubeconfig --name=$$(cat k3d))"

k3d-dashboard:
	export KUBECONFIG="$$(./local-dev/k3d get-kubeconfig --name=$$(cat k3d))"; \
	local-dev/kubectl apply -f https://raw.githubusercontent.com/kubernetes/dashboard/v2.0.0-rc2/aio/deploy/recommended.yaml; \
	local-dev/kubectl -n kubernetes-dashboard rollout status deployment kubernetes-dashboard -w; \
	echo -e "\nUse this token:"; \
	local-dev/kubectl -n lagoon describe secret $$(local-dev/kubectl -n lagoon get secret | grep kubernetesbuilddeploy | awk '{print $$1}') | grep token: | awk '{print $$2}'; \
	open http://localhost:8001/api/v1/namespaces/kubernetes-dashboard/services/https:kubernetes-dashboard:/proxy/ ; \
	local-dev/kubectl proxy

k8s-dashboard:
	kubectl apply -f https://raw.githubusercontent.com/kubernetes/dashboard/v2.0.0-rc2/aio/deploy/recommended.yaml; \
	kubectl -n kubernetes-dashboard rollout status deployment kubernetes-dashboard -w; \
	echo -e "\nUse this token:"; \
	kubectl -n lagoon describe secret $$(local-dev/kubectl -n lagoon get secret | grep kubernetesbuilddeploy | awk '{print $$1}') | grep token: | awk '{print $$2}'; \
	open http://localhost:8001/api/v1/namespaces/kubernetes-dashboard/services/https:kubernetes-dashboard:/proxy/ ; \
	kubectl proxy

# Stop k3d
.PHONY: k3d/stop
k3d/stop: local-dev/k3d
	./local-dev/k3d delete --name=$$(cat k3d) || true
	rm -f k3d

# Stop All k3d
.PHONY: k3d/stopall
k3d/stopall: local-dev/k3d
	./local-dev/k3d delete --all || true
	rm -f k3d

# Stop k3d, remove downloaded k3d
.PHONY: k3d/clean
k3d/clean: k3d/stop
	rm -rf ./local-dev/k3d

# Stop All k3d, remove downloaded k3d
.PHONY: k3d/cleanall
k3d/cleanall: k3d/stopall
	rm -rf ./local-dev/k3d

# Configures an openshift to use with Lagoon
.PHONY: kubernetes-lagoon-setup
kubernetes-lagoon-setup:
	kubectl create namespace lagoon; \
	local-dev/helm/helm upgrade --install -n lagoon lagoon-remote ./charts/lagoon-remote; \
	echo -e "\n\nAll Setup, use this token as described in the Lagoon Install Documentation:";
	$(MAKE) kubernetes-get-kubernetesbuilddeploy-token

.PHONY: kubernetes-get-kubernetesbuilddeploy-token
kubernetes-get-kubernetesbuilddeploy-token:
	kubectl -n lagoon describe secret $$(kubectl -n lagoon get secret | grep kubernetesbuilddeploy | awk '{print $$1}') | grep token: | awk '{print $$2}'

.PHONY: push-oc-build-deploy-dind
rebuild-push-oc-build-deploy-dind:
	rm -rf build/oc-build-deploy-dind
	$(MAKE) minishift/login-docker-registry build/oc-build-deploy-dind [push-minishift]-oc-build-deploy-dind



.PHONY: ui-development
ui-development: build/api build/api-db build/local-api-data-watcher-pusher build/ui build/keycloak build/keycloak-db build/broker build/broker-single
	IMAGE_REPO=$(CI_BUILD_TAG) docker-compose -p $(CI_BUILD_TAG) up -d api api-db local-api-data-watcher-pusher ui keycloak keycloak-db broker<|MERGE_RESOLUTION|>--- conflicted
+++ resolved
@@ -500,13 +500,8 @@
 # Images for local helpers that exist in another folder than the service images
 localdevimages := local-git \
 									local-api-data-watcher-pusher \
-<<<<<<< HEAD
 									local-registry\
 									local-dbaas-provider
-=======
-									local-dbaas-provider
-
->>>>>>> 61bf99c7
 service-images += $(localdevimages)
 build-localdevimages = $(foreach image,$(localdevimages),build/$(image))
 
@@ -550,7 +545,6 @@
 	done
 
 # Define list of all tests
-<<<<<<< HEAD
 all-k8s-tests-list:=				features-kubernetes \
 														nginx \
 														drupal
@@ -597,20 +591,6 @@
 
 .PHONY: openshift-tests
 openshift-tests: $(all-openshift-tests)
-=======
-all-tests-list:=	features \
-					node \
-					drupal \
-					drupal-postgres \
-					drupal-galera \
-					github \
-					gitlab \
-					bitbucket \
-					rest \
-					nginx \
-					elasticsearch
-all-tests = $(foreach image,$(all-tests-list),tests/$(image))
->>>>>>> 61bf99c7
 
 # Run all tests
 .PHONY: tests
@@ -623,7 +603,6 @@
 	grep -m 1 "Config of Keycloak done." <(docker-compose -p $(CI_BUILD_TAG) logs -f keycloak 2>&1)
 
 # Define a list of which Lagoon Services are needed for running any deployment testing
-<<<<<<< HEAD
 main-test-services = broker logs2email logs2slack logs2rocketchat logs2microsoftteams api api-db keycloak keycloak-db ssh auth-server local-git local-api-data-watcher-pusher
 
 # Define a list of which Lagoon Services are needed for openshift testing
@@ -646,7 +625,7 @@
 
 # All drupal tests
 drupal-tests = drupal postgres galera
-drupal-dependencies = build/varnish-drupal build/solr__5.5-drupal build/nginx-drupal build/redis build/php__5.6-cli-drupal build/php__7.0-cli-drupal build/php__7.1-cli-drupal build/php__7.2-cli-drupal build/php__7.3-cli-drupal build/php__7.4-cli-drupal build/postgres-drupal build/mariadb-drupal
+drupal-dependencies = build/varnish-drupal build/solr__5.5-drupal build/nginx-drupal build/redis build/php__7.2-cli-drupal build/php__7.3-cli-drupal build/php__7.4-cli-drupal build/postgres-drupal build/mariadb-drupal
 
 # These targets are used as dependencies to bring up containers in the right order.
 .PHONY: main-test-services-up
@@ -691,50 +670,6 @@
 $(openshift-run-webhook-tests): minishift build/oc-build-deploy-dind test-services-openshift test-services-webhooks push-minishift
 		$(eval testname = $(subst openshift-tests/,,$@))
 		IMAGE_REPO=$(CI_BUILD_TAG) docker-compose -p $(CI_BUILD_TAG) run --rm tests-openshift ansible-playbook /ansible/tests/$(testname).yaml $(testparameter)
-=======
-deployment-test-services-main = broker openshiftremove openshiftbuilddeploy openshiftbuilddeploymonitor logs2email logs2slack logs2rocketchat logs2microsoftteams api api-db keycloak keycloak-db ssh auth-server local-git local-api-data-watcher-pusher tests local-dbaas-provider
-
-# These targets are used as dependencies to bring up containers in the right order.
-.PHONY: test-services-main
-test-services-main:
-	IMAGE_REPO=$(CI_BUILD_TAG) docker-compose -p $(CI_BUILD_TAG) up -d $(deployment-test-services-main)
-
-.PHONY: test-services-rest
-test-services-rest: test-services-main
-	IMAGE_REPO=$(CI_BUILD_TAG) docker-compose -p $(CI_BUILD_TAG) up -d rest2tasks
-
-.PHONY: test-services-drupal
-test-services-drupal: test-services-rest
-	IMAGE_REPO=$(CI_BUILD_TAG) docker-compose -p $(CI_BUILD_TAG) up -d drush-alias
-
-.PHONY: test-services-webhooks
-test-services-webhooks: test-services-main
-	IMAGE_REPO=$(CI_BUILD_TAG) docker-compose -p $(CI_BUILD_TAG) up -d webhook-handler webhooks2tasks
-
-# All Tests that use REST endpoints
-rest-tests = rest node features nginx elasticsearch
-run-rest-tests = $(foreach image,$(rest-tests),tests/$(image))
-# List of Lagoon Services needed for REST endpoint testing
-deployment-test-services-rest = $(deployment-test-services-main) rest2tasks
-.PHONY: $(run-rest-tests)
-$(run-rest-tests): minishift build/node__10-builder build/node__12-builder build/oc-build-deploy-dind build/broker-single $(foreach image,$(deployment-test-services-rest),build/$(image)) push-minishift
-		$(eval testname = $(subst tests/,,$@))
-		IMAGE_REPO=$(CI_BUILD_TAG) docker-compose -p $(CI_BUILD_TAG) run --rm tests ansible-playbook /ansible/tests/$(testname).yaml $(testparameter)
-
-tests/drupal tests/drupal-postgres tests/drupal-galera: minishift build/varnish-drupal build/solr__5.5-drupal build/nginx-drupal build/redis build/php__7.2-cli-drupal build/php__7.3-cli-drupal build/php__7.4-cli-drupal build/api-db build/postgres-drupal build/mariadb-drupal build/postgres-ckan build/oc-build-deploy-dind $(foreach image,$(deployment-test-services-rest),build/$(image)) build/drush-alias push-minishift
-		$(eval testname = $(subst tests/,,$@))
-		IMAGE_REPO=$(CI_BUILD_TAG) docker-compose -p $(CI_BUILD_TAG) run --rm tests ansible-playbook /ansible/tests/$(testname).yaml $(testparameter)
-
-# All tests that use Webhook endpoints
-webhook-tests = github gitlab bitbucket
-run-webhook-tests = $(foreach image,$(webhook-tests),tests/$(image))
-# List of Lagoon Services needed for webhook endpoint testing
-deployment-test-services-webhooks = $(deployment-test-services-main) webhook-handler webhooks2tasks
-.PHONY: $(run-webhook-tests)
-$(run-webhook-tests): openshift build/node__10-builder build/node__12-builder build/oc-build-deploy-dind $(foreach image,$(deployment-test-services-webhooks),build/$(image)) push-minishift
-		$(eval testname = $(subst tests/,,$@))
-		IMAGE_REPO=$(CI_BUILD_TAG) docker-compose -p $(CI_BUILD_TAG) run --rm tests ansible-playbook /ansible/tests/$(testname).yaml $(testparameter)
->>>>>>> 61bf99c7
 
 
 end2end-all-tests = $(foreach image,$(all-tests-list),end2end-tests/$(image))
@@ -921,21 +856,12 @@
 	./local-dev/minishift/minishift --profile $(CI_BUILD_TAG) openshift component add service-catalog
 ifeq ($(ARCH), darwin)
 	@OPENSHIFT_MACHINE_IP=$$(./local-dev/minishift/minishift --profile $(CI_BUILD_TAG) ip); \
-<<<<<<< HEAD
 	echo "replacing IP in local-dev/api-data/02-populate-api-data-openshift.gql and docker-compose.yaml with the IP '$$OPENSHIFT_MACHINE_IP'"; \
-	sed -i '' -e "s/192.168\.[0-9]\{1,3\}\.[0-9]\{3\}/$${OPENSHIFT_MACHINE_IP}/g" local-dev/api-data/02-populate-api-data-openshift.gql docker-compose.yaml;
+	sed -i '' -E "s/192.168\.[0-9]{1,3}\.([2-9]|[0-9]{2,3})/$${OPENSHIFT_MACHINE_IP}/g" local-dev/api-data/02-populate-api-data-openshift.gql docker-compose.yaml;
 else
 	@OPENSHIFT_MACHINE_IP=$$(./local-dev/minishift/minishift --profile $(CI_BUILD_TAG) ip); \
 	echo "replacing IP in local-dev/api-data/02-populate-api-data-openshift.gql and docker-compose.yaml with the IP '$$OPENSHIFT_MACHINE_IP'"; \
-	sed -i "s/192.168\.[0-9]\{1,3\}\.[0-9]\{3\}/$${OPENSHIFT_MACHINE_IP}/g" local-dev/api-data/02-populate-api-data-openshift.gql docker-compose.yaml;
-=======
-	echo "replacing IP in local-dev/api-data/01-populate-api-data.gql and docker-compose.yaml with the IP '$$OPENSHIFT_MACHINE_IP'"; \
-	sed -i '' -E "s/192.168\.[0-9]{1,3}\.([2-9]|[0-9]{2,3})/$${OPENSHIFT_MACHINE_IP}/g" local-dev/api-data/01-populate-api-data.gql docker-compose.yaml;
-else
-	@OPENSHIFT_MACHINE_IP=$$(./local-dev/minishift/minishift --profile $(CI_BUILD_TAG) ip); \
-	echo "replacing IP in local-dev/api-data/01-populate-api-data.gql and docker-compose.yaml with the IP '$$OPENSHIFT_MACHINE_IP'"; \
-	sed -i "s/192.168\.[0-9]\{1,3\}\.\([2-9]\|[0-9]\{2,3\}\)/$${OPENSHIFT_MACHINE_IP}/g" local-dev/api-data/01-populate-api-data.gql docker-compose.yaml;
->>>>>>> 61bf99c7
+	sed -i "s/192.168\.[0-9]\{1,3\}\.\([2-9]\|[0-9]\{2,3\}\)/$${OPENSHIFT_MACHINE_IP}/g" local-dev/api-data/02-populate-api-data-openshift.gql docker-compose.yaml;
 endif
 	./local-dev/minishift/minishift --profile $(CI_BUILD_TAG) ssh --  '/bin/sh -c "sudo sysctl -w vm.max_map_count=262144"'
 	eval $$(./local-dev/minishift/minishift --profile $(CI_BUILD_TAG) oc-env); \
