--- conflicted
+++ resolved
@@ -170,18 +170,12 @@
 									webhook-handler \
 									webhooks2tasks \
 									hacky-rest2tasks-ui \
-<<<<<<< HEAD
-									jenkins \
-									jenkins-slave \
-									rabbitmq \
-									postgres
-=======
 									rabbitmq \
 									elasticsearch \
 									kibana \
-									logstash
-
->>>>>>> c1e732df
+									logstash \
+									postgres
+
 all-images += $(serviceimages)
 build-serviceimages = $(foreach image,$(serviceimages),build/$(image))
 
