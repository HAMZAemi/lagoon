SHELL := /bin/bash
# amazee.io lagoon Makefile The main purpose of this Makefile is to provide easier handling of
# building images and running tests It understands the relation of the different images (like
# nginx-drupal is based on nginx) and builds them in the correct order Also it knows which
# services in docker-compose.yml are depending on which base images or maybe even other service
# images
#
# The main commands are:

# make build/<imagename>
# Builds an individual image and all of it's needed parents. Run `make build-list` to get a list of
# all buildable images. Make will keep track of each build image with creating an empty file with
# the name of the image in the folder `build`. If you want to force a rebuild of the image, either
# remove that file or run `make clean`

# make build
# builds all images in the correct order. Uses existing images for layer caching, define via `TAG`
# which branch should be used

# make tests/<testname>
# Runs individual tests. In a nutshell it does:
# 1. Builds all needed images for the test
# 2. Starts needed Lagoon services for the test via docker-compose up
# 3. Executes the test
#
# Run `make tests-list` to see a list of all tests.

# make tests
# Runs all tests together. Can be executed with `-j2` for two parallel running tests

# make up
# Starts all Lagoon Services at once, usefull for local development or just to start all of them.

# make logs
# Shows logs of Lagoon Services (aka docker-compose logs -f)

#######
####### Default Variables
#######

# On CI systems like jenkins we need a way to run multiple testings at the same time. We expect the
# CI systems to define an Environment variable CI_BUILD_TAG which uniquely identifies each build.
# If it's not set we assume that we are running local and just call it lagoon.
CI_BUILD_TAG ?= lagoon

# SOURCE_REPO is the repos where the upstream images are found (usually uselagoon, but can substiture for testlagoon)
UPSTREAM_REPO ?= uselagoon
UPSTREAM_TAG ?= latest

# BUILD_DEPLOY_IMAGE_TAG is the docker tag from uselagoon/build-deploy-image to use -
# latest is the most current release
# edge is the most current merged change
BUILD_DEPLOY_IMAGE_TAG ?= edge

# OVERRIDE_BUILD_DEPLOY_CONTROLLER_IMAGETAG and OVERRIDE_BUILD_DEPLOY_CONTROLLER_IMAGE_REPOSITORY
# set this to a particular build image if required, defaults to nothing to consume what the chart provides
OVERRIDE_BUILD_DEPLOY_CONTROLLER_IMAGETAG=
OVERRIDE_BUILD_DEPLOY_CONTROLLER_IMAGE_REPOSITORY=

# To build k3d with Calico instead of Flannel, set this to true. Note that the Calico install in lagoon-charts is always
# disabled for use with k3d, as the cluster needs it on creation.
USE_CALICO_CNI ?= false

# Local environment
ARCH := $(shell uname | tr '[:upper:]' '[:lower:]')
MACHINE := $(shell uname -m | tr '[:upper:]' '[:lower:]')
LAGOON_VERSION := $(shell git describe --tags --exact-match 2>/dev/null || echo development)
DOCKER_DRIVER := $(shell docker info -f '{{.Driver}}')

# Name of the Branch we are currently in
BRANCH_NAME := $(shell git rev-parse --abbrev-ref HEAD)
SAFE_BRANCH_NAME := $(shell echo $(BRANCH_NAME) | sed -E 's/[^[:alnum:]_.-]//g' | cut -c 1-128)

PUBLISH_PLATFORM_ARCH := linux/amd64,linux/arm64

# Skip image scanning by default to make building images substantially faster
SCAN_IMAGES := false

# Clear all data from the API on a retest run, usually to clear up after a failure. Set false to preserve
CLEAR_API_DATA ?= true

# Init the file that is used to hold the image tag cross-reference table
$(shell >build.txt)
$(shell >scan.txt)

ifeq ($(MACHINE), arm64)
	PLATFORM_ARCH ?= linux/arm64
else
	PLATFORM_ARCH ?= linux/amd64
endif

#######
####### Functions
#######

# Builds a docker image. Expects as arguments: name of the image, location of Dockerfile, path of
# Docker Build Context
docker_build = PLATFORMS=$(PLATFORM_ARCH) IMAGE_REPO=$(CI_BUILD_TAG) UPSTREAM_REPO=$(UPSTREAM_REPO) UPSTREAM_TAG=$(UPSTREAM_TAG) TAG=latest LAGOON_VERSION=$(LAGOON_VERSION) docker buildx bake -f docker-bake.hcl $(1) --builder $(CI_BUILD_TAG) --load

docker_buildx_create = 	docker buildx create --name $(CI_BUILD_TAG) || echo  -e '$(CI_BUILD_TAG) builder already present\n'

scan_cmd = docker run --rm -v /var/run/docker.sock:/var/run/docker.sock -v $(HOME)/Library/Caches:/root/.cache/ aquasec/trivy --timeout 5m0s $(CI_BUILD_TAG)/$(1) >> scan.txt

ifeq ($(SCAN_IMAGES),true)
	scan_image = $(scan_cmd)
else
	scan_image =
endif

.PHONY: docker_pull
docker_pull:
	docker images --format "{{.Repository}}:{{.Tag}}" | grep -E '$(UPSTREAM_REPO)' | grep -E '$(UPSTREAM_TAG)' | xargs -tn1 -P8 docker pull -q || true;
	grep -Eh 'FROM' $$(find . -type f -name *Dockerfile) | grep -Ev '_REPO|_VERSION|_CACHE' | awk '{print $$2}' | sort --unique | xargs -tn1 -P8 docker pull -q


#######
####### Service Images
#######
####### Services Images are the Docker Images used to run the Lagoon Microservices, these images
####### will be expected by docker-compose to exist.

# Yarn Workspace Image which builds the Yarn Workspace within a single image. This image will be
# used by all microservices based on Node.js to not build similar node packages again
build-images += yarn-workspace-builder
build/yarn-workspace-builder: yarn-workspace-builder/Dockerfile
	$(eval image = $(subst build/,,$@))
	$(call docker_buildx_create)
	$(call docker_build,$(image),$(image)/Dockerfile,.)
	$(call scan_image,$(image),)

#######
####### Task Images
#######
####### Task Images are standalone images that are used to run advanced tasks when using the builddeploy controllers.

# task-activestandby is the task image that lagoon builddeploy controller uses to run active/standby misc tasks
build/task-activestandby: taskimages/activestandby/Dockerfile

# the `taskimages` are the name of the task directories contained within `taskimages/` in the repostory root
taskimages := activestandby
# in the following process, taskimages are prepended with `task-` to make built task images more identifiable
# use `build/task-<name>` to build it, but the references in the directory structure remain simpler with
# taskimages/
#	activestandby
#	anothertask
# the resulting image will be called `task-<name>` instead of `<name>` to make it known that it is a task image
task-images += $(foreach image,$(taskimages),task-$(image))
build-taskimages = $(foreach image,$(taskimages),build/task-$(image))
$(build-taskimages):
	$(eval image = $(subst build/task-,,$@))
	$(call docker_buildx_create)
	$(call docker_build,task-$(image),taskimages/$(image)/Dockerfile,taskimages/$(image))
	$(call scan_image,task-$(image),)

# Variables of service images we manage and build
services :=	api \
			api-db \
			api-redis \
			auth-server \
			actions-handler \
			backup-handler \
			broker \
			keycloak \
			keycloak-db \
			logs2notifications \
			webhook-handler \
			webhooks2tasks \
			workflows

service-images += $(services)

build-services = $(foreach image,$(services),build/$(image))

# Recipe for all building service-images
$(build-services):
	$(eval image = $(subst build/,,$@))
	$(call docker_buildx_create)
	$(call docker_build,$(image),services/$(image)/Dockerfile,services/$(image))
	$(call scan_image,$(image),)

# Dependencies of Service Images
build/auth-server build/webhook-handler build/webhooks2tasks build/api: build/yarn-workspace-builder
build/api-db: services/api-db/Dockerfile
build/api-redis: services/api-redis/Dockerfile
build/actions-handler: services/actions-handler/Dockerfile
build/backup-handler: services/backup-handler/Dockerfile
build/broker: services/broker/Dockerfile
build/keycloak-db: services/keycloak-db/Dockerfile
build/keycloak: services/keycloak/Dockerfile
build/logs2notifications: services/logs2notifications/Dockerfile
build/tests: tests/Dockerfile
# Auth SSH needs the context of the root folder, so we have it individually
build/ssh: services/ssh/Dockerfile
	$(eval image = $(subst build/,,$@))
	$(call docker_buildx_create)
	$(call docker_build,$(image),services/$(image)/Dockerfile,.)
	$(call scan_image,$(image),)
service-images += ssh

build/local-git: local-dev/git/Dockerfile
build/local-api-data-watcher-pusher: local-dev/api-data-watcher-pusher/Dockerfile
build/workflows: services/workflows/Dockerfile

# Images for local helpers that exist in another folder than the service images
localdevimages := local-git \
									local-api-data-watcher-pusher

service-images += $(localdevimages)
build-localdevimages = $(foreach image,$(localdevimages),build/$(image))

$(build-localdevimages):
	$(eval folder = $(subst build/local-,,$@))
	$(eval image = $(subst build/,,$@))
	$(call docker_buildx_create)
	$(call docker_build,$(image),local-dev/$(folder)/Dockerfile,local-dev/$(folder))
	$(call scan_image,$(image),)

# Image with ansible test
build/tests:
	$(eval image = $(subst build/,,$@))
	$(call docker_buildx_create)
	$(call docker_build,$(image),$(image)/Dockerfile,$(image))
	$(call scan_image,$(image),)
service-images += tests

s3-images += $(service-images)

#######
####### Commands
#######
####### List of commands in our Makefile

# Builds all Images
.PHONY: build
build:
	$(call docker_buildx_create)
	PLATFORMS=$(PLATFORM_ARCH) IMAGE_REPO=$(CI_BUILD_TAG) TAG=latest LAGOON_VERSION=$(LAGOON_VERSION) docker buildx bake -f docker-bake.hcl default --builder $(CI_BUILD_TAG) --load

.PHONY: build-list
build-list:
	$(call docker_buildx_create)
	PLATFORMS=$(PLATFORM_ARCH) IMAGE_REPO=$(CI_BUILD_TAG) TAG=latest LAGOON_VERSION=$(LAGOON_VERSION) docker buildx bake --builder $(CI_BUILD_TAG) --print | jq '.target[].tags[]'

.PHONY: build-ui-logs-development
build-ui-logs-development:
	$(call docker_buildx_create)
	PLATFORMS=$(PLATFORM_ARCH) IMAGE_REPO=$(CI_BUILD_TAG) TAG=latest LAGOON_VERSION=$(LAGOON_VERSION) docker buildx bake -f docker-bake.hcl ui-logs-development --builder $(CI_BUILD_TAG) --load

# Wait for Keycloak to be ready (before this no API calls will work)
.PHONY: wait-for-keycloak
wait-for-keycloak:
	$(info Waiting for Keycloak to be ready....)
	grep -m 1 "Config of Keycloak done." <(docker-compose -p $(CI_BUILD_TAG) --compatibility logs -f keycloak 2>&1)

# Define a list of which Lagoon Services are needed for running any deployment testing
main-test-services = actions-handler broker logs2notifications api api-db api-redis keycloak keycloak-db ssh auth-server local-git local-api-data-watcher-pusher local-minio

# List of Lagoon Services needed for webhook endpoint testing
webhooks-test-services = webhook-handler webhooks2tasks backup-handler

# These targets are used as dependencies to bring up containers in the right order.
.PHONY: main-test-services-up
main-test-services-up: $(foreach image,$(main-test-services),build/$(image))
	IMAGE_REPO=$(CI_BUILD_TAG) docker-compose -p $(CI_BUILD_TAG) --compatibility up -d $(main-test-services)
	$(MAKE) wait-for-keycloak

.PHONY: drupaltest-services-up
drupaltest-services-up: main-test-services-up $(foreach image,$(drupal-test-services),build/$(image))
	IMAGE_REPO=$(CI_BUILD_TAG) docker-compose -p $(CI_BUILD_TAG) --compatibility up -d $(drupal-test-services)

.PHONY: webhooks-test-services-up
webhooks-test-services-up: main-test-services-up $(foreach image,$(webhooks-test-services),build/$(image))
	IMAGE_REPO=$(CI_BUILD_TAG) docker-compose -p $(CI_BUILD_TAG) --compatibility up -d $(webhooks-test-services)

#######
####### Publishing Images
#######
####### All main&PR images are pushed to testlagoon repository
#######

.PHONY: publish-testlagoon-images
publish-testlagoon-images:
	PLATFORMS=$(PUBLISH_PLATFORM_ARCH) IMAGE_REPO=docker.io/testlagoon TAG=$(BRANCH_NAME) LAGOON_VERSION=$(LAGOON_VERSION) docker buildx bake -f docker-bake.hcl --builder $(CI_BUILD_TAG) --push

# tag and push all images

.PHONY: publish-uselagoon-images
publish-uselagoon-images:
	PLATFORMS=$(PUBLISH_PLATFORM_ARCH) IMAGE_REPO=docker.io/uselagoon TAG=$(LAGOON_VERSION) LAGOON_VERSION=$(LAGOON_VERSION) docker buildx bake -f docker-bake.hcl --builder $(CI_BUILD_TAG) --push
	PLATFORMS=$(PUBLISH_PLATFORM_ARCH) IMAGE_REPO=docker.io/uselagoon TAG=latest LAGOON_VERSION=$(LAGOON_VERSION) docker buildx bake -f docker-bake.hcl --builder $(CI_BUILD_TAG) --push

.PHONY: clean
clean:
	rm -rf build/*
	echo -e "use 'make docker_buildx_clean' to remove semi-permanent builder image"

.PHONY: docker_buildx_clean
docker_buildx_clean:
	docker buildx rm $(CI_BUILD_TAG) || echo  -e 'no builder $(CI_BUILD_TAG) found'

# Conduct post-release scans on images
.PHONY: scan-images
scan-images:
	mkdir -p ./scans
	rm -f ./scans/*.txt
	@for tag in $(foreach image,$(base-images) $(service-images) $(task-images),$(image)); do \
			docker run --rm -v /var/run/docker.sock:/var/run/docker.sock -v $(HOME)/Library/Caches:/root/.cache/ aquasec/trivy image --timeout 5m0s $(CI_BUILD_TAG)/$$tag > ./scans/$$tag.trivy.txt ; \
			docker run --rm -v /var/run/docker.sock:/var/run/docker.sock anchore/syft $(CI_BUILD_TAG)/$$tag > ./scans/$$tag.syft.txt ; \
			docker run --rm -v /var/run/docker.sock:/var/run/docker.sock -v $(HOME)/Library/Caches:/var/lib/grype/db anchore/grype $(CI_BUILD_TAG)/$$tag > ./scans/$$tag.grype.txt ; \
			echo $$tag ; \
	done

# Show Lagoon Service Logs
logs:
	IMAGE_REPO=$(CI_BUILD_TAG) docker-compose -p $(CI_BUILD_TAG) --compatibility logs --tail=10 -f $(service)

# Start all Lagoon Services
up:
ifeq ($(ARCH), darwin)
	IMAGE_REPO=$(CI_BUILD_TAG) docker-compose -p $(CI_BUILD_TAG) --compatibility up -d
else
	# once this docker issue is fixed we may be able to do away with this
	# linux-specific workaround: https://github.com/docker/cli/issues/2290
	KEYCLOAK_URL=$$(docker network inspect -f '{{(index .IPAM.Config 0).Gateway}}' bridge):8088 \
		IMAGE_REPO=$(CI_BUILD_TAG) \
		docker-compose -p $(CI_BUILD_TAG) --compatibility up -d
endif
	$(MAKE) wait-for-keycloak

down:
	IMAGE_REPO=$(CI_BUILD_TAG) docker-compose -p $(CI_BUILD_TAG) --compatibility down -v --remove-orphans

# kill all containers containing the name "lagoon"
kill:
	docker ps --format "{{.Names}}" | grep lagoon | xargs -t -r -n1 docker rm -f -v

.PHONY: ui-development
ui-development: build-ui-logs-development
	IMAGE_REPO=$(CI_BUILD_TAG) docker-compose -p $(CI_BUILD_TAG) --compatibility up -d api api-db local-api-data-watcher-pusher ui keycloak keycloak-db broker api-redis

.PHONY: api-development
api-development: build-ui-logs-development
	IMAGE_REPO=$(CI_BUILD_TAG) docker-compose -p $(CI_BUILD_TAG) --compatibility up -d api api-db local-api-data-watcher-pusher keycloak keycloak-db broker api-redis

.PHONY: ui-logs-development
ui-logs-development: build-ui-logs-development
	IMAGE_REPO=$(CI_BUILD_TAG) docker-compose -p $(CI_BUILD_TAG) --compatibility up -d api api-db actions-handler local-api-data-watcher-pusher ui keycloak keycloak-db broker api-redis logs2notifications local-minio mailhog

## CI targets

KUBECTL_VERSION := v1.27.3
HELM_VERSION := v3.13.1
K3D_VERSION = v5.6.0
GOJQ_VERSION = v0.12.13
STERN_VERSION = v2.6.1
CHART_TESTING_VERSION = v3.10.1
K3D_IMAGE = docker.io/rancher/k3s:v1.27.3-k3s1
TESTS = [nginx,api,features-kubernetes,bulk-deployment,features-kubernetes-2,features-variables,active-standby-kubernetes,tasks,drush,python,gitlab,github,bitbucket,services,workflows]
<<<<<<< HEAD
CHARTS_TREEISH = prerelease/lagoon_v217_migrations
=======
CHARTS_TREEISH = main
>>>>>>> 63b8d2b4
TASK_IMAGES = task-activestandby

# Symlink the installed kubectl client if the correct version is already
# installed, otherwise downloads it.
local-dev/kubectl:
ifeq ($(KUBECTL_VERSION), $(shell kubectl version --short --client 2>/dev/null | sed -E 's/Client Version: v([0-9.]+).*/\1/'))
	$(info linking local kubectl version $(KUBECTL_VERSION))
	ln -s $(shell command -v kubectl) ./local-dev/kubectl
else
	$(info downloading kubectl version $(KUBECTL_VERSION) for $(ARCH))
	curl -sSLo local-dev/kubectl https://storage.googleapis.com/kubernetes-release/release/$(KUBECTL_VERSION)/bin/$(ARCH)/amd64/kubectl
	chmod a+x local-dev/kubectl
endif

# Symlink the installed helm client if the correct version is already
# installed, otherwise downloads it.
local-dev/helm:
ifeq ($(HELM_VERSION), $(shell helm version --short --client 2>/dev/null | sed -nE 's/v([0-9.]+).*/\1/p'))
	$(info linking local helm version $(HELM_VERSION))
	ln -s $(shell command -v helm) ./local-dev/helm
else
	$(info downloading helm version $(HELM_VERSION) for $(ARCH))
	curl -sSL https://get.helm.sh/helm-$(HELM_VERSION)-$(ARCH)-amd64.tar.gz | tar -xzC local-dev --strip-components=1 $(ARCH)-amd64/helm
	chmod a+x local-dev/helm
endif

local-dev/k3d:
ifeq ($(K3D_VERSION), $(shell k3d version 2>/dev/null | sed -nE 's/k3d version (v[0-9.]+).*/\1/p'))
	$(info linking local k3d version $(K3D_VERSION))
	ln -s $(shell command -v k3d) ./local-dev/k3d
else
	$(info downloading k3d version $(K3D_VERSION) for $(ARCH))
	curl -sSLo local-dev/k3d https://github.com/k3d-io/k3d/releases/download/$(K3D_VERSION)/k3d-$(ARCH)-amd64
	chmod a+x local-dev/k3d
endif

local-dev/jq:
ifeq ($(GOJQ_VERSION), $(shell jq -v 2>/dev/null | sed -nE 's/gojq ([0-9.]+).*/v\1/p'))
	$(info linking local jq version $(GOJQ_VERSION))
	ln -s $(shell command -v jq) ./local-dev/jq
else
	$(info downloading gojq version $(GOJQ_VERSION) for $(ARCH))
ifeq ($(ARCH), darwin)
	TMPDIR=$$(mktemp -d) \
		&& curl -sSL https://github.com/itchyny/gojq/releases/download/$(GOJQ_VERSION)/gojq_$(GOJQ_VERSION)_$(ARCH)_amd64.zip -o $$TMPDIR/gojq.zip \
		&& (cd $$TMPDIR && unzip gojq.zip) && cp $$TMPDIR/gojq_$(GOJQ_VERSION)_$(ARCH)_amd64/gojq ./local-dev/jq && rm -rf $$TMPDIR
else
	curl -sSL https://github.com/itchyny/gojq/releases/download/$(GOJQ_VERSION)/gojq_$(GOJQ_VERSION)_$(ARCH)_amd64.tar.gz | tar -xzC local-dev --strip-components=1 gojq_$(GOJQ_VERSION)_$(ARCH)_amd64/gojq
	mv ./local-dev/{go,}jq
endif
	chmod a+x local-dev/jq
endif

local-dev/stern:
ifeq ($(STERN_VERSION), $(shell stern --version 2>/dev/null | sed -nE 's/stern version //p'))
	$(info linking local stern version $(STERN_VERSION))
	ln -s $(shell command -v stern) ./local-dev/stern
else
	$(info downloading stern version $(STERN_VERSION) for $(ARCH))
	curl -sSLo local-dev/stern https://github.com/derdanne/stern/releases/download/$(STERN_VERSION)/stern_$(ARCH)_amd64
	chmod a+x local-dev/stern
endif

.PHONY: helm/repos
helm/repos: local-dev/helm
	# install repo dependencies required by the charts
	./local-dev/helm repo add harbor https://helm.goharbor.io
	./local-dev/helm repo add ingress-nginx https://kubernetes.github.io/ingress-nginx
	./local-dev/helm repo add stable https://charts.helm.sh/stable
	./local-dev/helm repo add bitnami https://charts.bitnami.com/bitnami
	./local-dev/helm repo add amazeeio https://amazeeio.github.io/charts/
	./local-dev/helm repo add lagoon https://uselagoon.github.io/lagoon-charts/
	./local-dev/helm repo add minio https://helm.min.io/
	./local-dev/helm repo add nats https://nats-io.github.io/k8s/helm/charts/
	./local-dev/helm repo update

# stand up a k3d cluster configured appropriately for lagoon testing
.PHONY: k3d/cluster
k3d/cluster: local-dev/k3d
	./local-dev/k3d cluster list | grep -q "$(CI_BUILD_TAG)" && exit; \
		docker network create k3d || true \
		&& export KUBECONFIG=$$(mktemp) \
		K3DCONFIG=$$(mktemp ./k3dconfig.XXX) \
		K3D_NODE_IP=$$(docker run --rm --network k3d alpine ip -o addr show eth0 | sed -nE 's/.* ([0-9.]{7,})\/.*/\1/p') && \
		if [[ $(ARCH) == darwin ]]; then \
			K3D_NODE_IP=$$(echo $$K3D_NODE_IP | awk -F '.' '{$$4++;printf "%d.%d.%d.%d",$$1,$$2,$$3,$$4}'); \
		fi \
		&& chmod 644 $$KUBECONFIG \
		$$([ $(USE_CALICO_CNI) != true ] && envsubst < ./k3d.config.yaml.tpl > $$K3DCONFIG) \
		$$([ $(USE_CALICO_CNI) = true ] && envsubst < ./k3d-calico.config.yaml.tpl > $$K3DCONFIG) \
		$$([ $(USE_CALICO_CNI) = true ] && wget -N https://k3d.io/$(K3D_VERSION)/usage/advanced/calico.yaml) \
		&& ./local-dev/k3d cluster create $(CI_BUILD_TAG) --image $(K3D_IMAGE) --wait --timeout 120s --config=$$K3DCONFIG --kubeconfig-update-default --kubeconfig-switch-context \
		&& cp $$KUBECONFIG "kubeconfig.k3d.$(CI_BUILD_TAG)" \
		&& echo -e 'Interact with the cluster during the test run in Jenkins like so:\n' \
		&& echo "export KUBECONFIG=\$$(mktemp) && scp $$NODE_NAME:$$KUBECONFIG \$$KUBECONFIG && K3D_PORT=\$$(sed -nE 's/.+server:.+:([0-9]+)/\1/p' \$$KUBECONFIG) && ssh -fNL \$$K3D_PORT:127.0.0.1:\$$K3D_PORT $$NODE_NAME" \
		&& echo -e '\nOr running locally:\n' \
		&& echo -e 'export KUBECONFIG=$$(./local-dev/k3d kubeconfig write $(CI_BUILD_TAG))\n' \
		&& echo -e 'kubectl ...\n'
ifeq ($(ARCH), darwin)
	export KUBECONFIG="$$(pwd)/kubeconfig.k3d.$(CI_BUILD_TAG)" && \
	if ! ifconfig lo0 | grep $$(./local-dev/kubectl get nodes -o jsonpath='{.items[0].status.addresses[0].address}') -q; then sudo ifconfig lo0 alias $$(./local-dev/kubectl get nodes -o jsonpath='{.items[0].status.addresses[0].address}'); fi
	docker rm --force $(CI_BUILD_TAG)-k3d-proxy-32080 || true
	docker run -d --name $(CI_BUILD_TAG)-k3d-proxy-32080 \
      --publish 32080:32080 \
      --link k3d-$(CI_BUILD_TAG)-server-0:target --network k3d \
      alpine/socat -dd \
      tcp-listen:32080,fork,reuseaddr tcp-connect:target:32080
endif

K3D_SERVICES = api api-db api-redis auth-server actions-handler broker keycloak keycloak-db logs2notifications webhook-handler webhooks2tasks local-api-data-watcher-pusher local-git ssh tests workflows $(TASK_IMAGES)
K3D_TESTS = local-api-data-watcher-pusher local-git tests
K3D_TOOLS = k3d helm kubectl jq stern

# install lagoon charts and run lagoon test suites in a k3d cluster
.PHONY: k3d/test
k3d/test: k3d/cluster helm/repos $(addprefix local-dev/,$(K3D_TOOLS)) build
	export CHARTSDIR=$$(mktemp -d ./lagoon-charts.XXX) \
		&& ln -sfn "$$CHARTSDIR" lagoon-charts.k3d.lagoon \
		&& git clone https://github.com/uselagoon/lagoon-charts.git "$$CHARTSDIR" \
		&& cd "$$CHARTSDIR" \
		&& git checkout $(CHARTS_TREEISH) \
		&& export KUBECONFIG="$$(realpath ../kubeconfig.k3d.$(CI_BUILD_TAG))" \
		&& export IMAGE_REGISTRY="registry.$$(../local-dev/kubectl get nodes -o jsonpath='{.items[0].status.addresses[0].address}').nip.io:32080/library" \
		&& $(MAKE) install-registry HELM=$$(realpath ../local-dev/helm) KUBECTL=$$(realpath ../local-dev/kubectl) USE_CALICO_CNI=false \
		&& cd .. && $(MAKE) k3d/push-images && cd "$$CHARTSDIR" \
		&& $(MAKE) fill-test-ci-values TESTS=$(TESTS) IMAGE_TAG=$(SAFE_BRANCH_NAME) DISABLE_CORE_HARBOR=true \
			HELM=$$(realpath ../local-dev/helm) KUBECTL=$$(realpath ../local-dev/kubectl) \
			JQ=$$(realpath ../local-dev/jq) \
			OVERRIDE_BUILD_DEPLOY_DIND_IMAGE=uselagoon/build-deploy-image:${BUILD_DEPLOY_IMAGE_TAG} \
			$$([ $(OVERRIDE_BUILD_DEPLOY_CONTROLLER_IMAGETAG) ] && echo 'OVERRIDE_BUILD_DEPLOY_CONTROLLER_IMAGETAG=$(OVERRIDE_BUILD_DEPLOY_CONTROLLER_IMAGETAG)') \
			$$([ $(OVERRIDE_BUILD_DEPLOY_CONTROLLER_IMAGE_REPOSITORY) ] && echo 'OVERRIDE_BUILD_DEPLOY_CONTROLLER_IMAGE_REPOSITORY=$(OVERRIDE_BUILD_DEPLOY_CONTROLLER_IMAGE_REPOSITORY)') \
			OVERRIDE_ACTIVE_STANDBY_TASK_IMAGE=$$IMAGE_REGISTRY/task-activestandby:$(SAFE_BRANCH_NAME) \
			IMAGE_REGISTRY=$$IMAGE_REGISTRY \
			SKIP_INSTALL_REGISTRY=true \
			LAGOON_FEATURE_FLAG_DEFAULT_ISOLATION_NETWORK_POLICY=enabled \
			USE_CALICO_CNI=false \
			LAGOON_FEATURE_FLAG_DEFAULT_ROOTLESS_WORKLOAD=enabled \
		&& docker run --rm --network host --name ct-$(CI_BUILD_TAG) \
			--volume "$$(pwd)/test-suite-run.ct.yaml:/etc/ct/ct.yaml" \
			--volume "$$(pwd):/workdir" \
			--volume "$$(realpath ../kubeconfig.k3d.$(CI_BUILD_TAG)):/root/.kube/config" \
			--workdir /workdir \
			"quay.io/helmpack/chart-testing:$(CHART_TESTING_VERSION)" \
			ct install --helm-extra-args "--timeout 60m"

LOCAL_DEV_SERVICES = api auth-server actions-handler logs2notifications webhook-handler webhooks2tasks

# install lagoon charts in a Kind cluster
.PHONY: k3d/setup
k3d/setup: k3d/cluster helm/repos $(addprefix local-dev/,$(K3D_TOOLS)) build
	export CHARTSDIR=$$(mktemp -d ./lagoon-charts.XXX) \
		&& ln -sfn "$$CHARTSDIR" lagoon-charts.k3d.lagoon \
		&& git clone https://github.com/uselagoon/lagoon-charts.git "$$CHARTSDIR" \
		&& cd "$$CHARTSDIR" \
		&& git checkout $(CHARTS_TREEISH) \
		&& export KUBECONFIG="$$(realpath ../kubeconfig.k3d.$(CI_BUILD_TAG))" \
		&& export IMAGE_REGISTRY="registry.$$(../local-dev/kubectl get nodes -o jsonpath='{.items[0].status.addresses[0].address}').nip.io:32080/library" \
		&& $(MAKE) install-registry HELM=$$(realpath ../local-dev/helm) KUBECTL=$$(realpath ../local-dev/kubectl) \
		&& cd .. && $(MAKE) -j6 k3d/push-images && cd "$$CHARTSDIR" \
		&& $(MAKE) fill-test-ci-values TESTS=$(TESTS) IMAGE_TAG=$(SAFE_BRANCH_NAME) DISABLE_CORE_HARBOR=true \
			HELM=$$(realpath ../local-dev/helm) KUBECTL=$$(realpath ../local-dev/kubectl) \
			JQ=$$(realpath ../local-dev/jq) \
			OVERRIDE_BUILD_DEPLOY_DIND_IMAGE=uselagoon/build-deploy-image:${BUILD_DEPLOY_IMAGE_TAG} \
			$$([ $(OVERRIDE_BUILD_DEPLOY_CONTROLLER_IMAGETAG) ] && echo 'OVERRIDE_BUILD_DEPLOY_CONTROLLER_IMAGETAG=$(OVERRIDE_BUILD_DEPLOY_CONTROLLER_IMAGETAG)') \
			$$([ $(OVERRIDE_BUILD_DEPLOY_CONTROLLER_IMAGE_REPOSITORY) ] && echo 'OVERRIDE_BUILD_DEPLOY_CONTROLLER_IMAGE_REPOSITORY=$(OVERRIDE_BUILD_DEPLOY_CONTROLLER_IMAGE_REPOSITORY)') \
			OVERRIDE_ACTIVE_STANDBY_TASK_IMAGE=$$IMAGE_REGISTRY/task-activestandby:$(SAFE_BRANCH_NAME) \
			IMAGE_REGISTRY=$$IMAGE_REGISTRY

# k3d/local-dev-patch will build the services in LOCAL_DEV_SERVICES on your machine, and then use kubectl patch to mount the folders into Kubernetes
# the deployments should be restarted to trigger any updated code changes
# `kubectl rollout undo deployment` can be used to rollback a deployment to before the annotated patch
# ensure that the correct version of Node to build the services is set on your machine
.PHONY: k3d/local-dev-patch
k3d/local-dev-patch:
	export KUBECONFIG="$$(pwd)/kubeconfig.k3d.$(CI_BUILD_TAG)" && \
		export IMAGE_REGISTRY="registry.$$(./local-dev/kubectl get nodes -o jsonpath='{.items[0].status.addresses[0].address}').nip.io:32080/library" \
		&& for image in $(LOCAL_DEV_SERVICES); do \
			echo "building $$image" \
			&& cd services/$$image && yarn install && yarn build && cd ../..; \
		done \
		&& for image in $(LOCAL_DEV_SERVICES); do \
			echo "patching lagoon-core-$$image" \
			&& ./local-dev/kubectl --namespace lagoon patch deployment lagoon-core-$$image --patch-file ./local-dev/kubectl-patches/$$image.yaml; \
		done

## Use local-dev-logging to deploy an Elasticsearch/Kibana cluster into docker compose and forward
## container logs to it
.PHONY: k3d/local-dev-logging
k3d/local-dev-logging:
	export KUBECONFIG="$$(pwd)/kubeconfig.k3d.$(CI_BUILD_TAG)" \
		&& docker-compose -f local-dev/odfe-docker-compose.yml -p odfe up -d \
		&& ./local-dev/helm upgrade --install --create-namespace \
			--namespace lagoon-logs-concentrator \
			--wait --timeout 15m \
			--values ./local-dev/lagoon-logs-concentrator.values.yaml \
			lagoon-logs-concentrator \
			./lagoon-charts.k3d.lagoon/charts/lagoon-logs-concentrator \
		&& ./local-dev/helm dependency update ./lagoon-charts.k3d.lagoon/charts/lagoon-logging \
		&& ./local-dev/helm upgrade --install --create-namespace --namespace lagoon-logging \
			--wait --timeout 15m \
			--values ./local-dev/lagoon-logging.values.yaml \
			lagoon-logging \
			./lagoon-charts.k3d.lagoon/charts/lagoon-logging \
		&& echo -e '\n\nInteract with the OpenDistro cluster at http://0.0.0.0:5601 using the default `admin/admin` credentials\n' \
		&& echo -e 'You will need to create a default index at http://0.0.0.0:5601/app/management/kibana/indexPatterns/create \n' \
		&& echo -e 'with a default `container-logs-*` pattern'

# k3d/dev can only be run once a cluster is up and running (run k3d/test first) - it doesn't rebuild the cluster at all, just pushes the built images
# into the image registry and reinstalls the lagoon-core helm chart.
.PHONY: k3d/dev
k3d/dev: build
	export KUBECONFIG="$$(realpath ./kubeconfig.k3d.$(CI_BUILD_TAG))" \
		&& export IMAGE_REGISTRY="registry.$$(./local-dev/kubectl get nodes -o jsonpath='{.items[0].status.addresses[0].address}').nip.io:32080/library" \
		&& $(MAKE) k3d/push-images && cd lagoon-charts.k3d.lagoon \
		&& $(MAKE) install-lagoon-core IMAGE_TAG=$(SAFE_BRANCH_NAME) DISABLE_CORE_HARBOR=true \
			HELM=$$(realpath ../local-dev/helm) KUBECTL=$$(realpath ../local-dev/kubectl) \
			JQ=$$(realpath ../local-dev/jq) \
			OVERRIDE_BUILD_DEPLOY_DIND_IMAGE=uselagoon/build-deploy-image:${BUILD_DEPLOY_IMAGE_TAG} \
			$$([ $(OVERRIDE_BUILD_DEPLOY_CONTROLLER_IMAGETAG) ] && echo 'OVERRIDE_BUILD_DEPLOY_CONTROLLER_IMAGETAG=$(OVERRIDE_BUILD_DEPLOY_CONTROLLER_IMAGETAG)') \
			$$([ $(OVERRIDE_BUILD_DEPLOY_CONTROLLER_IMAGE_REPOSITORY) ] && echo 'OVERRIDE_BUILD_DEPLOY_CONTROLLER_IMAGE_REPOSITORY=$(OVERRIDE_BUILD_DEPLOY_CONTROLLER_IMAGE_REPOSITORY)') \
			OVERRIDE_ACTIVE_STANDBY_TASK_IMAGE=$$IMAGE_REGISTRY/task-activestandby:$(SAFE_BRANCH_NAME) \
			IMAGE_REGISTRY=$$IMAGE_REGISTRY

# k3d/push-images pushes locally build images into the k3d cluster registry.
IMAGES = $(K3D_SERVICES) $(LOCAL_DEV_SERVICES) $(TASK_IMAGES)
.PHONY: k3d/push-images
k3d/push-images:
	export KUBECONFIG="$$(pwd)/kubeconfig.k3d.$(CI_BUILD_TAG)" && \
		export IMAGE_REGISTRY="registry.$$(./local-dev/kubectl get nodes -o jsonpath='{.items[0].status.addresses[0].address}').nip.io:32080/library" \
		&& docker login -u admin -p Harbor12345 $$IMAGE_REGISTRY \
		&& for image in $(IMAGES); do \
			docker tag $(CI_BUILD_TAG)/$$image $$IMAGE_REGISTRY/$$image:$(SAFE_BRANCH_NAME) \
			&& docker push $$IMAGE_REGISTRY/$$image:$(SAFE_BRANCH_NAME); \
		done

# Use k3d/get-admin-creds to retrieve the admin JWT, Lagoon admin password, and the password for the lagoonadmin user.
# These credentials are re-created on every re-install of Lagoon Core.
.PHONY: k3d/get-admin-creds
k3d/get-admin-creds:
	export KUBECONFIG="$$(realpath ./kubeconfig.k3d.$(CI_BUILD_TAG))" \
		&& cd lagoon-charts.k3d.lagoon \
		&& $(MAKE) get-admin-creds

# Use k3d/port-forwards to create local ports for the UI (6060), API (7070) and Keycloak (8080). These ports will always
# log in the foreground, so perform this command in a separate window/terminal.
.PHONY: k3d/port-forwards
k3d/port-forwards:
	export KUBECONFIG="$$(realpath ./kubeconfig.k3d.$(CI_BUILD_TAG))" \
		&& cd lagoon-charts.k3d.lagoon \
		&& $(MAKE) port-forwards

# k3d/retest re-runs tests in the local cluster. It preserves the last build
# lagoon core & remote setup, reducing rebuild time.
.PHONY: k3d/retest
k3d/retest:
	export KUBECONFIG="$$(pwd)/kubeconfig.k3d.$(CI_BUILD_TAG)" \
		&& export IMAGE_REGISTRY="registry.$$(./local-dev/kubectl get nodes -o jsonpath='{.items[0].status.addresses[0].address}').nip.io:32080/library" \
		&& cd lagoon-charts.k3d.lagoon \
		&& $(MAKE) fill-test-ci-values TESTS=$(TESTS) IMAGE_TAG=$(SAFE_BRANCH_NAME) DISABLE_CORE_HARBOR=true \
			HELM=$$(realpath ../local-dev/helm) KUBECTL=$$(realpath ../local-dev/kubectl) \
			JQ=$$(realpath ../local-dev/jq) \
			OVERRIDE_BUILD_DEPLOY_DIND_IMAGE=uselagoon/build-deploy-image:${BUILD_DEPLOY_IMAGE_TAG} \
			OVERRIDE_ACTIVE_STANDBY_TASK_IMAGE=$$IMAGE_REGISTRY/task-activestandby:$(SAFE_BRANCH_NAME) \
			IMAGE_REGISTRY=$$IMAGE_REGISTRY \
			SKIP_ALL_DEPS=true \
			LAGOON_FEATURE_FLAG_DEFAULT_ISOLATION_NETWORK_POLICY=enabled \
			USE_CALICO_CNI=false \
			LAGOON_FEATURE_FLAG_DEFAULT_ROOTLESS_WORKLOAD=enabled \
			CLEAR_API_DATA=$(CLEAR_API_DATA) \
		&& docker run --rm --network host --name ct-$(CI_BUILD_TAG) \
			--volume "$$(pwd)/test-suite-run.ct.yaml:/etc/ct/ct.yaml" \
			--volume "$$(pwd):/workdir" \
			--volume "$$(realpath ../kubeconfig.k3d.$(CI_BUILD_TAG)):/root/.kube/config" \
			--workdir /workdir \
			"quay.io/helmpack/chart-testing:$(CHART_TESTING_VERSION)" \
			ct install --helm-extra-args "--timeout 60m"

.PHONY: k3d/clean
k3d/clean: local-dev/k3d
	./local-dev/k3d cluster delete $(CI_BUILD_TAG)
ifeq ($(ARCH), darwin)
	docker rm --force $(CI_BUILD_TAG)-k3d-proxy-32080 || true
endif<|MERGE_RESOLUTION|>--- conflicted
+++ resolved
@@ -1,4 +1,4 @@
-SHELL := /bin/bash
+ZsSHELL := /bin/bash
 # amazee.io lagoon Makefile The main purpose of this Makefile is to provide easier handling of
 # building images and running tests It understands the relation of the different images (like
 # nginx-drupal is based on nginx) and builds them in the correct order Also it knows which
@@ -356,11 +356,7 @@
 CHART_TESTING_VERSION = v3.10.1
 K3D_IMAGE = docker.io/rancher/k3s:v1.27.3-k3s1
 TESTS = [nginx,api,features-kubernetes,bulk-deployment,features-kubernetes-2,features-variables,active-standby-kubernetes,tasks,drush,python,gitlab,github,bitbucket,services,workflows]
-<<<<<<< HEAD
-CHARTS_TREEISH = prerelease/lagoon_v217_migrations
-=======
 CHARTS_TREEISH = main
->>>>>>> 63b8d2b4
 TASK_IMAGES = task-activestandby
 
 # Symlink the installed kubectl client if the correct version is already
